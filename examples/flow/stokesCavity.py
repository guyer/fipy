#!/usr/bin/env python

## 
 # ###################################################################
 #  FiPy - Python-based finite volume PDE solver
 # 
 #  FILE: "stokesCavity.py"
 #                                    created: 12/29/03 {3:23:47 PM}
 #                                last update: 7/5/07 {6:43:03 PM}
 # Stolen from:
 #  Author: Jonathan Guyer
 #  E-mail: guyer@nist.gov
 #  Author: Daniel Wheeler
 #  E-mail: daniel.wheeler@nist.gov
 #    mail: NIST
 #     www: http://ctcms.nist.gov
 #  
 # ========================================================================
 # This software was developed at the National Institute of Standards
 # and Technology by employees of the Federal Government in the course
 # of their official duties.  Pursuant to title 17 Section 105 of the
 # United States Code this software is not subject to copyright
 # protection and is in the public domain.  FiPy is an experimental
 # system.  NIST assumes no responsibility whatsoever for its use by
 # other parties, and makes no guarantees, expressed or implied, about
 # its quality, reliability, or any other characteristic.  We would
 # appreciate acknowledgement if the software is used.
 # 
 # This software can be redistributed and/or modified freely
 # provided that any derivative works bear some notice that they are
 # derived from it, and any modified versions bear some notice that
 # they have been modified.
 # ========================================================================
 #  
 #  Description: 
 # 
 #  History
 # 
 #  modified   by  rev reason
 #  ---------- --- --- -----------
 #  2003-11-10 JEG 1.0 original
 # ###################################################################
 ##

r"""

This example is an implementation of a rudimentary Stokes solver. It
solves the Navier-Stokes equation in the viscous limit,

.. raw:: latex

    $$ \nabla \mu \cdot \nabla \vec{u} = \nabla p $$ and the
    continuity equation, $$ \nabla \cdot \vec{u} = 0 $$ where $
    \vec{u} $ is the fluid velocity, $ p $ is the pressure and $\mu$
    is the viscosity.  The domain in this example is a square cavity
    of unit dimensions with a moving lid of unit speed.  This example
    uses the SIMPLE algorithm with Rhie-Chow interpolation to solve
    the pressure-momentum coupling. Some of the details of the
    algorithm will be highlighted below but a good reference for this
    material is Ferziger and Peri\'{c}~\cite{ferziger}. The
    solution has a high degree of error close to the corners of the
    domain for the pressure but does a reasonable job of predicting
    the velocities away from the boundaries. A number of aspects of
    \FiPy{} need to be improved to have a first class flow
    solver. These include, higher order spatial diffusion terms,
    proper wall boundary conditions, improved mass flux evaluation and
    extrapolation of cell values to the boundaries using gradients.

In the table below a comparison is made with the Dolfyn_ open source
code on a 100 by 100 grid. The table shows the frequency of values
that fall within the given error confidence bands. Dolfyn_ has the
added features described above. When these features are switched off
the results of Dolfyn_
    
.. _Dolfyn:    http://www.dolfyn.net/

.. raw:: latex

    and \FiPy{} are identical.

    \begin{tabular}{r|rrr}
    \hline
    \% frequency of cells & x-velocity error (\%) & y-velocity error (\%) & pressure error (\%) \\
    \hline
    90                    & $<$ 0.1               & $<$ 0.1               & $<$ 5               \\
    5                     & 0.1 to 0.6             & 0.1 to 0.3             & 5 to 11              \\
    4                     & 0.6 to 7               & 0.3 to 4               & 11 to 35             \\
    1                     & 7 to 96                & 4 to 80                & 35 to 179            \\
    0                     & $>$ 96                & $>$ 80                & $>$ 179             \\
    \hline
    %\caption{The frequency of cell values in \FiPy{} that are within the given error confidence.}
    \end{tabular}

    To start,

some parameters are declared.

    >>> from fipy import *

    >>> L = 1.0
    >>> N = 50
    >>> dL = L / N
    >>> viscosity = 1.
    >>> pressureRelaxation = 0.2
    >>> velocityRelaxation = 0.5
    >>> if __name__ == '__main__':
    ...     sweeps = 300
    ... else:
    ...     sweeps = 5

Build the mesh.

.. raw:: latex

   \IndexClass{Grid2D}
   
..

    >>> mesh = Grid2D(nx=N, ny=N, dx=dL, dy=dL)

Declare the variables.

.. raw:: latex

   \IndexClass{CellVariable}
   
..

    >>> pressure = CellVariable(mesh=mesh, name='pressure')
    >>> pressureCorrection = CellVariable(mesh=mesh)
    >>> xVelocity = CellVariable(mesh=mesh, name='X velocity')
    >>> yVelocity = CellVariable(mesh=mesh, name='Y velocity')

.. raw:: latex

   The velocity is required as a rank-1 \Class{FaceVariable} for calculating
   the mass flux. This is a somewhat clumsy aspect of the \FiPy{}
   interface that needs improvement.

..

<<<<<<< HEAD
    >>> from fipy.variables.faceVariable import FaceVariable
=======
>>>>>>> da374989
    >>> velocity = FaceVariable(mesh=mesh, rank=1)

Build the Stokes equations.

.. raw:: latex

   \IndexClass{ImplicitDiffusionTerm}
   
..

    >>> xVelocityEq = ImplicitDiffusionTerm(coeff=viscosity) - pressure.getGrad().dot([1,0])
    >>> yVelocityEq = ImplicitDiffusionTerm(coeff=viscosity) - pressure.getGrad().dot([0,1])
    
.. raw:: latex

    In this example the SIMPLE algorithm is used to couple the
    pressure and momentum equations. Let us assume we have solved the
    discretized momentum equations using a guessed pressure field
    $p^{\ast}$ to obtain a velocity field $\vec{u}^{\ast}$. We would
    like to somehow correct these initial fields to satisfy both the
    discretized momentum and continuity equations. We now try to
    correct these initial fields with a correction such that $\vec{u}
    = \vec{u}^{\ast} + \vec{u}'$ and $p = p^{\ast} + p'$, where
    $\vec{u}$ and $p$ now satisfy the momentum and continuity
    equations. Substituting the exact solution into the equations we
    obtain, $$ \nabla \mu \cdot \nabla \vec{u}' = \vec{p}' $$ and $$
    \nabla \cdot \vec{u}^{\ast} + \nabla \cdot \vec{u}' = 0 $$ We now
    use the discretized form of the equations to write the velocity
    correction in terms of the pressure correction. The discretized
    form of the above equation is, $$ a_P \vec{u}'_P = \sum_f a_A
    \vec{u}'_A - V_P (\nabla p')_P $$ where notation from
    section~\ref{section:linear-equations} is used. The SIMPLE
    algorithm drops the second term in the above equation to leave, $$
    \vec{u}'_{P} = - \frac{ V_P (\nabla p')_P }{ a_P } $$ By
    substituting the above expression into the continuity equations we
    obtain the pressure correction equation, $$ \nabla \frac{V_P}{a_P}
    \cdot \nabla p' = \nabla \cdot \vec{u}^{\ast} $$ In the
    discretized version of the above equation $V_P / a_P$ is
    approximated at the face by $A_f d_{AP} / (a_P)_f.$ In \FiPy{} the
    pressure correction equation can be written as, 

..   

    >>> ap = CellVariable(mesh=mesh)
    >>> coeff = mesh._getFaceAreas() * mesh._getCellDistances() / ap.getArithmeticFaceValue()
    >>> pressureCorrectionEq = ImplicitDiffusionTerm(coeff=coeff) - velocity.getDivergence()

Set up the no-slip boundary conditions

.. raw:: latex

   \IndexClass{FixedValue}
   
..

    >>> bcs = (FixedValue(faces=mesh.getFacesLeft(), value=0),
    ...        FixedValue(faces=mesh.getFacesRight(), value=0),
    ...        FixedValue(faces=mesh.getFacesBottom(), value=0),)
    >>> bcsX = bcs + (FixedValue(faces=mesh.getFacesTop(), value=1),)
    >>> bcsY = bcs + (FixedValue(faces=mesh.getFacesTop(), value=0),)

Set up the viewers,

.. raw:: latex

   \IndexModule{viewers}
   
..

    >>> if __name__ == '__main__':
    ...     viewer = viewers.make(vars=(pressure, xVelocity, yVelocity, velocity))

Below, we iterate for a set number of sweeps. We use the `sweep()`
method instead of `solve()` because we require the residual for
output.  We also use the `cacheMatrix()`, `getMatrix()`,
`cacheRHSvector()` and `getRHSvector()` because both the matrix and
RHS vector are required by the SIMPLE algorithm. Additionally, the
`sweep()` method is passed an `underRelaxation` factor to relax the
solution. This argument cannot be passed to `solve()`.

.. raw:: latex

    \IndexFunction{sweep}
    \IndexFunction{cacheMatrix}
    \IndexFunction{getMatrix}
    \IndexFunction{cacheRHSvector}
    \IndexFunction{getRHSvector}
   
..

    >>> for sweep in range(sweeps):
    ...
    ...     ## solve the Stokes equations to get starred values
    ...     xVelocityEq.cacheMatrix()
    ...     xres = xVelocityEq.sweep(var=xVelocity,
    ...                              boundaryConditions=bcsX,
    ...                              underRelaxation=velocityRelaxation)
    ...     xmat = xVelocityEq.getMatrix()
    ...
    ...     yres = yVelocityEq.sweep(var=yVelocity,
    ...                              boundaryConditions=bcsY,
    ...                              underRelaxation=velocityRelaxation)
    ...
    ...     ## update the ap coefficient from the matrix diagonal
    ...     ap[:] = -xmat.takeDiagonal()
    ...
    ...     ## update the face velocities based on starred values
    ...     velocity[0] = xVelocity.getArithmeticFaceValue()
    ...     velocity[1] = yVelocity.getArithmeticFaceValue()
    ...     for id in mesh.getExteriorFaces():
    ...         velocity[...,id] = 0.
    ...
    ...     ## solve the pressure correction equation
    ...     pressureCorrectionEq.cacheRHSvector()
    ...     pres = pressureCorrectionEq.sweep(var=pressureCorrection)
    ...     rhs = pressureCorrectionEq.getRHSvector()
    ...
    ...     ## update the pressure using the corrected value but hold one cell fixed
    ...     pressure.setValue(pressure + pressureRelaxation * \
    ...                                            (pressureCorrection - pressureCorrection[0]))
    ...     ## update the velocity using the corrected pressure
    ...     xVelocity.setValue(xVelocity - pressureCorrection.getGrad()[0] / \
    ...                                                ap * mesh.getCellVolumes())
    ...     yVelocity.setValue(yVelocity - pressureCorrection.getGrad()[1] / \
    ...                                                ap * mesh.getCellVolumes())
    ...
    ...     if __name__ == '__main__':
    ...         if sweep%1 == 0:
    ...             print 'sweep:',sweep,', x residual:',xres, \
    ...                                  ', y residual',yres, \
    ...                                  ', p residual:',pres, \
    ...                                  ', continuity:',max(abs(rhs))
    ...
    ...             viewer.plot()

.. image:: examples/flow/cavity.pdf
   :scale: 40
   :align: center

Test values in the last cell.

..

    >>> print pressure[...,-1].allclose(145.233883763)
    1
    >>> print xVelocity[...,-1].allclose(0.24964673696)
    1
    >>> print yVelocity[...,-1].allclose(-0.164498041783)
    1

"""
__docformat__ = 'restructuredtext'

if __name__ == '__main__':
    import fipy.tests.doctestPlus
    exec(fipy.tests.doctestPlus._getScript(__name__))
    raw_input('finished')<|MERGE_RESOLUTION|>--- conflicted
+++ resolved
@@ -139,10 +139,6 @@
 
 ..
 
-<<<<<<< HEAD
-    >>> from fipy.variables.faceVariable import FaceVariable
-=======
->>>>>>> da374989
     >>> velocity = FaceVariable(mesh=mesh, rank=1)
 
 Build the Stokes equations.
