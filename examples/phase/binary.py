#!/usr/bin/env python

## -*-Pyth-*-
 # ########################################################################
 # FiPy - a finite volume PDE solver in Python
 # 
 # FILE: "binary.py"
 #                                     created: 4/10/06 {2:20:36 PM}
 #                                 last update: 7/5/07 {8:21:38 PM}
 #  Author: Jonathan Guyer <guyer@nist.gov>
 #  Author: Daniel Wheeler <daniel.wheeler@nist.gov>
 #  Author: James Warren   <jwarren@nist.gov>
 #   mail: NIST
 #    www: <http://www.ctcms.nist.gov/fipy/>
 #  
 # ========================================================================
 # This software was developed at the National Institute of Standards
 # and Technology by employees of the Federal Government in the course
 # of their official duties.  Pursuant to title 17 Section 105 of the
 # United States Code this software is not subject to copyright
 # protection and is in the public domain.  FiPy is an experimental
 # system.  NIST assumes no responsibility whatsoever for its use by
 # other parties, and makes no guarantees, expressed or implied, about
 # its quality, reliability, or any other characteristic.  We would
 # appreciate acknowledgement if the software is used.
 # 
 # This software can be redistributed and/or modified freely
 # provided that any derivative works bear some notice that they are 
 # derived from it, and any modified versions bear some notice that
 # they have been modified.
 # ========================================================================
 # 
 # History
 # 
 # modified   by  rev reason
 # ---------- --- --- -----------
 # 2006-04-10 JEG 1.0 original
 # 
 # ########################################################################
 ##

r"""
It is straightforward to extend a phase field model to include binary alloys.
As in `examples.phase.simple.input`, we will examine a 1D problem

.. raw:: latex

   \IndexClass{Grid1D}

..

    >>> from fipy import *

    >>> nx = 400
    >>> dx = 5e-6 # cm
    >>> L = nx * dx
    >>> mesh = Grid1D(dx=dx, nx=nx)

.. raw:: latex

   The Helmholtz free energy functional can be written as the integral
   \cite{BoettingerReview:2002,McFaddenReview:2002,Wheeler:1992}
   \[
       \mathcal{F}\left(\phi, C, T\right)
       = \int_\mathcal{V} \left\{
           f(\phi, C, T)
           + \frac{\kappa_\phi}{2}\abs{\nabla\phi}^2
           + \frac{\kappa_C}{2}\abs{\nabla C}^2
       \right\} dV
   \]
   over the volume \( \mathcal{V} \) as a function of phase%
   \footnote{We will find that we need to ``sweep'' this non-linear problem
   (see \emph{e.g.} the composition-dependent diffusivity example in
   \texttt{examples.diffusion.mesh1D}), so we declare \( \phi \) and \( C
   \) to retain an ``old'' value.} \( \phi \)
   \IndexClass{CellVariable}
   
..

    >>> phase = CellVariable(name="phase", mesh=mesh, hasOld=1)

.. raw:: latex

   composition \( C \)
   
..

   >>> C = CellVariable(name="composition", mesh=mesh, hasOld=1)

.. raw:: latex

   and temperature\footnote{we are going to want to
   examine different temperatures in this example, so we declare \( T
   \) as a \texttt{Variable}} \( T \) 
   \IndexClass{Variable}
   
..

    >>> T = Variable(name="temperature")

.. raw:: latex

   Frequently, the gradient energy term in concentration is ignored and we
   can derive governing equations
   \begin{equation}
       \frac{\partial\phi}{\partial t}
       = M_\phi \left( \kappa_\phi \nabla^2 \phi 
                      - \frac{\partial f}{\partial \phi} \right)
       \label{eq:phase:binary:phase}
   \end{equation}
   for phase and
   \begin{equation}
       \frac{\partial C}{\partial t}
       = \nabla\cdot\left( M_C \nabla \frac{\partial f}{\partial C} \right)
       \label{eq:phase:binary:diffusion}
   \end{equation}
   for solute.
   
   The free energy density \( f(\phi, C, T) \) can be constructed in many
   different ways. One approach is to construct free energy densities for
   each of the pure compoonents, as functions of phase, \emph{e.g.}
   \[
       f_A(\phi, T) = p(\phi) f_A^S(T)
       + \left(1 - p(\phi)\right) f_A^L(T) + \frac{W_A}{2} g(\phi)
   \]
   where \( f_A^L(T) \), \( f_B^L(T) \), \( f_A^S(T) \), and \( f_B^S(T) \)
   are the free energy densities of the pure components. There are a
   variety of choices for the interpolation function \( p(\phi) \) and the
   barrier function \( g(\phi) \), 
   
such as those shown in `examples.phase.simple.input`

    >>> def p(phi):
    ...     return phi**3 * (6 * phi**2 - 15 * phi + 10)

    >>> def g(phi):
    ...     return (phi * (1 - phi))**2
   
.. raw:: latex

   The desired thermodynamic model can then be applied to obtain \( f(\phi,
   C, T) \), such as for a regular solution,
   \begin{align*}
       f(\phi, C, T) &= (1 - C) f_A(\phi, T) + C f_B(\phi, T) \\
       &\qquad + R T \left[
           (1 - C) \ln (1 - C) + C \ln C
       \right]
       + C (1 - C) \left[ 
           \Omega_S p(\phi)
           + \Omega_L \left( 1 - p(\phi) \right)
       \right]
   \end{align*}
   where
   
..

    >>> R = 8.314 # J / (mol K)

.. raw:: latex
   
   is the gas constant and \( \Omega_S \) and \( \Omega_L \) are the
   regular solution interaction parameters for solid and liquid.

   Another approach is useful when the free energy densities \( f^L(C, T)
   \) and \( f^S(C,T) \) of the alloy in the solid and liquid phases are
   known. This might be the case when the two different phases have
   different thermodynamic models or when one or both is obtained from a
   Calphad code. In this case, we can construct
   \[
       f(\phi, C, T) = p(\phi) f^S(C,T) 
       + \left(1 - p(\phi)\right) f^L(C, T)
       + \left[
           (1-C) \frac{W_A}{2} + C \frac{W_B}{2}
       \right] g(\phi).
   \]
   When the thermodynamic models are the same in both phases, both
   approaches should yield the same result.
   
   We choose the first approach and make the simplifying assumptions of an
   ideal solution and that
   \begin{align*}
       f_A^L(T) & = 0 \\
       f_A^S(T) - f_A^L(T) &= \frac{L_A\left(T - T_M^A\right)}{T_M^A}
   \end{align*}
   and likewise for component \( B \). 
   
..

    >>> LA = 2350. # J / cm**3
    >>> LB = 1728. # J / cm**3
    >>> TmA = 1728. # K
    >>> TmB = 1358. # K

    >>> enthalpyA = LA * (T - TmA) / TmA
    >>> enthalpyB = LB * (T - TmB) / TmB

.. raw:: latex
    
   This relates the difference between the free energy densities of the
   pure solid and pure liquid phases to the latent heat \( L_A \) and the
   pure component melting point \( T_M^A \), such that
   \[
       f_A(\phi, T) = \frac{L_A\left(T - T_M^A\right)}{T_M^A} p(\phi) 
       + \frac{W_A}{2} g(\phi).
   \]
   With these assumptions
   \begin{align}
       \frac{\partial f}{\partial \phi}
       &= (1-C) \frac{\partial f_A}{\partial \phi} 
       + C \frac{\partial f_A}{\partial \phi} \nonumber \\
       &= \left\{
           (1-C) \frac{L_A\left(T - T_M^A\right)}{T_M^A}
           + C \frac{L_B\left(T - T_M^B\right)}{T_M^B} 
       \right\} p'(\phi)
       + \left\{
         (1-C) \frac{W_A}{2} + C \frac{W_B}{2}  
       \right\} g'(\phi)
       \label{eq:phase:binary:phaseTransformation}
       \\
     \intertext{and}
       \frac{\partial f}{\partial C}
       &= \left[f_B(\phi, T) + \frac{R T}{V_m} \ln C\right] 
       - \left[f_A(\phi, T) + \frac{R T}{V_m} \ln (1-C) \right] \nonumber \\
       &= \left[\mu_B(\phi, C, T) - \mu_A(\phi, C, T) \right] / V_m
       \label{eq:phase:binary:chemicalPotential}
   \end{align}
   where \( \mu_A \) and \( \mu_B \) are the classical chemical potentials
   for the binary species. \( p'(\phi) \) and \( g'(\phi) \) are the
   partial derivatives of of \( p \) and \( g \) with respect to \( \phi \)
   
..

   >>> def pPrime(phi):
   ...     return 30. * g(phi)

   >>> def gPrime(phi):
   ...     return 2. * phi * (1 - phi) * (1 - 2 * phi)

.. raw:: latex
   
   \( V_m \) is the molar volume, which we take to be independent of
   concentration and phase
   
..

    >>> Vm = 7.42 # cm**3 / mol
   
On comparison with `examples.phase.simple.input`, we can see that the
present form of the phase field equation is identical to the one found
earlier, with the source now composed of the concentration-weighted average
of the source for either pure component. We let the pure component barriers
equal the previous value

    >>> deltaA = deltaB = 1.5 * dx
    >>> sigmaA = 3.7e-5 # J / cm**2
    >>> sigmaB = 2.9e-5 # J / cm**2
    >>> betaA = 0.33 # cm / (K s)
    >>> betaB = 0.39 # cm / (K s)
    >>> kappaA = 6 * sigmaA * deltaA # J / cm
    >>> kappaB = 6 * sigmaB * deltaB # J / cm
    >>> WA = 6 * sigmaA / deltaA # J / cm**3
    >>> WB = 6 * sigmaB / deltaB # J / cm**3
    
and define the averages

    >>> W = (1 - C) * WA / 2. + C * WB / 2.
    >>> enthalpy = (1 - C) * enthalpyA + C * enthalpyB

We can now linearize the source exactly as before

    >>> mPhi = -((1 - 2 * phase) * W + 30 * phase * (1 - phase) * enthalpy)
    >>> dmPhidPhi = 2 * W - 30 * (1 - 2 * phase) * enthalpy
    >>> S1 = dmPhidPhi * phase * (1 - phase) + mPhi * (1 - 2 * phase)
    >>> S0 = mPhi * phase * (1 - phase) - S1 * phase

Using the same gradient energy coefficient and phase field mobility

    >>> kappa = (1 - C) * kappaA + C * kappaB
    >>> Mphi = TmA * betaA / (6 * LA * deltaA)

we define the phase field equation

.. raw:: latex

   \IndexClass{TransientTerm}
   \IndexClass{ImplicitDiffusionTerm}
   \IndexClass{ImplicitSourceTerm}

..

    >>> phaseEq = TransientTerm(1/Mphi) == ImplicitDiffusionTerm(coeff=kappa) \
    ...   + S0 + ImplicitSourceTerm(coeff=S1)

-----

.. raw:: latex

   When coding explicitly, it is typical to simply write a function to
   evaluate the chemical potentials \( \mu_A \) and \( \mu_B \) and then
   perform the finite differences necessary to calculate their gradient and
   divergence, e.g., 

..

::
    
    def deltaChemPot(phase, C, T):
        return ((Vm * (enthalpyB * p(phase) + WA * g(phase)) + R * T * log(1 - C)) -
                (Vm * (enthalpyA * p(phase) + WA * g(phase)) + R * T * log(C)))
    
    for j in range(faces):
        flux[j] = ((Mc[j+.5] + Mc[j-.5]) / 2) \
          * (deltaChemPot(phase[j+.5], C[j+.5], T) \
            - deltaChemPot(phase[j-.5], C[j-.5], T)) / dx
        
    for j in range(cells):
        diffusion = (flux[j+.5] - flux[j-.5]) / dx
        
where we neglect the details of the outer boundaries (``j = 0`` and ``j =
N``) or exactly how to translate ``j+.5`` or ``j-.5`` into an array index,
much less the complexities of higher dimensions. FiPy can handle all of
these issues automatically, so we could just write::

    chemPotA = Vm * (enthalpyA * p(phase) + WA * g(phase)) + R * T * log(C)
    chemPotB = Vm * (enthalpyB * p(phase) + WB * g(phase)) + R * T * log(1-C)
    flux = Mc * (chemPotB - chemPotA).getFaceGrad()
    eq = TransientTerm() == flux.getDivergence()

.. raw:: latex

   Although the second syntax would essentially work as written, such an
   explicit implementation would be very slow. In order to take advantage
   of \FiPy{}'s implicit solvers, it is necessary to reduce
   Eq.~\eqref{eq:phase:binary:diffusion} to the canonical form of
   Eq.~\eqref{eqn:num:gen}, hence we must expand
   Eq.~\eqref{eq:phase:binary:chemicalPotential} as
   \[
       \frac{\partial f}{\partial C} 
       = \left[
           \frac{L_B\left(T - T_M^B\right)}{T_M^B} 
           - \frac{L_A\left(T - T_M^A\right)}{T_M^A}
       \right] p(\phi)
       + \frac{R T}{V_m} \left[\ln C - \ln (1-C)\right]
       + \frac{W_B - W_A}{2} g(\phi)
   \]
   In either bulk phase, \( \nabla p(\phi) = \nabla g(\phi) = 0 \), so
   we can then reduce Eq.~\eqref{eq:phase:binary:diffusion} to
   \begin{align}
       \frac{\partial C}{\partial t}
       &= \nabla\cdot\left( M_C \nabla \left\{
           \frac{R T}{V_m} \left[\ln C - \ln (1-C)\right]
       \right\}
       \right) \nonumber \\
       &= \nabla\cdot\left[ 
           \frac{M_C R T}{C (1-C) V_m} \nabla C
       \right]
       \label{eq:phase:binary:diffusion:bulk}
   \end{align}
   and, by comparison with Fick's second law
   \[
       \frac{\partial C}{\partial t}
       = \nabla\cdot\left[D \nabla C\right],
   \]
   we can associate the mobility \( M_C \) with the intrinsic diffusivity \( D \) by 
   \( M_C \equiv D C (1-C) V_m / R T \) and write Eq.~\eqref{eq:phase:binary:diffusion} as
   \begin{align}
       \frac{\partial C}{\partial t}
       &= \nabla\cdot\left( D \nabla C \right) \nonumber \\
       &\qquad + \nabla\cdot\left(
       \frac{D C (1 - C) V_m}{R T}
       \left\{
           \left[
               \frac{L_B\left(T - T_M^B\right)}{T_M^B} 
               - \frac{L_A\left(T - T_M^A\right)}{T_M^A}
           \right] \nabla p(\phi)
           + \frac{W_B - W_A}{2} \nabla g(\phi)  
       \right\}
       \right).
       \label{eq:phase:binary:diffusion:canonical}
   \end{align}
   The first term is clearly a \texttt{DiffusionTerm}. The second is less
   obvious, but by factoring out \( C \), we can see that this is a
   \texttt{ConvectionTerm} with a velocity
   \[
       \vec{u}_\phi = 
       \frac{D (1 - C) V_m}{R T}
       \left\{
           \left[
               \frac{L_B\left(T - T_M^B\right)}{T_M^B} 
               - \frac{L_A\left(T - T_M^A\right)}{T_M^A}
           \right] \nabla p(\phi)
           + \frac{W_B - W_A}{2} \nabla g(\phi)  
       \right\}
   \]
   due to phase transformation, such that
   \[
       \frac{\partial C}{\partial t}
       = \nabla\cdot\left( D \nabla C \right) + \nabla\cdot\left(C \vec{u}_\phi\right)
   \]
   
or

    >>> Dl = Variable(value=1e-5) # cm**2 / s
    >>> Ds = Variable(value=1e-9) # cm**2 / s
    >>> D = (Dl - Ds) * phase.getArithmeticFaceValue() + Dl

    >>> phaseTransformationVelocity = \
    ...  ((enthalpyB - enthalpyA) * p(phase).getFaceGrad()
    ...   + 0.5 * (WB - WA) * g(phase).getFaceGrad()) \
    ...   * D * (1. - C).getHarmonicFaceValue() * Vm / (R * T)

.. raw:: latex

   \IndexClass{PowerLawConvectionTerm}

..
    
    >>> diffusionEq = (TransientTerm() 
    ...                == ImplicitDiffusionTerm(coeff=D)
    ...                + PowerLawConvectionTerm(coeff=phaseTransformationVelocity))

-----

We initialize the phase field to a step function in the middle of the domain

    >>> phase.setValue(1.)
    >>> phase.setValue(0., where=mesh.getCellCenters()[0] > L/2.)

.. raw:: latex

   and start with a uniform composition field \( C = 1/2 \)
   
..

    >>> C.setValue(0.5)


.. raw:: latex

   In equilibrium, \( \mu_A(0, C_L, T) = \mu_A(1, C_S, T) \) and \(
   \mu_B(0, C_L, T) = \mu_B(1, C_S, T) \) and, for ideal solutions, we can
   deduce the liquidus and solidus compositions as
   \begin{align*}
       C_L &= \frac{1 - \exp\left(-\frac{L_A\left(T - T_M^A\right)}{T_M^A}\frac{V_m}{R T}\right)}
       {\exp\left(-\frac{L_B\left(T - T_M^B\right)}{T_M^B}\frac{V_m}{R T}\right) 
       - \exp\left(-\frac{L_A\left(T - T_M^A\right)}{T_M^A}\frac{V_m}{R T}\right)} \\
       C_S &= \exp\left(-\frac{L_B\left(T - T_M^B\right)}{T_M^B}\frac{V_m}{R T}\right) C_L
   \end{align*}
   \IndexFunction{exp}
   
..

    >>> Cl = (1. - exp(-enthalpyA * Vm / (R * T))) \
    ...   / (exp(-enthalpyB * Vm / (R * T)) - exp(-enthalpyA * Vm / (R * T)))
    >>> Cs = exp(-enthalpyB * Vm / (R * T)) * Cl

The phase fraction is predicted by the lever rule

    >>> Cavg = C.getCellVolumeAverage()
    >>> fraction = (Cl - Cavg) / (Cl - Cs)

For the special case of ``fraction = Cavg = 0.5``, a little bit of algebra
reveals that the temperature that leaves the phase fraction unchanged is
given by
    
    >>> T.setValue((LA + LB) * TmA * TmB / (LA * TmB + LB * TmA))

In this simple, binary, ideal solution case, we can derive explicit
expressions for the solidus and liquidus compositions. In general, this may
not be possible or practical. In that event, the root-finding facilities in
SciPy can be used.

   
.. raw:: latex

   We'll need a function to return the two conditions for equilibrium
   \begin{align*}
       0 = \mu_A(1, C_S, T) - \mu_A(0, C_L, T) &= 
       \frac{L_A\left(T - T_M^A\right)}{T_M^A} V_m 
       + R T \ln (1 - C_S) - R T \ln (1 - C_L) \\
       0 = \mu_B(1, C_S, T) - \mu_B(0, C_L, T) &= 
       \frac{L_B\left(T - T_M^B\right)}{T_M^B} V_m
       + R T \ln C_S - R T \ln C_L
   \end{align*}
   \IndexFunction{log}
   \IndexFunction{array}

..

    >>> def equilibrium(C):
    ...     return [array(enthalpyA * Vm + R * T * log(1 - C[0]) - R * T * log(1 - C[1])),
    ...             array(enthalpyB * Vm + R * T * log(C[0]) - R * T * log(C[1]))]
               
.. raw:: latex

   and we'll have much better luck if we also supply the Jacobian
   \[\left[\begin{matrix} 
       \frac{\partial(\mu_A^S - \mu_A^L)}{\partial C_S}
       & \frac{\partial(\mu_A^S - \mu_A^L)}{\partial C_L} \\
       \frac{\partial(\mu_B^S - \mu_B^L)}{\partial C_S}
       & \frac{\partial(\mu_B^S - \mu_B^L)}{\partial C_L}
   \end{matrix}\right]
   = 
   R T\left[\begin{matrix} 
       -\frac{1}{1-C_S} & \frac{1}{1-C_L} \\
       \frac{1}{C_S} & -\frac{1}{C_L}
   \end{matrix}\right]\]
   
..

    >>> def equilibriumJacobian(C):
    ...     return R * T * array([[-1. / (1 - C[0]), 1. / (1 - C[1])],
    ...                           [ 1. / C[0],      -1. / C[1]]])

.. raw:: latex

   \IndexSoftware{SciPy}

..

    >>> try:
    ...     from scipy.optimize import fsolve
    ...     CsRoot, ClRoot = fsolve(func=equilibrium, x0=[0.5, 0.5], 
    ...                             fprime=equilibriumJacobian)
    ... except ImportError:
    ...     ClRoot = CsRoot = 0
    ...     print "The SciPy library is not available to calculate the solidus and \
    ... liquidus concentrations"

    >>> print Cl.allclose(ClRoot)
    1
    >>> print Cs.allclose(CsRoot)
    1

We plot the result against the sharp interface solution

    >>> sharp = CellVariable(name="sharp", mesh=mesh)
    >>> x = mesh.getCellCenters()[0]
    >>> sharp.setValue(Cs, where=x < L * fraction)
    >>> sharp.setValue(Cl, where=x >= L * fraction)

.. raw:: latex

   \IndexModule{viewers}

..

    >>> if __name__ == '__main__':
    ...     viewer = viewers.make(vars=(phase, C, sharp), 
    ...                           limits={'datamin': 0., 'datamax': 1.})
    ...     viewer.plot()

Because the phase field interface will not move, and because we've seen in
earlier examples that the diffusion problem is unconditionally stable, we
need take only one very large timestep to reach equilibrium

    >>> dt = 1.e2

Because the phase field equation is coupled to the composition through
``enthalpy`` and ``W`` and the diffusion equation is coupled to the phase
field through ``phaseTransformationVelocity``, it is necessary sweep this
non-linear problem to convergence. We use the "residual" of the equations
(a measure of how well they think they have solved the given set of linear
equations) as a test for how long to sweep. Because of the
``ConvectionTerm``, the solution matrix for ``diffusionEq`` is asymmetric
and cannot be solved by the default ``LinearPCGSolver``. Therefore, we use a
``LinearLUSolver`` for this equation.

.. raw:: latex

   \IndexClass{LinearLUSolver}
   \IndexFunction{solve}
   \IndexFunction{sweep}

..

We now use the "`sweep()`" method instead of "`solve()`" because we
require the residual.

<<<<<<< HEAD
    >>> from fipy.solvers import *
=======
>>>>>>> da374989
    >>> solver = LinearLUSolver(tolerance=1e-10)

    >>> phase.updateOld()
    >>> C.updateOld()
    >>> phaseRes = 1e+10
    >>> diffRes = 1e+10
    >>> while phaseRes > 1e-3 or diffRes > 1e-3:
    ...     phaseRes = phaseEq.sweep(var=phase, dt=dt)
    ...     diffRes = diffusionEq.sweep(var=C, dt=dt, solver=solver)
    >>> if __name__ == '__main__':
    ...     viewer.plot()
    ...     raw_input("stationary phase field")

.. image:: examples/phase/binary/stationary.pdf
   :scale: 50
   :align: center

We verify that the bulk phases have shifted to the predicted solidus and
liquidus compositions

    >>> print Cs.allclose(C[0], atol=2e-4)
    1
    >>> print Cl.allclose(C[nx-1], atol=2e-4)
    1

and that the phase fraction remains unchanged

    >>> print fraction.allclose(phase.getCellVolumeAverage(), atol=2e-4)
    1

while conserving mass overall

    >>> print Cavg.allclose(0.5, atol=1e-8)
    1

-----

We now quench by ten degrees

    >>> T.setValue(T() - 10.) # K

    >>> sharp.setValue(Cs, where=x < L * fraction)
    >>> sharp.setValue(Cl, where=x >= L * fraction)

Because this lower temperature will induce the phase interface to move
(solidify), we will need to take much smaller timesteps (the time scales of
diffusion and of phase transformation compete with each other).

    >>> dt = 1.e-6

    >>> for i in range(100):
    ...     phase.updateOld()
    ...     C.updateOld()
    ...     phaseRes = 1e+10
    ...     diffRes = 1e+10
    ...     while phaseRes > 1e-3 or diffRes > 1e-3:
    ...         phaseRes = phaseEq.sweep(var=phase, dt=dt)
    ...         diffRes = diffusionEq.sweep(var=C, dt=dt, solver=solver)
    ...     if __name__ == '__main__':
    ...         viewer.plot()

    >>> if __name__ == '__main__': 
    ...     raw_input("moving phase field")

.. image:: examples/phase/binary/moving.pdf
   :scale: 50
   :align: center

We see that the composition on either side of the interface approach the
sharp-interface solidus and liquidus, but it will take a great many more
timesteps to reach equilibrium. If we waited sufficiently long, we
could again verify the final concentrations and phase fraction against the
expected values. 
"""

__docformat__ = 'restructuredtext'

if __name__ == '__main__':
    import fipy.tests.doctestPlus
    exec(fipy.tests.doctestPlus._getScript())<|MERGE_RESOLUTION|>--- conflicted
+++ resolved
@@ -577,10 +577,6 @@
 We now use the "`sweep()`" method instead of "`solve()`" because we
 require the residual.
 
-<<<<<<< HEAD
-    >>> from fipy.solvers import *
-=======
->>>>>>> da374989
     >>> solver = LinearLUSolver(tolerance=1e-10)
 
     >>> phase.updateOld()
