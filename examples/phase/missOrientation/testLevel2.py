--- conflicted
+++ resolved
@@ -6,11 +6,7 @@
  # 
  #  FILE: "test.py"
  #                                    created: 11/10/03 {3:23:47 PM}
-<<<<<<< HEAD
- #                                last update: 7/13/05 {3:30:55 PM} 
-=======
  #                                last update: 8/6/05 {1:15:54 PM} 
->>>>>>> b1316678
  #  Author: Jonathan Guyer <guyer@nist.gov>
  #  Author: Daniel Wheeler <daniel.wheeler@nist.gov>
  #  Author: James Warren   <jwarren@nist.gov>
