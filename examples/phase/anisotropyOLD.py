#!/usr/bin/env python

## 
 # ###################################################################
 #  FiPy - Python-based finite volume PDE solver
 # 
 #  FILE: "input.py"
 #
 #  Author: Jonathan Guyer <guyer@nist.gov>
 #  Author: Daniel Wheeler <daniel.wheeler@nist.gov>
 #  Author: James Warren   <jwarren@nist.gov>
 #    mail: NIST
 #     www: http://www.ctcms.nist.gov/fipy/
 #  
 # ========================================================================
 # This software was developed at the National Institute of Standards
 # and Technology by employees of the Federal Government in the course
 # of their official duties.  Pursuant to title 17 Section 105 of the
 # United States Code this software is not subject to copyright
 # protection and is in the public domain.  FiPy is an experimental
 # system.  NIST assumes no responsibility whatsoever for its use by
 # other parties, and makes no guarantees, expressed or implied, about
 # its quality, reliability, or any other characteristic.  We would
 # appreciate acknowledgement if the software is used.
 # 
 # This software can be redistributed and/or modified freely
 # provided that any derivative works bear some notice that they are
 # derived from it, and any modified versions bear some notice that
 # they have been modified.
 # ========================================================================
 #  
 # ###################################################################
 ##

r"""
.. attention::
    
   This example remains only for exact comparison against Ryo Kobayashi's
   FORTRAN code. See :mod:`examples.phase.anisotropy` for a better, although not
   numerically identical implementation.

In this example we solve a coupled phase and temperature equation to model
solidification, and eventually dendritic growth, based on the work of
Warren, Kobayashi, Lobkovsky and Carter [WarrenPolycrystal]_.
   
We start from a circular seed in a 2D mesh:

.. index:: Grid2D

>>> from fipy import *

>>> numberOfCells = 40
>>> Length = numberOfCells * 2.5 / 100.
>>> nx = numberOfCells
>>> ny = numberOfCells
>>> dx = Length / nx
>>> dy = Length / ny
>>> radius = Length / 4.
>>> seedCenter = (Length / 2., Length / 2.)
>>> initialTemperature = -0.4
>>> mesh = Grid2D(dx=dx, dy=dy, nx=nx, ny=ny)

Dendritic growth will not be observed with this small test system. If
you wish to see dendritic growth reset the following parameters such
that ``numberOfCells = 500``, ``steps = 10000``, ``radius = dx * 5.``
``seedCenter = (0. , 0.)`` and ``initialTemperature = -0.5``.

The governing equation for the phase field is given by:

.. math::

   \tau_{\phi} \frac{\partial \phi}{\partial t} 
   = \nabla \cdot \left[ D \nabla \phi + A \nabla \xi \right] +
   \phi ( 1 - \phi ) m ( \phi , T)

where

.. math::

   m(\phi, T) 
   = \phi - \frac{1}{2} - \frac{ \kappa_1 }{ \pi } \arctan \left( \kappa_2 T \right).

The coefficients :math:`D` and :math:`A` are given by,

.. math::
    
   D = \alpha^2 \left[ 1 + c \beta \right]^2

and

.. math::

   A = \alpha^2 c \left[ 1 + c \beta \right] \beta_\psi

where :math:`\beta = \frac{ 1 - \Phi^2 } { 1 + \Phi^2}`,
:math:`\Phi = \tan \left( \frac{ N } { 2 } \psi \right) `,
:math:`\psi = \theta + \arctan \frac{ \phi_y } { \phi_x }` and
:math:`\xi_x = -\phi_y` and :math:`\xi_y = \phi_x`.

The governing equation for temperature is given by:

.. math::
    
   \frac{\partial T}{\partial t} = D_T \nabla^2 T + \frac{\partial \phi}{\partial t}

..  Further details of the numerical method for this problem can be found in
    "Extending Phase Field Models of Solidification to Polycrystalline
    Materials", J.A. Warren *et al.*, *Acta Materialia*, **51** (2003) 6035-6058.

Here the phase and temperature equations are solved with an explicit
and implicit technique, respectively.

The parameters for these equations are 

>>> timeStepDuration = 5e-5
>>> tau = 3e-4
>>> alpha = 0.015
>>> c = 0.02
>>> N = 4.
>>> kappa1 = 0.9
>>> kappa2 = 20.    
>>> tempDiffusionCoeff = 2.25
>>> theta = 0.

The ``phase`` variable is 0 for a liquid and ``1 for a solid.  Here,
the ``phase`` variable is initialized as a liquid,

.. index:: CellVariable

>>> phase = CellVariable(name='phase field', mesh=mesh, hasOld=1)

The ``hasOld`` flag keeps the old value of the variable. This is
necessary for a transient solution. In this example we wish to set up
an interior region that is solid. 
The domain is seeded with a circular solidified region with parameters
``seedCenter`` and ``radius`` representing the center and radius of the
seed.
   
>>> x, y = mesh.getCellCenters()
>>> phase.setValue(1., where=((x - seedCenter[0])**2 
...                           + (y - seedCenter[1])**2) < radius**2)

The temperature field is initialized to a value of -0.4 throughout:

>>> temperature = CellVariable(
...     name='temperature',
...     mesh=mesh,
...     value=initialTemperature,
...     hasOld=1)

The :math:`m(\phi, T)` variable 
   
is created from the ``phase`` and ``temperature`` variables.

.. index:: :math:`\pi`, pi, arctan, arctan2, tan

>>> mVar = phase - 0.5 - kappa1 / pi * arctan(kappa2 * temperature)

The following section of code builds up the :math:`A` and :math:`D` coefficients.

>>> phaseY = phase.getFaceGrad().dot((0, 1))
>>> phaseX = phase.getFaceGrad().dot((1, 0))
>>> psi = theta + arctan2(phaseY, phaseX)
>>> Phi = tan(N * psi / 2)
>>> PhiSq = Phi**2
>>> beta = (1. - PhiSq) / (1. + PhiSq)
>>> betaPsi = -N * 2 * Phi / (1 + PhiSq)
>>> A = alpha**2 * c * (1.+ c * beta) * betaPsi
>>> D = alpha**2 * (1.+ c * beta)**2

The :math:`\nabla \xi` variable (``dxi``),
given by :math:`(\xi_x, \xi_y) = (-\phi_y, \phi_x)`,
is constructed by first obtaining :math:`\nabla \phi`
    
using :meth:`getFaceGrad`. The axes are rotated ninety degrees.

>>> dxi = phase.getFaceGrad().dot(((0, 1),(-1,0)))
>>> anisotropySource = (A * dxi).getDivergence()

The phase equation can now be constructed.

.. index:: TransientTerm, ExplicitDiffusionTerm, ImplicitSourceTerm

>>> phaseEq = TransientTerm(tau) == ExplicitDiffusionTerm(D) + \
...     ImplicitSourceTerm(mVar * ((mVar < 0) - phase)) + \
...     ((mVar > 0.) * mVar * phase + anisotropySource)

The temperature equation is built in the following way,

>>> temperatureEq = TransientTerm() == \
...                 DiffusionTerm(tempDiffusionCoeff) + \
...                 (phase - phase.getOld()) / timeStepDuration

If we are running this example interactively, we create viewers for
the phase and temperature fields

.. index::
   :module: fipy.viewers

>>> if __name__ == '__main__':
...     phaseViewer = Viewer(vars=phase)
...     temperatureViewer = Viewer(vars=temperature, 
...                                datamin=-0.5, datamax=0.5)
...     phaseViewer.plot()
...     temperatureViewer.plot()

we iterate the solution in time, plotting as we go if running interactively,

>>> steps = 10
>>> for i in range(steps):
...     phase.updateOld()
...     temperature.updateOld()
...     phaseEq.solve(phase, dt=timeStepDuration)
...     temperatureEq.solve(temperature, dt=timeStepDuration)
...     if i%10 == 0 and __name__ == '__main__':
...         phaseViewer.plot()
...         temperatureViewer.plot()

The solution is compared with test data. The test data was created for
``steps = 10`` with a FORTRAN code written by Ryo Kobayashi for phase
field modeling. The following code opens the file :file:`anisotropy.gz` extracts
the data and compares it with the `phase` variable.

.. index:: loadtxt, allclose

>>> import os
>>> testData = loadtxt(os.path.splitext(__file__)[0] + '.gz')
>>> print phase.allclose(testData)
<<<<<<< HEAD
1    
=======
1   
>>>>>>> 5d331ca9
"""
__docformat__ = 'restructuredtext'

if __name__ == '__main__':
    import fipy.tests.doctestPlus
    exec(fipy.tests.doctestPlus._getScript())

    raw_input('finished')
<|MERGE_RESOLUTION|>--- conflicted
+++ resolved
@@ -226,11 +226,7 @@
 >>> import os
 >>> testData = loadtxt(os.path.splitext(__file__)[0] + '.gz')
 >>> print phase.allclose(testData)
-<<<<<<< HEAD
-1    
-=======
-1   
->>>>>>> 5d331ca9
+1
 """
 __docformat__ = 'restructuredtext'
 
