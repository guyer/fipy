#!/usr/bin/env python

## 
 # ###################################################################
 #  FiPy - Python-based finite volume PDE solver
 # 
 #  FILE: "quaternary.py"
 #                                    created: 11/17/03 {10:29:10 AM} 
 #                                last update: 7/5/07 {8:21:35 PM} 
 #  Author: Jonathan Guyer <guyer@nist.gov>
 #  Author: Daniel Wheeler <daniel.wheeler@nist.gov>
 #  Author: James Warren   <jwarren@nist.gov>
 #    mail: NIST
 #     www: http://www.ctcms.nist.gov/fipy/
 #  
 # ========================================================================
 # This software was developed at the National Institute of Standards
 # and Technology by employees of the Federal Government in the course
 # of their official duties.  Pursuant to title 17 Section 105 of the
 # United States Code this software is not subject to copyright
 # protection and is in the public domain.  FiPy is an experimental
 # system.  NIST assumes no responsibility whatsoever for its use by
 # other parties, and makes no guarantees, expressed or implied, about
 # its quality, reliability, or any other characteristic.  We would
 # appreciate acknowledgement if the software is used.
 # 
 # This software can be redistributed and/or modified freely
 # provided that any derivative works bear some notice that they are
 # derived from it, and any modified versions bear some notice that
 # they have been modified.
 # ========================================================================
 #  
 #  Description: 
 # 
 #  History
 # 
 #  modified   by  rev reason
 #  ---------- --- --- -----------
 #  2003-11-17 JEG 1.0 original
 # ###################################################################
 ##

r""" 
The same procedure used to construct the two-component phase field
diffusion problem in ``examples.phase.binary`` can be used to build up a
system of multiple components. Once again, we'll focus on 1D.

.. raw:: latex

   \IndexClass{Grid1D}

..

    >>> from fipy import *

    >>> nx = 400
    >>> dx = 0.01
    >>> L = nx * dx
    >>> mesh = Grid1D(dx = dx, nx = nx)

.. raw:: latex

   We consider a free energy density \( f(\phi, C_0,\ldots,C_N, T) \) 
   that is a function of phase \( \phi \)
   \IndexClass{CellVariable}

..

<<<<<<< HEAD
    >>> from fipy.variables.cellVariable import CellVariable
=======
>>>>>>> da374989
    >>> phase = CellVariable(mesh=mesh, name='phase', value=1., hasOld=1)

.. raw:: latex

   interstitial components \( C_0 \ldots C_M \)
   
..

    >>> interstitials = [
    ...     CellVariable(mesh=mesh, name='C0', hasOld=1)
    ... ]

.. raw:: latex

   substitutional components \( C_{M+1} \ldots C_{N-1} \)
   
..

    >>> substitutionals = [
    ...     CellVariable(mesh=mesh, name='C1', hasOld=1),
    ...     CellVariable(mesh=mesh, name='C2', hasOld=1),
    ... ]

.. raw:: latex

   a ``solvent'' \( C_N \) that is constrained by the concentrations of the
   other substitutional species, such that \( C_N = 1 - \sum_{j=M}^{N-1}
   C_j \),

..

    >>> solvent = 1
    >>> for Cj in substitutionals:
    ...     solvent -= Cj
    >>> solvent.name = 'CN'


.. raw:: latex

   and temperature \( T \)
   
..

    >>> T = 1000

.. raw:: latex

   The free energy density of such a system can be written as
   \begin{align*}
       f(\phi, C_0, \ldots, C_N, T) 
       &= \sum_{j=0}^N C_j \left[ \mu^\circ_j(\phi, T) + R T \ln \frac{C_j}{\rho} \right]
   \end{align*}
   where
   
..

    >>> R = 8.314 # J / (mol K)

.. raw:: latex
    
   is the gas constant. As in the binary case, 
   \[
       \mu^\circ_j(\phi, T) = p(\phi) \mu_j^{\circ S}(T)
       + \left(1 - p(\phi)\right) \mu_j^{\circ L}(T) + \frac{W_j}{2} g(\phi)
   \]
   is constructed with the free energies of the pure components in each
   phase, given the ``tilting'' function
   
..

    >>> def p(phi):
    ...     return phi**3 * (6 * phi**2 - 15 * phi + 10)

and the "double well" function

    >>> def g(phi):
    ...     return (phi * (1 - phi))**2

.. raw:: latex

   We consider a very simplified model that has partial molar volumes \(
   \bar{V}_0 = \cdots = \bar{V}_{M} = 0 \) for the ``interstitials'' and \(
   \bar{V}_{M+1} = \cdots = \bar{V}_{N} = 1 \) for the ``substitutionals''.
   This approximation has been used in a number of models where density
   effects are ignored, including the treatment of electrons in
   electrodeposition processes \cite{ElPhFI,ElPhFII}. Under these
   constraints
   \begin{align*}
       \frac{\partial f}{\partial \phi}
       &= \sum_{j=0}^N C_j \frac{\partial f_j}{\partial \phi} 
       \nonumber \\
       &= \sum_{j=0}^N C_j \left[
           \mu_j^{\circ SL}(T) p'(\phi) + \frac{W_j}{2} g'(\phi)
       \right]
       \\
       \frac{\partial f}{\partial C_j}
       &= \left[\mu^\circ_j(\phi, T) + R T \ln \frac{C_j}{\rho} \right] 
       \nonumber \\
       &= \mu_j(\phi, C_j , T)
       \qquad\text{for \( j = 0\ldots M \)}
       \\
     \intertext{and}
       \frac{\partial f}{\partial C_j}
       &= \left[\mu^\circ_j(\phi, T) + R T \ln \frac{C_j}{\rho} \right] 
       - \left[\mu^\circ_N(\phi, T) + R T \ln \frac{C_N}{\rho} \right] 
       \nonumber \\
       &= \left[\mu_j(\phi, C_j, T) - \mu_N(\phi, C_N, T) \right]
       \qquad\text{for \( j = M+1\ldots N-1 \)}
   \end{align*}
   where \( \mu_j^{\circ SL}(T) \equiv \mu_j^{\circ S}(T) - \mu_j^{\circ
   L}(T) \) and where \( \mu_j \) is the classical chemical potential of
   component \( j \) for the binary species and \( \rho = 1 +
   \sum_{j=0}^{M} C_j \) is the total molar density.
   
..

    >>> rho = 1.
    >>> for Cj in interstitials:
    ...     rho += Cj
   
.. raw:: latex

   \( p'(\phi) \) and \( g'(\phi) \) are the partial derivatives of of \( p
   \) and \( g \) with respect to \( \phi \)

..    
    
    >>> def pPrime(phi):
    ...     return 30. * g(phi)

    >>> def gPrime(phi):
    ...     return 2. * phi * (1 - phi) * (1 - 2 * phi)

We "cook" the standard potentials to give the desired solid and liquid
concentrations, with a solid phase rich in interstitials and the solvent
and a liquid phase rich in the two substitutional species.
    
    >>> interstitials[0].S = 0.3
    >>> interstitials[0].L = 0.4
    >>> substitutionals[0].S = 0.4
    >>> substitutionals[0].L = 0.3
    >>> substitutionals[1].S = 0.2
    >>> substitutionals[1].L = 0.1
    >>> solvent.S = 1.
    >>> solvent.L = 1.
    >>> for Cj in substitutionals:
    ...     solvent.S -= Cj.S
    ...     solvent.L -= Cj.L

    >>> rhoS = rhoL = 1.
    >>> for Cj in interstitials:
    ...     rhoS += Cj.S
    ...     rhoL += Cj.L

.. raw:: latex

   \IndexFunction{log}

..

    >>> for Cj in interstitials + substitutionals + [solvent]:
    ...     Cj.standardPotential = R * T * (log(Cj.L/rhoL) - log(Cj.S/rhoS))

    >>> for Cj in interstitials:
    ...     Cj.diffusivity = 1.
    ...     Cj.barrier = 0. 

    >>> for Cj in substitutionals:
    ...     Cj.diffusivity = 1.
    ...     Cj.barrier = R * T

    >>> solvent.barrier = R * T

-----

.. raw:: latex 

   We create the phase equation 
   \[
       \frac{1}{M_\phi}\frac{\partial \phi}{\partial t}
       = \kappa_\phi \nabla^2 \phi
       - \sum_{j=0}^N C_j \left[
                  \mu_j^{\circ SL}(T) p'(\phi) + \frac{W_j}{2} g'(\phi)
              \right]
   \]

with a semi-implicit source just as in ``examples.phase.simple.input`` and
``examples.phase.binary``

    >>> enthalpy = 0.
    >>> barrier = 0.
    >>> for Cj in interstitials + substitutionals + [solvent]:
    ...     enthalpy += Cj * Cj.standardPotential
    ...     barrier += Cj * Cj.barrier

    >>> mPhi = -((1 - 2 * phase) * barrier + 30 * phase * (1 - phase) * enthalpy)
    >>> dmPhidPhi = 2 * barrier - 30 * (1 - 2 * phase) * enthalpy
    >>> S1 = dmPhidPhi * phase * (1 - phase) + mPhi * (1 - 2 * phase)
    >>> S0 = mPhi * phase * (1 - phase) - S1 * phase

.. raw:: latex

   \IndexClass{TransientTerm}
   \IndexClass{ImplicitDiffusionTerm}
   \IndexClass{ImplicitSourceTerm}

..
    
    >>> phase.mobility = 1.
    >>> phase.gradientEnergy = 25
    >>> phase.equation = TransientTerm(coeff=1/phase.mobility) \
    ...   == ImplicitDiffusionTerm(coeff=phase.gradientEnergy) \
    ...      + S0 + ImplicitSourceTerm(coeff = S1)

-----

We could construct the diffusion equations one-by-one, in the manner of
``examples.phase.binary``, but it is better to take advantage of the full
scripting power of the Python language, where we can easily loop over
components or even make "factory" functions if we desire. For the
interstitial diffusion equations, we arrange in canonical form as before:
    
.. raw:: latex

   \begin{align*}
       \underbrace{
           \frac{\partial C_j}{\partial t}
           \vphantom{\left\{
               \overbrace{
                   \left[
                       \mu_j^{\circ SL} \nabla p(\phi)
                   \right] 
               }^{\text{phase transformation}}
           \right\}}
       }_{\text{transient}}
       &= \underbrace{
           D_j\nabla^2 C_j 
           \vphantom{\left\{
               \overbrace{
                   \left[
                       \mu_j^{\circ SL} \nabla p(\phi)
                   \right] 
               }^{\text{phase transformation}}
           \right\}}
       }_{\text{diffusion}} \\
       & \qquad + \underbrace{
           D_j\nabla\cdot 
           \frac{C_j}{1 + \sum_{\substack{k=0\\ k \neq j}}^{M} C_k}
           \left\{
               \overbrace{
                   \frac{\rho}{R T}
                   \left[
                       \mu_j^{\circ SL} \nabla p(\phi)
                       + \frac{W_j}{2} \nabla g(\phi) 
                   \right] 
               }^{\text{phase transformation}}
               -
               \overbrace{
                   \sum_{\substack{i=0\\ i \neq j}}^{M} \nabla C_i
               }^{\text{counter diffusion}}
           \right\}
       }_{\text{convection}}
   \end{align*}
   \IndexClass{PowerLawConvectionTerm}

..

    >>> for Cj in interstitials:
    ...     phaseTransformation = (rho.getHarmonicFaceValue() / (R * T)) \
    ...       * (Cj.standardPotential * p(phase).getFaceGrad() 
    ...          + 0.5 * Cj.barrier * g(phase).getFaceGrad())
    ...                            
    ...     CkSum = CellVariable(mesh=mesh, value=0.)
    ...     for Ck in [Ck for Ck in interstitials if Ck is not Cj]:
    ...         CkSum += Ck
    ...         
    ...     counterDiffusion = CkSum.getFaceGrad()
    ...     
    ...     convectionCoeff = counterDiffusion + phaseTransformation
    ...     convectionCoeff *= (Cj.diffusivity
    ...                         / (1. + CkSum.getHarmonicFaceValue()))
    ...                         
    ...     Cj.equation = (TransientTerm()
    ...                    == ImplicitDiffusionTerm(coeff=Cj.diffusivity)
    ...                    + PowerLawConvectionTerm(coeff=convectionCoeff))

-----

The canonical form of the substitutional diffusion equations is

.. raw:: latex

   \begin{align*}
      \underbrace{
           \frac{\partial C_j}{\partial t}
      }_{\text{transient}}
       &= \underbrace{
           D_{j}\nabla^2 C_j
           \vphantom{\frac{\partial C_j}{\partial t}}
       }_{\text{diffusion}} \\
       & \qquad + \underbrace{
           D_{j}\nabla\cdot 
           \frac{C_j}{1 - \sum_{\substack{k=2\\ k \neq j}}^{n-1} C_k}
           \left\{
              \overbrace{ 
                   \frac{C_N}{R T}
                   \left[
                       \left(\mu_j^{\circ SL} - \mu_N^{\circ SL}\right) \nabla p(\phi)
                       + \frac{W_j - W_N}{2} \nabla g(\phi) 
                   \right] 
                   \vphantom{\sum_{\substack{i=M+1\\ i \neq j}}^{N} \nabla C_i}
              }^{\text{phase transformation}}
              +
              \overbrace{
                  \sum_{\substack{i=M+1\\ i \neq j}}^{N} \nabla C_i
              }^{\text{counter diffusion}}
           \right\}
       }_{\text{convection}}
   \end{align*}

..
    
    >>> for Cj in substitutionals:
    ...     phaseTransformation = (solvent.getHarmonicFaceValue() / (R * T)) \
    ...       * ((Cj.standardPotential - solvent.standardPotential) * p(phase).getFaceGrad() 
    ...          + 0.5 * (Cj.barrier - solvent.barrier) * g(phase).getFaceGrad())
    ...                            
    ...     CkSum = CellVariable(mesh=mesh, value=0.)
    ...     for Ck in [Ck for Ck in substitutionals if Ck is not Cj]:
    ...         CkSum += Ck
    ...         
    ...     counterDiffusion = CkSum.getFaceGrad()
    ...     
    ...     convectionCoeff = counterDiffusion + phaseTransformation
    ...     convectionCoeff *= (Cj.diffusivity
    ...                         / (1. - CkSum.getHarmonicFaceValue()))
    ...                         
    ...     Cj.equation = (TransientTerm() 
    ...                    == ImplicitDiffusionTerm(coeff=Cj.diffusivity)
    ...                    + PowerLawConvectionTerm(coeff=convectionCoeff))

-----

We start with a sharp phase boundary

.. raw:: latex

   $$ \xi =
   \begin{cases}
       1& \text{for $x \le L/2$,} \\
       0& \text{for $x > L/2$,}
   \end{cases} $$

..

    >>> x = mesh.getCellCenters()[0]
    >>> phase.setValue(1.)
    >>> phase.setValue(0., where=x > L / 2)

and with uniform concentration fields, initially equal to the average of
the solidus and liquidus concentrations

    >>> for Cj in interstitials + substitutionals:
    ...     Cj.setValue((Cj.S + Cj.L) / 2.)

If we're running interactively, we create a viewer
    
.. raw:: latex

   \IndexModule{viewers}

..

    >>> if __name__ == '__main__':
    ...     viewer = viewers.make(vars = [phase] \
    ...                                  + interstitials + substitutionals \
    ...                                  + [solvent],
    ...                           limits = {'datamin': 0, 'datamax': 1})
    ...     viewer.plot()

and again iterate to equilibrium

.. raw:: latex

   \IndexClass{LinearLUSolver}

..

<<<<<<< HEAD
    >>> from fipy.solvers import *
=======
>>>>>>> da374989
    >>> solver = LinearLUSolver(tolerance=1e-3)

    >>> dt = 10000
    >>> for i in range(5):
    ...     for field in [phase] + substitutionals + interstitials:
    ...         field.updateOld()
    ...     phase.equation.solve(var = phase, dt = dt)
    ...     for field in substitutionals + interstitials:
    ...         field.equation.solve(var = field, 
    ...                              dt = dt,
    ...                              solver = solver)
    ...     if __name__ == '__main__':    
    ...         viewer.plot()

.. image:: examples/phase/quaternary.pdf
   :scale: 50
   :align: center

..

We can confirm that the far-field phases have remained separated

.. raw:: latex

   \IndexFunction{take}
   \IndexFunction{allclose}

..

    >>> ends = take(phase, (0,-1))
    >>> allclose(ends, (1.0, 0.0), rtol = 1e-5, atol = 1e-5)
    1
    
and that the concentration fields have appropriately segregated into 
their equilibrium values in each phase

    >>> equilibrium = True
    >>> for Cj in interstitials + substitutionals:
    ...     ends = take(Cj, (0,-1))
    ...     equilibrium &= allclose(ends, (Cj.S, Cj.L), rtol = 3e-3, atol = 3e-3)
    >>> print equilibrium
    1
"""
__docformat__ = 'restructuredtext'

if __name__ == "__main__": 
    import fipy.tests.doctestPlus
    exec(fipy.tests.doctestPlus._getScript())
    raw_input("finished")

## if __name__ == '__main__':
##     ## from fipy.tools.profiler.profiler import Profiler
##     ## from fipy.tools.profiler.profiler import calibrate_profiler
## 
##     # fudge = calibrate_profiler(10000)
##     # profile = Profiler('profile', fudge=fudge)
## 
##     import fipy.tests.doctestPlus
##     exec(fipy.tests.doctestPlus.getScript())
## 
##     # profile.stop()
## 	    
##     raw_input("finished")
## <|MERGE_RESOLUTION|>--- conflicted
+++ resolved
@@ -66,10 +66,6 @@
 
 ..
 
-<<<<<<< HEAD
-    >>> from fipy.variables.cellVariable import CellVariable
-=======
->>>>>>> da374989
     >>> phase = CellVariable(mesh=mesh, name='phase', value=1., hasOld=1)
 
 .. raw:: latex
@@ -458,10 +454,6 @@
 
 ..
 
-<<<<<<< HEAD
-    >>> from fipy.solvers import *
-=======
->>>>>>> da374989
     >>> solver = LinearLUSolver(tolerance=1e-3)
 
     >>> dt = 10000
