--- conflicted
+++ resolved
@@ -100,11 +100,7 @@
     ImplicitDiffusionTerm().solve(var, boundaryConditions = (FixedValue(mesh.getFacesLeft(), valueLeft),
                                                              FixedValue(mesh.getFacesRight(), valueRight)))
 
-<<<<<<< HEAD
-    varArray = numerix.array(var)
-=======
     varArray = array(var)
->>>>>>> da374989
     x = mesh.getCellCenters()[0]
     analyticalArray = valueLeft + (valueRight - valueLeft) * x / 20
     errorArray = varArray - analyticalArray
