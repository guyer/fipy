#!/usr/bin/env python

## 
 # ###################################################################
 #  FiPy - Python-based finite volume PDE solver
 # 
 #  FILE: "orthoerror.py"
 #                                    created: 12/29/03 {3:23:47 PM}
 #                                last update: 7/5/07 {8:11:28 PM} 
 #  Author: Jonathan Guyer <guyer@nist.gov>
 #  Author: Daniel Wheeler <daniel.wheeler@nist.gov>
 #  Author: James Warren   <jwarren@nist.gov>
 #    mail: NIST
 #     www: http://www.ctcms.nist.gov/fipy/
 #  
 # ========================================================================
 # This software was developed at the National Institute of Standards
 # and Technology by employees of the Federal Government in the course
 # of their official duties.  Pursuant to title 17 Section 105 of the
 # United States Code this software is not subject to copyright
 # protection and is in the public domain.  FiPy is an experimental
 # system.  NIST assumes no responsibility whatsoever for its use by
 # other parties, and makes no guarantees, expressed or implied, about
 # its quality, reliability, or any other characteristic.  We would
 # appreciate acknowledgement if the software is used.
 # 
 # This software can be redistributed and/or modified freely
 # provided that any derivative works bear some notice that they are
 # derived from it, and any modified versions bear some notice that
 # they have been modified.
 # ========================================================================
 #  
 #  Description: 
 # 
 #  History
 # 
 #  modified   by  rev reason
 #  ---------- --- --- -----------
 #  2003-11-10 JEG 1.0 original
 # ###################################################################
 ##

"""

This test file generates lots of different SkewedGrid2D meshes, each with a different non-orthogonality,
and runs a 1D diffusion problem on them all. It ocmputes the RMS non-orthogonality and the RMS error
for each mesh and displays them in a graph, allowing the relationship of error to non-orthogonality to be investigated.
"""

if __name__ == '__main__':
    
    import sys
    import os

<<<<<<< HEAD
    from fipy.meshes.grid2D import Grid2D
    from fipy.meshes.numMesh.skewedGrid2D import SkewedGrid2D
    from fipy.meshes.numMesh.tri2D import Tri2D
    from fipy.solvers import *
    from fipy.boundaryConditions.fixedValue import FixedValue
    from fipy.variables.cellVariable import CellVariable
    from fipy.meshes.numMesh.gmshImport import GmshImporter2D
    from fipy.tools import numerix
=======
    from fipy import *
>>>>>>> da374989

    valueLeft = 0.
    valueRight = 1.

    meshList = []
    RMSNonOrthoList = []
    RMSErrorList = []

    for i in range(1, 501):
        meshList = meshList + [SkewedGrid2D(dx = 1.0, dy = 1.0, nx = 20, ny = 20, rand = (0.001 * i))]

    for mesh in meshList:
        var = CellVariable(name = "solution variable",
                           mesh = mesh,
                           value = valueLeft)

        ImplicitDiffusionTerm().solve(var, boundaryConditions = (FixedValue(mesh.getFacesLeft(), valueLeft),
                                                                 FixedValue(mesh.getFacesRight(), valueRight)))

<<<<<<< HEAD
        varArray = numerix.array(var)
=======
        varArray = array(var)
>>>>>>> da374989
        x = mesh.getCellCenters()[0]
        analyticalArray = valueLeft + (valueRight - valueLeft) * x / 20
        errorArray = varArray - analyticalArray
        nonOrthoArray = mesh._getNonOrthogonality()
        RMSError = (add.reduce(errorArray * errorArray) / len(errorArray)) ** 0.5
        RMSNonOrtho = (add.reduce(nonOrthoArray * nonOrthoArray) / len(nonOrthoArray)) ** 0.5

        RMSNonOrthoList += [RMSNonOrtho]
        RMSErrorList += [RMSError]

    import pylab
    pylab.plot(RMSNonOrthoList, RMSErrorList, 'ro')
    pylab.show()


<|MERGE_RESOLUTION|>--- conflicted
+++ resolved
@@ -52,18 +52,7 @@
     import sys
     import os
 
-<<<<<<< HEAD
-    from fipy.meshes.grid2D import Grid2D
-    from fipy.meshes.numMesh.skewedGrid2D import SkewedGrid2D
-    from fipy.meshes.numMesh.tri2D import Tri2D
-    from fipy.solvers import *
-    from fipy.boundaryConditions.fixedValue import FixedValue
-    from fipy.variables.cellVariable import CellVariable
-    from fipy.meshes.numMesh.gmshImport import GmshImporter2D
-    from fipy.tools import numerix
-=======
     from fipy import *
->>>>>>> da374989
 
     valueLeft = 0.
     valueRight = 1.
@@ -83,11 +72,7 @@
         ImplicitDiffusionTerm().solve(var, boundaryConditions = (FixedValue(mesh.getFacesLeft(), valueLeft),
                                                                  FixedValue(mesh.getFacesRight(), valueRight)))
 
-<<<<<<< HEAD
-        varArray = numerix.array(var)
-=======
         varArray = array(var)
->>>>>>> da374989
         x = mesh.getCellCenters()[0]
         analyticalArray = valueLeft + (valueRight - valueLeft) * x / 20
         errorArray = varArray - analyticalArray
