--- conflicted
+++ resolved
@@ -125,11 +125,6 @@
 
 ..
 
-<<<<<<< HEAD
-    >>> from fipy.solvers import *
-
-=======
->>>>>>> da374989
 We perform one implicit timestep to achieve steady state
    
     >>> eq.solve(var=var,
