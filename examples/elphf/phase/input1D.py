--- conflicted
+++ resolved
@@ -6,11 +6,7 @@
  # 
  #  FILE: "input.py"
  #                                    created: 11/17/03 {10:29:10 AM} 
-<<<<<<< HEAD
- #                                last update: 6/14/05 {9:29:23 AM} 
-=======
  #                                last update: 8/8/05 {3:47:19 PM} 
->>>>>>> b1316678
  #  Author: Jonathan Guyer <guyer@nist.gov>
  #  Author: Daniel Wheeler <daniel.wheeler@nist.gov>
  #  Author: James Warren   <jwarren@nist.gov>
