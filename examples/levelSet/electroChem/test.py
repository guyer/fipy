#!/usr/bin/env python

## 
 # ###################################################################
 #  FiPy - Python-based finite volume PDE solver
 # 
 #  FILE: "test.py"
 #                                    created: 12/29/03 {3:23:47 PM}
 #                                last update: 7/3/07 {5:17:28 PM} 
 #  Author: Jonathan Guyer <guyer@nist.gov>
 #  Author: Daniel Wheeler <daniel.wheeler@nist.gov>
 #  Author: James Warren   <jwarren@nist.gov>
 #    mail: NIST
 #     www: http://www.ctcms.nist.gov/fipy/
 #  
 # ========================================================================
 # This software was developed at the National Institute of Standards
 # and Technology by employees of the Federal Government in the course
 # of their official duties.  Pursuant to title 17 Section 105 of the
 # United States Code this software is not subject to copyright
 # protection and is in the public domain.  FiPy is an experimental
 # system.  NIST assumes no responsibility whatsoever for its use by
 # other parties, and makes no guarantees, expressed or implied, about
 # its quality, reliability, or any other characteristic.  We would
 # appreciate acknowledgement if the software is used.
 # 
 # This software can be redistributed and/or modified freely
 # provided that any derivative works bear some notice that they are
 # derived from it, and any modified versions bear some notice that
 # they have been modified.
 # ========================================================================
 #  
 #  Description: 
 # 
 #  History
 # 
 #  modified   by  rev reason
 #  ---------- --- --- -----------
 #  2003-11-10 JEG 1.0 original
 # ###################################################################
 ##

from fipy.tests.doctestPlus import _LateImportDocTestSuite
import fipy.tests.testProgram

def _suite():
    return _LateImportDocTestSuite(docTestModuleNames = (
            'howToWriteAScript',
            'simpleTrenchSystem',
            'gold',
<<<<<<< HEAD
            'leveler'
=======
            'leveler',
>>>>>>> 23b19207
        ), base = __name__)
    
if __name__ == '__main__':
    fipy.tests.testProgram.main(defaultTest='_suite')

            
            <|MERGE_RESOLUTION|>--- conflicted
+++ resolved
@@ -48,11 +48,7 @@
             'howToWriteAScript',
             'simpleTrenchSystem',
             'gold',
-<<<<<<< HEAD
-            'leveler'
-=======
             'leveler',
->>>>>>> 23b19207
         ), base = __name__)
     
 if __name__ == '__main__':
