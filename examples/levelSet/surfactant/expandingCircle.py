#!/usr/bin/env python

## 
 # ###################################################################
 #  FiPy - Python-based finite volume PDE solver
 # 
 #  FILE: "expandingCircle.py"
 #                                    created: 08/10/04 {10:29:10 AM} 
 #                                last update: 9/3/04 {10:43:02 PM} { 1:23:41 PM}
 #  Author: Jonathan Guyer <guyer@nist.gov>
 #  Author: Daniel Wheeler <daniel.wheeler@nist.gov>
 #  Author: James Warren   <jwarren@nist.gov>
 #    mail: NIST
 #     www: http://www.ctcms.nist.gov/fipy/
 #  
 # ========================================================================
 # This software was developed at the National Institute of Standards
 # and Technology by employees of the Federal Government in the course
 # of their official duties.  Pursuant to title 17 Section 105 of the
 # United States Code this software is not subject to copyright
 # protection and is in the public domain.  FiPy is an experimental
 # system.  NIST assumes no responsibility whatsoever for its use by
 # other parties, and makes no guarantees, expressed or implied, about
 # its quality, reliability, or any other characteristic.  We would
 # appreciate acknowledgement if the software is used.
 # 
 # This software can be redistributed and/or modified freely
 # provided that any derivative works bear some notice that they are
 # derived from it, and any modified versions bear some notice that
 # they have been modified.
 # ========================================================================
 #  
 #  Description: 
 # 
 #  History
 # 
 #  modified   by  rev reason
 #  ---------- --- --- -----------
 #  2003-11-17 JEG 1.0 original
 # ###################################################################
 ##

"""

This example represents an expanding circular interface with an initial
coverage of surfactant. The rate of expansion is dependent on the
coverage of surfactant, The governing equations are given by:

.. raw:: latex

    $$ \\dot{\\theta} = -\\frac{\\dot{r}}{r} \\theta $$
    $$ \\dot{r} = k \\theta $$

The solution for these set of equations is given by:

.. raw:: latex

    $$ r = \\sqrt{2 k r_0 \\theta_0 t + r_0^2} $$
    $$ \\theta = \\frac{r_0 \\theta_0}{\\sqrt{2 k r_0 \\theta_0 t + r_0^2}} $$
    
The following tests can be performed. First test for global
conservation of surfactant:

   >>> surfactantBefore = Numeric.sum(surfactantVariable * mesh.getCellVolumes())
   >>> totalTime = 0
   >>> for step in range(steps):
   ...     velocity.setValue(surfactantVariable.getInterfaceVar() * k)
   ...     distanceVariable.extendVariable(velocity)
   ...     argmax = Numeric.argmax(velocity)
   ...     timeStepDuration = cfl * dx / velocity[argmax]
   ...     extensionEquation.solve()
   ...     advectionEquation.solve(distanceVariable, dt = timeStepDuration)
   ...     surfactantEquation.solve(surfactantVariable)
   ...     totalTime += timeStepDuration
   >>> surfactantEquation.solve(surfactantVariable)
   >>> surfactantAfter = Numeric.sum(surfactantVariable * mesh.getCellVolumes())
   >>> Numeric.allclose(surfactantBefore, surfactantAfter)
   1

Next test for the correct local value of surfactant: 

   >>> finalRadius = Numeric.sqrt(2 * k * initialRadius * initialSurfactantValue * totalTime + initialRadius**2)
   >>> answer = initialSurfactantValue * initialRadius / finalRadius
   >>> coverage = surfactantVariable.getInterfaceVar()
   >>> error = 0.
   >>> size = 0
   >>> for i in range(len(coverage)):
   ...     if coverage[i] > 1e-3:
   ...         error += (coverage[i] / answer - 1.)**2
   ...         size += 1
   >>> print Numeric.sqrt(error / size) < 0.04
   1

Test for the correct position of the interface:

   >>> x = mesh.getCellCenters()[:,0]
   >>> y = mesh.getCellCenters()[:,1]
   >>> radius = Numeric.sqrt((x - L / 2)**2 + (y - L / 2)**2)
   >>> solution = radius - distanceVariable
   >>> error = 0.
   >>> size = 0
   >>> for i in range(len(coverage)):
   ...     if coverage[i] > 1e-3:
   ...         error += (solution[i] / finalRadius - 1.)**2
   ...         size += 1
   >>> print Numeric.sqrt(error / size) < 0.02
   1

"""
__docformat__ = 'restructuredtext'

import Numeric
   
from fipy.meshes.grid2D import Grid2D
from fipy.viewers.grid2DGistViewer import Grid2DGistViewer
from fipy.models.levelSet.distanceFunction.distanceVariable import DistanceVariable
from fipy.models.levelSet.advection.higherOrderAdvectionEquation import buildHigherOrderAdvectionEquation
from fipy.models.levelSet.surfactant.surfactantEquation import SurfactantEquation
from fipy.models.levelSet.surfactant.surfactantVariable import SurfactantVariable
from fipy.variables.cellVariable import CellVariable

L = 1.
nx = 50
cfl = 0.1
initialRadius = L / 4.
k = 1
dx = L / nx
steps = 20

mesh = Grid2D(dx = dx, dy = dx, nx = nx, ny = nx)

distanceVariable = DistanceVariable(
    name = 'level set variable',
    mesh = mesh,
    value = Numeric.sqrt((mesh.getCellCenters()[:,0] - L / 2.)**2 + (mesh.getCellCenters()[:,1] - L / 2.)**2) - initialRadius)

distanceVariable.markFresh()

initialSurfactantValue =  1.

surfactantVariable = SurfactantVariable(
    value = initialSurfactantValue,
    distanceVar = distanceVariable
    )

velocity = CellVariable(
    name = 'velocity',
    mesh = mesh,
    value = 1.,
    )

advectionEquation = buildHigherOrderAdvectionEquation(
    advectionCoeff = velocity)

surfactantEquation = SurfactantEquation(
    distanceVar = distanceVariable)

<<<<<<< HEAD
it = Iterator((advectionEquation, surfactantEquation))
=======
extensionEquation = ExtensionEquation(
    distanceVariable,
    velocity)
>>>>>>> c078cc80

if __name__ == '__main__':
    
    distanceViewer = Grid2DGistViewer(var = distanceVariable, palette = 'rainbow.gp', minVal = -initialRadius, maxVal = initialRadius)
    surfactantViewer = Grid2DGistViewer(var = surfactantVariable, palette = 'rainbow.gp', minVal = 0., maxVal = 100.)
    velocityViewer = Grid2DGistViewer(var = velocity, palette = 'rainbow.gp', minVal = 0., maxVal = 200.)
    distanceViewer.plot()
    surfactantViewer.plot()
    velocityViewer.plot()

    totalTime = 0

    for step in range(steps):
        print 'step',step
        velocity.setValue(surfactantVariable.getInterfaceVar() * k)
        distanceVariable.extendVariable(velocity)
        argmax = Numeric.argmax(velocity)
        timeStepDuration = cfl * dx / velocity[argmax]

        extensionEquation.solve()
        advectionEquation.solve(distanceVariable, dt = timeStepDuration)
        surfactantEquation.solve(surfactantVariable)
        
        totalTime += timeStepDuration
        
        velocityViewer.plot()
        distanceViewer.plot()
        surfactantViewer.plot(minVal = 0, maxVal = 100)

        finalRadius = Numeric.sqrt(2 * k * initialRadius * initialSurfactantValue * totalTime + initialRadius**2)
        answer = initialSurfactantValue * initialRadius / finalRadius
        coverage = surfactantVariable.getInterfaceVar()
        error = 0.
        size = 0
        for i in range(len(coverage)):
            if coverage[i] > 1e-3:
                error += (coverage[i] / answer - 1.)**2
                size += 1

        print 'error',Numeric.sqrt(error / size)


        

    raw_input('finished')<|MERGE_RESOLUTION|>--- conflicted
+++ resolved
@@ -68,7 +68,7 @@
    ...     distanceVariable.extendVariable(velocity)
    ...     argmax = Numeric.argmax(velocity)
    ...     timeStepDuration = cfl * dx / velocity[argmax]
-   ...     extensionEquation.solve()
+   ...     distanceVariable.updateOld()
    ...     advectionEquation.solve(distanceVariable, dt = timeStepDuration)
    ...     surfactantEquation.solve(surfactantVariable)
    ...     totalTime += timeStepDuration
@@ -155,14 +155,6 @@
 surfactantEquation = SurfactantEquation(
     distanceVar = distanceVariable)
 
-<<<<<<< HEAD
-it = Iterator((advectionEquation, surfactantEquation))
-=======
-extensionEquation = ExtensionEquation(
-    distanceVariable,
-    velocity)
->>>>>>> c078cc80
-
 if __name__ == '__main__':
     
     distanceViewer = Grid2DGistViewer(var = distanceVariable, palette = 'rainbow.gp', minVal = -initialRadius, maxVal = initialRadius)
@@ -180,8 +172,7 @@
         distanceVariable.extendVariable(velocity)
         argmax = Numeric.argmax(velocity)
         timeStepDuration = cfl * dx / velocity[argmax]
-
-        extensionEquation.solve()
+        distanceVariable.updateOld()
         advectionEquation.solve(distanceVariable, dt = timeStepDuration)
         surfactantEquation.solve(surfactantVariable)
         
