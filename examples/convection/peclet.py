--- conflicted
+++ resolved
@@ -66,13 +66,6 @@
     >>> if __name__ == '__main__':
     ...     viewer = viewers.make(vars = var)
 
-<<<<<<< HEAD
-    >>> from fipy.terms.implicitDiffusionTerm import ImplicitDiffusionTerm
-    >>> from fipy.terms.powerLawConvectionTerm import PowerLawConvectionTerm
-    >>> from fipy.terms.transientTerm import TransientTerm
-
-=======
->>>>>>> da374989
     >>> convCoeff = 1.0
     >>> peclet = 1e-3
     >>> allcloseList = []
@@ -82,11 +75,7 @@
     ...     eq = (TransientTerm(1e-4) 
     ...           == ImplicitDiffusionTerm(coeff=diffCoeff)
     ...           + PowerLawConvectionTerm(coeff=convCoeff))
-<<<<<<< HEAD
     ...     eq.solve(var=var, boundaryConditions=boundaryConditions) 
-=======
-    ...     eq.solve(var=var, boundaryConditions=boundaryConditions) ##, solver=GMRES())
->>>>>>> da374989
     ...     x = mesh.getCellCenters()[0]
     ...     arg0 = -convCoeff * x / diffCoeff
     ...     arg0 = where(arg0 < -200, -200, arg0)
