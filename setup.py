#!/usr/bin/env python

## -*-Pyth-*-
 # ###################################################################
 #  FiPy - a finite volume PDE solver in Python
 # 
 #  FILE: "setup.py"
<<<<<<< HEAD
 #                                    created: 4/6/04 {1:24:29 PM} 
 #                                last update: 8/27/08 {3:34:55 PM} 
=======
 #
>>>>>>> d5558a70
 #  Author: Jonathan Guyer <guyer@nist.gov>
 #  Author: Daniel Wheeler <daniel.wheeler@nist.gov>
 #  Author: James Warren   <jwarren@nist.gov>
 #    mail: NIST
 #     www: http://www.ctcms.nist.gov/fipy/
 #  
 # ========================================================================
 # This document was prepared at the National Institute of Standards
 # and Technology by employees of the Federal Government in the course
 # of their official duties.  Pursuant to title 17 Section 105 of the
 # United States Code this document is not subject to copyright
 # protection and is in the public domain.  setup.py
 # is an experimental work.  NIST assumes no responsibility whatsoever
 # for its use by other parties, and makes no guarantees, expressed
 # or implied, about its quality, reliability, or any other characteristic.
 # We would appreciate acknowledgement if the document is used.
 # 
 # This document can be redistributed and/or modified freely
 # provided that any derivative works bear some notice that they are
 # derived from it, and any modified versions bear some notice that
 # they have been modified.
 # ========================================================================
 #  
 # ###################################################################
 ##



import glob
import os
import sys
import string

from distutils.core import Command

# bootstrap setuptools for users that don't already have it
import ez_setup
ez_setup.use_setuptools()

from setuptools import setup, find_packages

# from fipy.tests.testRunner import test, unittest

from setuptools.command.test import test as _test

def _TestClass(base):
    class _test(base):
        description = base.description + ", for FiPy and its examples"

        # List of option tuples: long name, short name (None if no short
        # name), and help string.
        user_options = base.user_options + [
            ('inline', None, "run FiPy with inline compilation enabled"),
            ('Trilinos', None, "run FiPy using Trilinos solvers"),
            ('Pysparse', None, "run FiPy using Pysparse solvers (default)"),
            ('all', None, "run all non-interactive FiPy tests (default)"),
            ('really-all', None, "run *all* FiPy tests (including those requiring user input)"),
            ('examples', None, "test FiPy examples"),
            ('modules', None, "test FiPy code modules"),
            ('viewers', None, "test FiPy viewer modules (requires user input)"),
            ('cache', None, "run FiPy with Variable caching"),
            ('no-cache', None, "run FiPy without Variable caching"),
           ]


        def initialize_options(self):
            base.initialize_options(self)
            
            self.all = False
            self.really_all = False
            self.examples = False
            self.modules = False
            self.viewers = False
            
            self.inline = False
            self.cache = False
            self.no_cache = True
            self.Trilinos = False
            self.Pysparse = False

        def finalize_options(self):
            noSuiteOrModule = (self.test_suite is None 
                               and self.test_module is None)
                
            base.finalize_options(self)
            
            if noSuiteOrModule:
                self.test_args.remove(self.distribution.test_suite)
                
            if not (self.examples or self.modules or self.viewers):
                self.all = True
            if self.all or self.really_all:
                self.examples = True
                self.modules = True
            if self.really_all:
                self.viewers = True
            
                
            if self.viewers:
                print "*" * 60
                print "*" + "".center(58) + "*"
                print "*" + "ATTENTION".center(58) + "*"
                print "*" + "".center(58) + "*"
                print "*" + "Some of the following tests require user interaction".center(58) + "*"
                print "*" + "".center(58) + "*"
                print "*" * 60
                
                self.test_args.append("fipy.viewers.testinteractive._suite")

            if self.modules:
                self.test_args.append("fipy.test._suite")
            
            if self.examples:
                self.test_args.append("examples.test._suite")

            if self.test_args and noSuiteOrModule:
                self.test_suite = "dummy"
                
        def run_tests(self):
            import sys
            if '--Trilinos' in sys.argv[1:]:
                try:
                    ## The import scipy statement is added to allow
                    ## the --Trilinos tests to run without throwing a
                    ## segmentation fault. This is caused by weird
                    ## behavior in scipy and PyTrilinos depending on
                    ## the order in which modules are imported
                    try:
                        import scipy
                    except:
                        pass
                    import PyTrilinos
                except ImportError, a:
                    print >>sys.stderr, "!!! Trilinos library is not installed"
                    return

            if '--inline' in sys.argv[1:]:
                try:
                    from scipy import weave
                except ImportError, a:
                    print >>sys.stderr, "!!! weave library is not installed"
                    return

            base.run_tests(self)

    return _test                    
            
test = _TestClass(_test)

try:
    # we only need "unittest" if bitten is installed 
    # (and we're running as a bitten.slave)
    from bitten.util.testrunner import unittest as _unittest
    unittest = _TestClass(_unittest)
except ImportError, e:
    unittest = test



class build_docs (Command):

    description = "build the FiPy api documentation"

    # List of option tuples: long name, short name (None if no short
    # name), and help string.
    user_options = [('latex', None, "compile the LaTeX variant of the apis"),
                    ('html', None, "compile the HTML variant of the apis"),
                    ('guide', None, "compile the user guide"),
                    ('apis', None, "compile the programmer's reference"),
                    ('manual', None, "compile the manual"),
                    ('all', None, "compile both the LaTeX and HTML variants of the apis"),
                    ('webpage', None, "compile the html for the web page"),
                    ('upload', None, "upload webpages, documentation, and distributions to CTCMS website"),
                    ('uploadwww', None, "upload webpages to CTCMS website"),
                   ]


    def initialize_options (self):
        self.latex = 0
        self.html = 0
        self.guide = 0
        self.apis = 0
        self.manual = 0
        self.all = 0
        self.webpage = 0
        self.upload = 0
        self.uploadwww = 0
    # initialize_options()


    def finalize_options (self):
        if self.all:
            self.latex = 1
            self.manual = 1
            self.webpage = 1
            
        if self.manual:
            self.guide = 1
            self.apis = 1
            
    # finalize_options()

    def _initializeDirectory(self, dir, type = 'latex'):
        dir = os.path.join(dir, type)
        
        try:
            for root, dirs, files in os.walk(dir, topdown=False): 
                for name in files: 
                    os.remove(os.path.join(root, name)) 
                for name in dirs: 
                    os.rmdir(os.path.join(root, name)) 
            os.rmdir(dir)
        except:
            pass
            
        os.makedirs(dir)
        
    def _epydocFiles(self, module, dir = None, type = 'pdflatex'):
        dir = os.path.join(dir, type)
        
        import epydoc.cli
        epydoc.cli.cli(["--%s" % type, "--output", dir, 
                        "--no-private", "--show-imports", 
                        "--name", "FiPy", 
                        module])

    def _buildTeXAPIs(self):
        dir = os.path.join('documentation', 'manual', 'api')
        self._initializeDirectory(dir = dir, type = 'latex')
        dir = os.path.join(dir, 'latex')
        
        import epydoc.cli
        epydoc.cli.cli(["--latex", "--output", dir, 
                        "--graph=classtree", "--inheritance=listed", 
                        "--no-private", "--show-imports", 
                        "fipy/"])
        
        savedir = os.getcwd()
        try:
            
            os.chdir(os.path.join('documentation','manual'))
#             f = open('api.tex', 'w')
            f = open(os.path.join('api','latex', 'api-rev.tex'), 'w')
            f.write("% This file is created automatically by:\n")
            f.write("% 	python setup.py build_docs --latex\n\n")
            for root, dirs, files in os.walk(os.path.join('api','latex'), topdown=True):
                
                if 'api.tex' in files:
                    files.remove('api.tex')

                if 'api-rev.tex' in files:
                    files.remove('api-rev.tex')

                if 'fipy-module.tex' in files:
                    files.remove('fipy-module.tex')

                
                ## Added because linux does not sort files in the same order
                files.sort()
                
                import re
                mainModule = re.compile(r"(fipy\.[^.-]*)-module\.tex")
                subModule = re.compile(r"(fipy(\.[^.-]*)+)-module\.tex")
                for name in files:
                    mainMatch = mainModule.match(name)
                    subMatch = subModule.match(name)

                    
                    def stringInModule(s):
                        module = open(os.path.join(root, name))
                        functionLine = re.compile(s)
                        flag = False
                        for line in module:
                            if functionLine.search(line):
                                flag = True
                                break
                                
                        module.close()
                        
                        return flag

                    if mainMatch and stringInModule(r"\\section{Package") \
                       and not stringInModule(r"no chapter heading"):
                        module = open(os.path.join(root, name), 'r')
                        lines = []
                        
                        for line in module:
                            
                            line = re.sub(r'\\section', r'\\chapter', line)
                            line = re.sub(r'\\subsection', r'\\section', line)
                            line = re.sub(r'\\subsubsection', r'\\subsection', line)
                            lines.append(line)
                            
                        module.close()
                        module = open(os.path.join(root, name), 'w')
                        module.writelines(lines)
                        module.close()
                           
                        if not stringInModule(r"\\section{(Functions|Variables|Class)"):
                            f.write("\\chapter{Package \\EpydocDottedName{" + subMatch.group(1) + "}}\n")

                    if subMatch:
                        ## epydoc tends to prattle on and on with empty module pages, so 
                        ## we eliminate all but those that actually contain something relevant.
                        if not stringInModule(r"\\(sub)?section{(Functions|Variables|Class)"):
                            continue
                        
                    split = os.path.splitext(name)
                    if split[1] == ".tex":
                        f.write("\\input{" + os.path.splitext(name)[0] + "}\n\\newpage\n")
#                         f.write("\\input{" + os.path.join(root, os.path.splitext(name)[0]) + "}\n\\newpage\n")

            f.close()
        except:
            pass
        
        os.chdir(savedir)
        
    def _translateTextFiles(self, source_dir = '.', destination_dir = '.', files = [], writer = None, settings = {}, ext = '.tex'):
        from docutils import core

        for file in files:

            destination_path = os.path.join(destination_dir, string.lower(file) + ext)
            try:
                os.makedirs(os.path.dirname(destination_path))
            except:
                pass
            source_path = os.path.join(source_dir, file + '.txt')

            core.publish_file(source_path= source_path,
                              destination_path = destination_path,
                              reader_name = 'standalone',
                              parser_name = 'restructuredtext',
                              writer = writer,
                              settings_overrides = settings)
                              
            translated = open(destination_path, 'r')
            lines = []
            
            for line in translated:
                import re
                line = re.sub(r'\\tableofcontents', r'% this automatically generated line conflicts with minitoc\r% \\tableofcontents', line)
                lines.append(line)
                
            translated.close()
            translated = open(destination_path, 'w')
            translated.writelines(lines)
            translated.close()

            # mark modification time of output file as mod time of reST file
            os.utime(destination_path, (os.path.getatime(source_path), os.path.getmtime(source_path)))

    def run (self):
        f = open(os.path.join('documentation','VERSION.txt'), 'w')
        f.write('.. |VERSION| replace:: ' + self.distribution.metadata.get_version())
        f.close()

        mainRestructuredTextFiles = {'article': 
                                         ['INSTALLATION',
                                          'README',
                                          'LICENSE',
                                          'DISCLAIMER',
                                          'examples/README'], 
                                     'startlower': 
                                         ['WINDOWS-INSTALLATION',
                                          'MACOSX-INSTALLATION',
                                          'examples/levelSet/electroChem/README']}
                                         
                                     
        secondaryRestructuredTextFiles = {'article': 
                                              ['CREDITS',
                                               'TALKS',
                                               'TODOLIST',
                                               'SVN',
                                               'EFFICIENCY',
                                               'VKML'],
                                          'startlower': 
                                              ['MAIL']}

        if self.latex:
            if self.apis:
                self._buildTeXAPIs()
                
            if self.guide:
                dir = os.path.join('documentation', 'manual', 'examples')
                self._initializeDirectory(dir = dir, type = 'latex')
                dir = os.path.join(dir, 'latex')
                               
                import epydoc.cli
                epydoc.cli.cli(["--latex", "--output", dir, 
                                "--no-private", "--show-imports", 
                                "examples/"])

        if self.html:
            dir = os.path.join('documentation', 'manual', 'api')
            self._initializeDirectory(dir = dir, type = 'html')
            self._epydocFiles(module = 'fipy/', dir = dir, type = 'html')

        if self.apis:
            # build the package/module/class example documentation
            
            dir = os.path.join('documentation', 'manual', 'tutorial')
            self._initializeDirectory(dir = dir, type = 'latex')
            dir = os.path.join(dir, 'latex')
##             self._initializeDirectory(dir = dir, type = 'pdflatex')
##             dir = os.path.join(dir, 'pdflatex')

            # to avoid a collision between the real fipy namespace
            # and the fictional fipy namespace we use for the illustration
            # we build the example documentation in a sub-process
            # from which we delete the "real" fipy namespace
            
            exec("""
import sys
if sys.modules.has_key('fipy'):
    del sys.modules['fipy']
    
if sys.modules.has_key('epydoc.uid'):
    sys.modules['epydoc.uid']._object_uids = {}
    sys.modules['epydoc.uid']._variable_uids = {}
    sys.modules['epydoc.uid']._name_to_uid = {}

import epydoc.cli
epydoc.cli.cli(["--latex", "--output", dir, 
                "--graph=classtree", 
                "--no-private", "--show-imports", 
                "documentation/manual/tutorial/fipy/"])
""")

        if self.guide or self.apis:
            savedir = os.getcwd()
            
            os.chdir(os.path.join('documentation','manual'))
                
            f = open('version.tex', 'w')
            f.write("% This file is created automatically by:\n")
            f.write("% 	python setup.py build_docs --manual\n\n")
            f.write("\\newcommand{\\Version}{" + self.distribution.metadata.get_version() + "}\n")
            f.close()
            
            from utils.includedLaTeXWriter import IncludedLaTeXWriter
            
            for key in mainRestructuredTextFiles.keys():
                self._translateTextFiles(files = mainRestructuredTextFiles[key],
                                         source_dir = '../..',
                                         writer = IncludedLaTeXWriter(),
                                         settings ={'use_latex_toc': True,
                                                    'footnote_references': 'superscript',
                                                    'table_style': 'nolines',
                                                    'documentclass': key})

            for key in mainRestructuredTextFiles.keys():
                self._translateTextFiles(files = secondaryRestructuredTextFiles[key],
                                         source_dir = '..',
                                         writer = IncludedLaTeXWriter(),
                                         settings ={'use_latex_toc': True,
                                                    'footnote_references': 'superscript',
                                                    'table_style': 'booktabs',
                                                    'documentclass': key})

            if self.guide:
                os.system("pdflatex fipy")
                os.system("bibtex fipy")
                os.system("makeindex fipy")
                os.system("pdflatex fipy")
                os.system("pdflatex fipy")
                
            if self.apis:
                os.system("pdflatex reference")
                os.system("bibtex reference")
                os.system("makeindex reference")
                os.system("pdflatex reference")
                os.system("pdflatex reference")

            os.chdir(savedir)

        if self.webpage:
            import tempfile
            tmp = tempfile.mkdtemp()
            dir = os.path.join('documentation', 'www')

            from utils.includedHTMLWriter import IncludedHTMLWriter
            
            print "main files"
            for key in mainRestructuredTextFiles.keys():
                self._translateTextFiles(files = mainRestructuredTextFiles[key],
                                         destination_dir = tmp,
                                         writer = IncludedHTMLWriter(),
                                         settings = {'initial_header_level' : 3,
                                                     'xml_declaration' : 0},
                                         ext = '.html')

            print "secondary files"
            for key in secondaryRestructuredTextFiles.keys():
                self._translateTextFiles(files = secondaryRestructuredTextFiles[key],
                                         source_dir = "documentation",
                                         destination_dir = tmp,
                                         writer = IncludedHTMLWriter(),
                                         settings = {'initial_header_level' : 3,
                                                     'xml_declaration' : 0},
                                         ext = '.html')

            import shutil
            for f in ['menu.html', 'meta.html', 'logo.html', 'extra.html']:
                shutil.copyfile(os.path.join(dir, f), os.path.join(tmp, f))
            shutil.move(os.path.join(tmp, 'readme.html'), os.path.join(tmp, 'index.html'))
            shutil.move(os.path.join(tmp, 'examples', 'levelSet', 'electroChem', 'readme.html'), os.path.join(tmp, 'electrochem.html'))
            
            print "merging files"
            os.system("/Library/WebServer/Documents/CSS/ctcmsWeb.py %s %s" % (tmp, dir))
            
            print "removing directories"
            for root, dirs, files in os.walk(tmp, topdown=False): 
                for name in files: 
                    os.remove(os.path.join(root, name)) 
                for name in dirs: 
                    os.rmdir(os.path.join(root, name)) 

        if self.upload:

            print "setting group and ownership of manuals..."
            os.system('chgrp -R pfm documentation/manual/fipy.pdf')
            os.system('chmod -R g+w documentation/manual/reference.pdf')
            os.system('chmod -R g+w documentation/manual/reference.pdf')
            os.system('chgrp -R pfm documentation/manual/fipy.pdf')
            
            print "linking manuals to website..."
            os.system('mkdir documentation/www/download/')
            os.system('ln -sf ../../manual/fipy.pdf documentation/www/download/fipy-%s.pdf'%self.distribution.metadata.get_version())
            os.system('ln -sf ../../manual/reference.pdf documentation/www/download/reference-%s.pdf'%self.distribution.metadata.get_version())
            
            for name in ('.tar.gz', '.win32.zip'):
                file = 'dist/FiPy-%s%s'%(self.distribution.metadata.get_version(), name)
                print "setting group and ownership for %s ..."%file
                os.system('chmod -R g+w %s'%file)
                os.system('chgrp -R pfm %s'%file)

                print "linking %s to website ..."%file
                os.system('ln -sf ../../../%s documentation/www/download/'%file)
                

        if self.upload or self.uploadwww:
                 
            print "setting group and ownership of web pages..."
            os.system('chgrp -R pfm documentation/www/')
            os.system('chmod -R g+w documentation/www/')
            
            print "uploading web pages..."
            # The -t flag (implicit in -a) is suddenly causing problems
            # os.system('rsync -aLC -e ssh %s %s'%('documentation/www/', os.environ['FIPY_WWWHOST']))
            os.system('rsync -rlpgoDLC -e ssh %s %s'%('documentation/www/', os.environ['FIPY_WWWHOST']))

            print "activating web pages..."
            os.system(os.environ['FIPY_WWWACTIVATE'])

                
    # run()

class copy_script(Command):
    description = "copy an example script into a new editable file"

    # List of option tuples: long name, short name (None if no short
    # name), and help string.
    user_options = [
        # Select installation scheme and set base director(y|ies)
        ('From=', None,
         "path and file name containing script to copy"),
        ('To=', None,
         "path and file name to save script to")
     ]

    def initialize_options(self):
        self.From = None
        self.To = None

    def finalize_options(self):
        if self.From == None:
            raise "Please specify a '--From' input script file"
         
        if self.To == None:
            raise "Please specify a '--To' output script file"
            
        if os.path.exists(os.path.expanduser(self.To)):
            ans = "junk"
            
            while (len(ans) > 0) and ("yes".find(ans.lower()) is not 0) and ("no".find(ans.lower()) is not 0):
                ans = raw_input("The file '%s' already exists. Overwrite? [n] "%self.To)
                
            if ans is '':
                ans = 'no'
                
            if ("no".find(ans.lower()) is 0):
                self.To = raw_input("Please give a name for the ouput file: ")
                self.finalize_options()

    def run(self):
        import imp
        import fipy.tests.doctestPlus
        
        mod = imp.load_source("copy_script_module", self.From)
        script = fipy.tests.doctestPlus._getScript(name = "copy_script_module")
        
        script = "#!/usr/bin/env python\n\n## This script was derived from\n## '%s'\n\n%s"%(self.From, script)
        
        f = file(self.To, "w")
        f.write(script)
        f.close
        
        print "Script code exported from '%s' to '%s'"%(self.From, self.To)

class efficiency_test(Command):
    description = "run FiPy efficiency tests"
    
    user_options = [ ('minimumelements=', None, 'minimum number of elements'),
                     ('factor=', None, 'factor by which the number of elements is increased'),
                     ('inline', None, 'turn on inlining for the efficiency tests'),
                     ('cache', None, 'turn on variable caching'),
                     ('maximumelements=', None, 'maximum number of elements'),
                     ('sampleTime=', None, 'sampling interval for memory high-water'),
                     ('path=', None, 'directory to place output results in')]
    
    def initialize_options(self):
        self.factor = 10
        self.inline = 0
        self.cache = 0
        self.maximumelements = 10000
        self.minimumelements = 100
        self.sampleTime = 1
        self.path = None
        self.cases = ['examples/benchmarking/cahnHilliard.py', 'examples/benchmarking/superfill.py', 'examples/benchmarking/phaseImpingement.py', 'examples/benchmarking/mesh.py']
        
    def finalize_options(self):
        self.factor = int(self.factor)
        self.maximumelements = int(self.maximumelements)
        self.minimumelements = int(self.minimumelements)
        self.sampleTime = float(self.sampleTime)

    def run(self):

        import time
        import os
        
        for case in self.cases:
            print "case: %s" % case
            
            if self.path is None:
                testPath = os.path.split(case)[0]
            else:
                testPath = self.path
                
            if not os.access(testPath, os.F_OK):
                os.makedirs(testPath)
                
            testPath = os.path.join(testPath, '%s.dat' % os.path.split(case)[1])
            
            if not os.path.isfile(testPath):
                f = open(testPath, 'w')

                f.write("\t".join(["--inline", "--cache", "Date", "Elements", \
                                  "mesh (s)", "variables (s)", "terms (s)", \
                                  "solver (s)", "BCs (s)", "solve (s)", \
                                  "total (s)", "per step (s)", \
                                  \
                                  "mesh (KiB)", "variables (KiB)", \
                                  "terms (KiB)", "solver (KiB)", "BCs (KiB)", \
                                  "solve (KiB)", "max (KiB)", \
                                  "per element (KiB)"]))
                f.write("\n")
                f.flush()
            else:
                f = open(testPath, 'a')
            
            numberOfElements = self.minimumelements

            while numberOfElements <= self.maximumelements:
                print "\tnumberOfElements: %i" % numberOfElements
                
                cmd = [case, '--numberOfElements=%i' % numberOfElements]
                
                if self.inline:
                    cmd += ['--inline']
                    
                if self.cache:
                    cmd += ['--cache']
                else:
                    cmd += ['--no-cache']

                output = "\t".join([str(self.inline), str(self.cache), time.ctime(), str(numberOfElements)])
                
                timeCmd = cmd + ['--measureTime']
                w, r = os.popen4(' '.join(timeCmd))
                output += '\t' + ''.join(r.readlines()).strip()
                r.close()
                w.close()

                memCmd = cmd + ['--measureMemory', '--sampleTime=%f' % self.sampleTime]
                w, r = os.popen4(' '.join(memCmd))
                output += '\t' + ''.join(r.readlines()).strip()
                r.close()
                w.close()
                    
                f.write(output + '\n')
                f.flush()

                numberOfElements *= self.factor

            f.close()

try:            
    f = open('README.txt', 'r')
    long_description = '\n' + f.read() + '\n'
    f.close()
except IOError, e:
    long_description = ''
        
try:
    f = open('LICENSE.txt', 'r') 
    license = '\n' + f.read() + '\n'
    f.close()
except IOError, e:
    license = ''
    
# The following doesn't work reliably, because it requires fipy
# to already be installed (or at least egged), which is kind of 
# obnoxious. We use cmdclass instead.
# 
#         entry_points = {
#             'distutils.commands': [
#                 'test = fipy.tests.testRunner:test',
#                 'unittest = fipy.tests.testRunner:unittest', 
#             ],
#         },

dist = setup(	name = "FiPy",
        version = "2.0a1", 
        author = "Jonathan Guyer, Daniel Wheeler, & Jim Warren",
        author_email = "fipy@nist.gov",
        url = "http://www.ctcms.nist.gov/fipy/",
        license = license,
        description = "A finite volume PDE solver in Python",
        long_description = long_description,
        cmdclass = {
            'build_docs':build_docs,
            'test':test,
            'unittest':unittest,
            'copy_script': copy_script,
            'efficiency_test': efficiency_test
        },
        test_suite="fipy.test._suite",
        packages = find_packages(exclude=["examples", "examples.*", "utils", "utils.*"]),
<<<<<<< HEAD
        package_data={
            '': ['../DISCLAIMER.txt',
                 '../LICENSE.txt',
                 '../README.txt'],
        },
        entry_points="""
            [fipy.viewers]
            gist = fipy.viewers.gistViewer:GistViewer
            gnuplot = fipy.viewers.gnuplotViewer:GnuplotViewer
            matplotlib = fipy.viewers.matplotlibViewer:MatplotlibViewer
            mayavi = fipy.viewers.mayaviViewer:MayaviViewer
        """,
=======
>>>>>>> d5558a70
        classifiers = [
            'Development Status :: 5 - Production/Stable',
            'Environment :: Console',
            'Environment :: X11 Applications',
            'Intended Audience :: Science/Research',
            'License :: Public Domain',
            'Natural Language :: English',
            'Operating System :: OS Independent',
            'Programming Language :: Python',
            'Topic :: Scientific/Engineering :: Mathematics',
            'Topic :: Scientific/Engineering :: Physics',
            'Topic :: Scientific/Engineering :: Visualization',
            'Topic :: Software Development :: Libraries :: Python Modules'
        ],
)

if 'install' in dist.commands:
    req = []
    
    for pkg in ['numpy', 'pysparse']:
        try:
            __import__(pkg)
        except ImportError, exc:
            req.append(pkg)
            
    if len(req) > 0:
        print "!!!!!!"
        print "The required module(s) " + str(req) + " cannot be loaded."
        print "FiPy will not work properly until these modules are installed."

    opt = []
    
    for pkg in ['scipy', 'matplotlib', 'gist', 'mayavi']:
        try:
            __import__(pkg)
        except ImportError, exc:
            opt.append(pkg)
        
    if len(opt) > 0:
        print "------"
        print "The optional module(s) " + str(opt) + " cannot be loaded."
        print "FiPy will have improved capabilities if these modules are installed."<|MERGE_RESOLUTION|>--- conflicted
+++ resolved
@@ -5,12 +5,7 @@
  #  FiPy - a finite volume PDE solver in Python
  # 
  #  FILE: "setup.py"
-<<<<<<< HEAD
- #                                    created: 4/6/04 {1:24:29 PM} 
- #                                last update: 8/27/08 {3:34:55 PM} 
-=======
  #
->>>>>>> d5558a70
  #  Author: Jonathan Guyer <guyer@nist.gov>
  #  Author: Daniel Wheeler <daniel.wheeler@nist.gov>
  #  Author: James Warren   <jwarren@nist.gov>
@@ -762,12 +757,6 @@
         },
         test_suite="fipy.test._suite",
         packages = find_packages(exclude=["examples", "examples.*", "utils", "utils.*"]),
-<<<<<<< HEAD
-        package_data={
-            '': ['../DISCLAIMER.txt',
-                 '../LICENSE.txt',
-                 '../README.txt'],
-        },
         entry_points="""
             [fipy.viewers]
             gist = fipy.viewers.gistViewer:GistViewer
@@ -775,8 +764,6 @@
             matplotlib = fipy.viewers.matplotlibViewer:MatplotlibViewer
             mayavi = fipy.viewers.mayaviViewer:MayaviViewer
         """,
-=======
->>>>>>> d5558a70
         classifiers = [
             'Development Status :: 5 - Production/Stable',
             'Environment :: Console',
