#!/usr/bin/env python

## -*-Pyth-*-
 # ###################################################################
 #  FiPy - a finite volume PDE solver in Python
 # 
 #  FILE: "setup.py"
 #                                    created: 4/6/04 {1:24:29 PM} 
<<<<<<< HEAD
 #                                last update: 6/24/08 {3:51:42 PM} 
=======
 #                                last update: 8/27/08 {2:58:35 PM} 
>>>>>>> 30a2933d
 #  Author: Jonathan Guyer <guyer@nist.gov>
 #  Author: Daniel Wheeler <daniel.wheeler@nist.gov>
 #  Author: James Warren   <jwarren@nist.gov>
 #    mail: NIST
 #     www: http://www.ctcms.nist.gov/fipy/
 #  
 # ========================================================================
 # This document was prepared at the National Institute of Standards
 # and Technology by employees of the Federal Government in the course
 # of their official duties.  Pursuant to title 17 Section 105 of the
 # United States Code this document is not subject to copyright
 # protection and is in the public domain.  setup.py
 # is an experimental work.  NIST assumes no responsibility whatsoever
 # for its use by other parties, and makes no guarantees, expressed
 # or implied, about its quality, reliability, or any other characteristic.
 # We would appreciate acknowledgement if the document is used.
 # 
 # This document can be redistributed and/or modified freely
 # provided that any derivative works bear some notice that they are
 # derived from it, and any modified versions bear some notice that
 # they have been modified.
 # ========================================================================
 #  
 # ###################################################################
 ##



import glob
import os
import string

from distutils.core import Command

from setuptools import setup, find_packages

# from fipy.tests.testRunner import test, unittest

from setuptools.command.test import test as _test

def _TestClass(base):
    class _test(base):
        description = base.description + ", for FiPy and its examples"

        # List of option tuples: long name, short name (None if no short
        # name), and help string.
        user_options = base.user_options + [
            ('inline', None, "run FiPy with inline compilation enabled"),
            ('Trilinos', None, "run FiPy using Trilinos solvers"),
            ('Pysparse', None, "run FiPy using Pysparse solvers (default)"),
            ('all', None, "run all non-interactive FiPy tests (default)"),
            ('really-all', None, "run *all* FiPy tests (including those requiring user input)"),
            ('examples', None, "test FiPy examples"),
            ('modules', None, "test FiPy code modules"),
            ('viewers', None, "test FiPy viewer modules (requires user input)"),
            ('cache', None, "run FiPy with Variable caching"),
            ('no-cache', None, "run FiPy without Variable caching"),
           ]


        def initialize_options(self):
            base.initialize_options(self)
            
            self.all = False
            self.really_all = False
            self.examples = False
            self.modules = False
            self.viewers = False
            
            self.inline = False
            self.cache = False
            self.no_cache = True
            self.Trilinos = False
            self.Pysparse = False

        def finalize_options(self):
            noSuiteOrModule = (self.test_suite is None 
                               and self.test_module is None)
                
            base.finalize_options(self)
            
            if noSuiteOrModule:
                self.test_args.remove(self.distribution.test_suite)
                
            if not (self.examples or self.modules or self.viewers):
                self.all = True
            if self.all or self.really_all:
                self.examples = True
                self.modules = True
            if self.really_all:
                self.viewers = True
            
                
            if self.viewers:
                print "*" * 60
                print "*" + "".center(58) + "*"
                print "*" + "ATTENTION".center(58) + "*"
                print "*" + "".center(58) + "*"
                print "*" + "Some of the following tests require user interaction".center(58) + "*"
                print "*" + "".center(58) + "*"
                print "*" * 60
                
                self.test_args.append("fipy.viewers.testinteractive._suite")

            if self.modules:
                self.test_args.append("fipy.test._suite")
            
            if self.examples:
                self.test_args.append("examples.test._suite")

            if self.test_args and noSuiteOrModule:
                self.test_suite = "dummy"
                
        def run_tests(self):
            import sys
            if '--Trilinos' in sys.argv[1:]:
                try:
                    ## The import scipy statement is added to allow
                    ## the --Trilinos tests to run without throwing a
                    ## segmentation fault. This is caused by weird
                    ## behavior in scipy and PyTrilinos depending on
                    ## the order in which modules are imported
                    try:
                        import scipy
                    except:
                        pass
                    import PyTrilinos
                except ImportError, a:
                    print >>sys.stderr, "!!! Trilinos library is not installed"
                    return

            if '--inline' in sys.argv[1:]:
                try:
                    from scipy import weave
                except ImportError, a:
                    print >>sys.stderr, "!!! weave library is not installed"
                    return

            base.run_tests(self)

    return _test                    
            
test = _TestClass(_test)

try:
    # we only need "unittest" if bitten is installed 
    # (and we're running as a bitten.slave)
    from bitten.util.testrunner import unittest as _unittest
    unittest = _TestClass(_unittest)
except ImportError, e:
    unittest = test



class build_docs (Command):

    description = "build the FiPy api documentation"

    # List of option tuples: long name, short name (None if no short
    # name), and help string.
    user_options = [('latex', None, "compile the LaTeX variant of the apis"),
                    ('html', None, "compile the HTML variant of the apis"),
                    ('guide', None, "compile the user guide"),
                    ('apis', None, "compile the programmer's reference"),
                    ('manual', None, "compile the manual"),
                    ('all', None, "compile both the LaTeX and HTML variants of the apis"),
                    ('webpage', None, "compile the html for the web page"),
                    ('upload', None, "upload webpages, documentation, and distributions to CTCMS website"),
                    ('uploadwww', None, "upload webpages to CTCMS website"),
                   ]


    def initialize_options (self):
        self.latex = 0
        self.html = 0
        self.guide = 0
        self.apis = 0
        self.manual = 0
        self.all = 0
        self.webpage = 0
        self.upload = 0
        self.uploadwww = 0
    # initialize_options()


    def finalize_options (self):
        if self.all:
            self.latex = 1
            self.manual = 1
            self.webpage = 1
            
        if self.manual:
            self.guide = 1
            self.apis = 1
            
    # finalize_options()

    def _initializeDirectory(self, dir, type = 'latex'):
        dir = os.path.join(dir, type)
        
        try:
            for root, dirs, files in os.walk(dir, topdown=False): 
                for name in files: 
                    os.remove(os.path.join(root, name)) 
                for name in dirs: 
                    os.rmdir(os.path.join(root, name)) 
            os.rmdir(dir)
        except:
            pass
            
        os.makedirs(dir)
        
    def _epydocFiles(self, module, dir = None, type = 'latex'):
        dir = os.path.join(dir, type)
        
        command = "epydoc --" + type + " --output " + dir + " --name FiPy " + module
        
        os.system(command)

    def _buildTeXAPIs(self):
        dir = os.path.join('documentation', 'manual', 'api')
        self._initializeDirectory(dir = dir, type = 'latex')
        dir = os.path.join(dir, 'latex')
        
        from utils.epydoc import driver
        driver.epylatex(module_names = ['fipy/'], options = {'target':dir, 'list_modules':0})
        
        savedir = os.getcwd()
        try:
            
            os.chdir(os.path.join('documentation','manual'))
            f = open('api.tex', 'w')
            f.write("% This file is created automatically by:\n")
            f.write("% 	python setup.py build_docs --latex\n\n")
            for root, dirs, files in os.walk(os.path.join('api','latex'), topdown=True):
                
                if 'api.tex' in files:
                    files.remove('api.tex')
                    
                if 'fipy-module.tex' in files:
                    files.remove('fipy-module.tex')

                
                ## Added because linux does not sort files in the same order
                files.sort()
                
                import re
                mainModule = re.compile(r"(fipy\.[^.-]*)-module\.tex")
                subModule = re.compile(r"(fipy(\.[^.-]*)+)-module\.tex")
                for name in files:
                    mainMatch = mainModule.match(name)
                    subMatch = subModule.match(name)

                    
                    def stringInModule(s):
                        module = open(os.path.join(root, name))
                        functionLine = re.compile(s)
                        flag = False
                        for line in module:
                            if functionLine.search(line):
                                flag = True
                                break
                                
                        module.close()
                        
                        return flag

                    if mainMatch and stringInModule(r"\\section{Package") \
                       and not stringInModule(r"no chapter heading"):
                        module = open(os.path.join(root, name), 'r')
                        lines = []
                        
                        for line in module:
                            
                            line = re.sub(r'\\section', r'\\chapter', line)
                            line = re.sub(r'\\subsection', r'\\section', line)
                            line = re.sub(r'\\subsubsection', r'\\subsection', line)
                            lines.append(line)
                            
                        module.close()
                        module = open(os.path.join(root, name), 'w')
                        module.writelines(lines)
                        module.close()
                           
                        if not stringInModule(r"\\section{(Functions|Variables|Class)"):
                            f.write("\\chapter{Package \\EpydocDottedName{" + subMatch.group(1) + "}}\n")

                    if subMatch:
                        ## epydoc tends to prattle on and on with empty module pages, so 
                        ## we eliminate all but those that actually contain something relevant.
                        if not stringInModule(r"\\(sub)?section{(Functions|Variables|Class)"):
                            continue
                        
                    split = os.path.splitext(name)
                    if split[1] == ".tex":
                        f.write("\\input{" + os.path.join(root, os.path.splitext(name)[0]) + "}\n\\newpage\n")

            f.close()
        except:
            pass
        
        os.chdir(savedir)
        
    def _translateTextFiles(self, source_dir = '.', destination_dir = '.', files = [], writer = None, settings = {}, ext = '.tex'):
        from docutils import core

        for file in files:

            destination_path = os.path.join(destination_dir, string.lower(file) + ext)
            try:
                os.makedirs(os.path.dirname(destination_path))
            except:
                pass
            source_path = os.path.join(source_dir, file + '.txt')

            core.publish_file(source_path= source_path,
                              destination_path = destination_path,
                              reader_name = 'standalone',
                              parser_name = 'restructuredtext',
                              writer = writer,
                              settings_overrides = settings)
                              
            translated = open(destination_path, 'r')
            lines = []
            
            for line in translated:
                import re
                line = re.sub(r'\\tableofcontents', r'% this automatically generated line conflicts with minitoc\r% \\tableofcontents', line)
                lines.append(line)
                
            translated.close()
            translated = open(destination_path, 'w')
            translated.writelines(lines)
            translated.close()

            # mark modification time of output file as mod time of reST file
            os.utime(destination_path, (os.path.getatime(source_path), os.path.getmtime(source_path)))

    def run (self):
        f = open(os.path.join('documentation','VERSION.txt'), 'w')
        f.write('.. |VERSION| replace:: ' + self.distribution.metadata.get_version())
        f.close()

        mainRestructuredTextFiles = {'article': 
                                         ['INSTALLATION',
                                          'README',
                                          'LICENSE',
                                          'DISCLAIMER',
                                          'examples/README'], 
                                     'startlower': 
                                         ['WINDOWS-INSTALLATION',
                                          'MACOSX-INSTALLATION',
                                          'examples/levelSet/electroChem/README']}
                                         
                                     
        secondaryRestructuredTextFiles = {'article': 
                                              ['CREDITS',
                                               'TALKS',
                                               'TODOLIST',
                                               'SVN',
                                               'EFFICIENCY'],
                                          'startlower': 
                                              ['MAIL']}

        if self.latex:
            if self.apis:
                self._buildTeXAPIs()
                
            if self.guide:
                dir = os.path.join('documentation', 'manual', 'examples')
                self._initializeDirectory(dir = dir, type = 'latex')
                dir = os.path.join(dir, 'latex')
                               
                from utils.epydoc import driver
                driver.epylatex(module_names = ['examples/'], options = {'target':dir})
                
        if self.html:
            dir = os.path.join('documentation', 'manual', 'api')
            self._initializeDirectory(dir = dir, type = 'html')
            self._epydocFiles(module = 'fipy/', dir = dir, type = 'html')

        if self.apis:
            # build the package/module/class example documentation
            
            dir = os.path.join('documentation', 'manual', 'tutorial')
            self._initializeDirectory(dir = dir, type = 'latex')
            dir = os.path.join(dir, 'latex')

            # to avoid a collision between the real fipy namespace
            # and the fictional fipy namespace we use for the illustration
            # we build the example documentation in a sub-process
            # from which we delete the "real" fipy namespace
            
            exec("""
import sys
if sys.modules.has_key('fipy'):
    del sys.modules['fipy']
    
if sys.modules.has_key('epydoc.uid'):
    sys.modules['epydoc.uid']._object_uids = {}
    sys.modules['epydoc.uid']._variable_uids = {}
    sys.modules['epydoc.uid']._name_to_uid = {}

from utils.epydoc import driver
driver.epylatex(module_names = ['documentation/manual/tutorial/fipy/'], options = {'target':dir, 'list_modules':0})
""")

        if self.guide or self.apis:
            savedir = os.getcwd()
            
            os.chdir(os.path.join('documentation','manual'))
                
            f = open('version.tex', 'w')
            f.write("% This file is created automatically by:\n")
            f.write("% 	python setup.py build_docs --manual\n\n")
            f.write("\\newcommand{\\Version}{" + self.distribution.metadata.get_version() + "}\n")
            f.close()
            
            from utils.includedLaTeXWriter import IncludedLaTeXWriter
            
            for key in mainRestructuredTextFiles.keys():
                self._translateTextFiles(files = mainRestructuredTextFiles[key],
                                         source_dir = '../..',
                                         writer = IncludedLaTeXWriter(),
                                         settings ={'use_latex_toc': True,
                                                    'footnote_references': 'superscript',
                                                    'table_style': 'nolines',
                                                    'documentclass': key})

            for key in mainRestructuredTextFiles.keys():
                self._translateTextFiles(files = secondaryRestructuredTextFiles[key],
                                         source_dir = '..',
                                         writer = IncludedLaTeXWriter(),
                                         settings ={'use_latex_toc': True,
                                                    'footnote_references': 'superscript',
                                                    'table_style': 'booktabs',
                                                    'documentclass': key})

            if self.guide:
                os.system("pdflatex fipy")
                os.system("bibtex fipy")
                os.system("makeindex fipy")
                os.system("pdflatex fipy")
                os.system("pdflatex fipy")
                
            if self.apis:
                os.system("pdflatex reference")
                os.system("bibtex reference")
                os.system("makeindex reference")
                os.system("pdflatex reference")
                os.system("pdflatex reference")

            os.chdir(savedir)

        if self.webpage:
            import tempfile
            tmp = tempfile.mkdtemp()
            dir = os.path.join('documentation', 'www')

            from utils.includedHTMLWriter import IncludedHTMLWriter
            
            print "main files"
            for key in mainRestructuredTextFiles.keys():
                self._translateTextFiles(files = mainRestructuredTextFiles[key],
                                         destination_dir = tmp,
                                         writer = IncludedHTMLWriter(),
                                         settings = {'initial_header_level' : 3,
                                                     'xml_declaration' : 0},
                                         ext = '.html')

            print "secondary files"
            for key in secondaryRestructuredTextFiles.keys():
                self._translateTextFiles(files = secondaryRestructuredTextFiles[key],
                                         source_dir = "documentation",
                                         destination_dir = tmp,
                                         writer = IncludedHTMLWriter(),
                                         settings = {'initial_header_level' : 3,
                                                     'xml_declaration' : 0},
                                         ext = '.html')

            import shutil
            for f in ['menu.html', 'meta.html', 'logo.html', 'extra.html']:
                shutil.copyfile(os.path.join(dir, f), os.path.join(tmp, f))
            shutil.move(os.path.join(tmp, 'readme.html'), os.path.join(tmp, 'index.html'))
            shutil.move(os.path.join(tmp, 'examples', 'levelSet', 'electroChem', 'readme.html'), os.path.join(tmp, 'electrochem.html'))
            
            print "merging files"
            os.system("/Library/WebServer/Documents/CSS/ctcmsWeb.py %s %s" % (tmp, dir))
            
            print "removing directories"
            for root, dirs, files in os.walk(tmp, topdown=False): 
                for name in files: 
                    os.remove(os.path.join(root, name)) 
                for name in dirs: 
                    os.rmdir(os.path.join(root, name)) 

        if self.upload:

            print "setting group and ownership of manuals..."
            os.system('chgrp -R pfm documentation/manual/fipy.pdf')
            os.system('chmod -R g+w documentation/manual/reference.pdf')
            os.system('chmod -R g+w documentation/manual/reference.pdf')
            os.system('chgrp -R pfm documentation/manual/fipy.pdf')
            
            print "linking manuals to website..."
            os.system('mkdir documentation/www/download/')
            os.system('ln -sf ../../manual/fipy.pdf documentation/www/download/fipy-%s.pdf'%self.distribution.metadata.get_version())
            os.system('ln -sf ../../manual/reference.pdf documentation/www/download/reference-%s.pdf'%self.distribution.metadata.get_version())
            
            for name in ('.tar.gz', '.win32.zip'):
                file = 'dist/FiPy-%s%s'%(self.distribution.metadata.get_version(), name)
                print "setting group and ownership for %s ..."%file
                os.system('chmod -R g+w %s'%file)
                os.system('chgrp -R pfm %s'%file)

                print "linking %s to website ..."%file
                os.system('ln -sf ../../../%s documentation/www/download/'%file)
                

        if self.upload or self.uploadwww:
                 
            print "setting group and ownership of web pages..."
            os.system('chgrp -R pfm documentation/www/')
            os.system('chmod -R g+w documentation/www/')
            
            print "uploading web pages..."
            # The -t flag (implicit in -a) is suddenly causing problems
            # os.system('rsync -aLC -e ssh %s %s'%('documentation/www/', os.environ['FIPY_WWWHOST']))
            os.system('rsync -rlpgoDLC -e ssh %s %s'%('documentation/www/', os.environ['FIPY_WWWHOST']))

            print "activating web pages..."
            os.system(os.environ['FIPY_WWWACTIVATE'])

                
    # run()

class copy_script(Command):
    description = "copy an example script into a new editable file"

    # List of option tuples: long name, short name (None if no short
    # name), and help string.
    user_options = [
        # Select installation scheme and set base director(y|ies)
        ('From=', None,
         "path and file name containing script to copy"),
        ('To=', None,
         "path and file name to save script to")
     ]

    def initialize_options(self):
        self.From = None
        self.To = None

    def finalize_options(self):
        if self.From == None:
            raise "Please specify a '--From' input script file"
         
        if self.To == None:
            raise "Please specify a '--To' output script file"
            
        if os.path.exists(os.path.expanduser(self.To)):
            ans = "junk"
            
            while (len(ans) > 0) and ("yes".find(ans.lower()) is not 0) and ("no".find(ans.lower()) is not 0):
                ans = raw_input("The file '%s' already exists. Overwrite? [n] "%self.To)
                
            if ans is '':
                ans = 'no'
                
            if ("no".find(ans.lower()) is 0):
                self.To = raw_input("Please give a name for the ouput file: ")
                self.finalize_options()

    def run(self):
        import imp
        import fipy.tests.doctestPlus
        
        mod = imp.load_source("copy_script_module", self.From)
        script = fipy.tests.doctestPlus._getScript(name = "copy_script_module")
        
        script = "#!/usr/bin/env python\n\n## This script was derived from\n## '%s'\n\n%s"%(self.From, script)
        
        f = file(self.To, "w")
        f.write(script)
        f.close
        
        print "Script code exported from '%s' to '%s'"%(self.From, self.To)

class efficiency_test(Command):
    description = "run FiPy efficiency tests"
    
    user_options = [ ('minimumelements=', None, 'minimum number of elements'),
                     ('factor=', None, 'factor by which the number of elements is increased'),
                     ('inline', None, 'turn on inlining for the efficiency tests'),
                     ('cache', None, 'turn on variable caching'),
                     ('maximumelements=', None, 'maximum number of elements'),
                     ('sampleTime=', None, 'sampling interval for memory high-water'),
                     ('path=', None, 'directory to place output results in')]
    
    def initialize_options(self):
        self.factor = 10
        self.inline = 0
        self.cache = 0
        self.maximumelements = 10000
        self.minimumelements = 100
        self.sampleTime = 1
        self.path = None
        self.cases = ['examples/benchmarking/cahnHilliard.py', 'examples/benchmarking/superfill.py', 'examples/benchmarking/phaseImpingement.py', 'examples/benchmarking/mesh.py']
        
    def finalize_options(self):
        self.factor = int(self.factor)
        self.maximumelements = int(self.maximumelements)
        self.minimumelements = int(self.minimumelements)
        self.sampleTime = float(self.sampleTime)

    def run(self):

        import time
        import os
        
        for case in self.cases:
            print "case: %s" % case
            
            if self.path is None:
                testPath = os.path.split(case)[0]
            else:
                testPath = self.path
                
            if not os.access(testPath, os.F_OK):
                os.makedirs(testPath)
                
            testPath = os.path.join(testPath, '%s.dat' % os.path.split(case)[1])
            
            if not os.path.isfile(testPath):
                f = open(testPath, 'w')

                f.write("\t".join(["--inline", "--cache", "Date", "Elements", \
                                  "mesh (s)", "variables (s)", "terms (s)", \
                                  "solver (s)", "BCs (s)", "solve (s)", \
                                  "total (s)", "per step (s)", \
                                  \
                                  "mesh (KiB)", "variables (KiB)", \
                                  "terms (KiB)", "solver (KiB)", "BCs (KiB)", \
                                  "solve (KiB)", "max (KiB)", \
                                  "per element (KiB)"]))
                f.write("\n")
                f.flush()
            else:
                f = open(testPath, 'a')
            
            numberOfElements = self.minimumelements

            while numberOfElements <= self.maximumelements:
                print "\tnumberOfElements: %i" % numberOfElements
                
                cmd = [case, '--numberOfElements=%i' % numberOfElements]
                
                if self.inline:
                    cmd += ['--inline']
                    
                if self.cache:
                    cmd += ['--cache']
                else:
                    cmd += ['--no-cache']

                output = "\t".join([str(self.inline), str(self.cache), time.ctime(), str(numberOfElements)])
                
                timeCmd = cmd + ['--measureTime']
                w, r = os.popen4(' '.join(timeCmd))
                output += '\t' + ''.join(r.readlines()).strip()
                r.close()
                w.close()

                memCmd = cmd + ['--measureMemory', '--sampleTime=%f' % self.sampleTime]
                w, r = os.popen4(' '.join(memCmd))
                output += '\t' + ''.join(r.readlines()).strip()
                r.close()
                w.close()
                    
                f.write(output + '\n')
                f.flush()

                numberOfElements *= self.factor

            f.close()

try:            
    f = open('README.txt', 'r')
    long_description = '\n' + f.read() + '\n'
    f.close()
except IOError, e:
    long_description = ''
        
try:
    f = open('LICENSE.txt', 'r') 
    license = '\n' + f.read() + '\n'
    f.close()
except IOError, e:
    license = ''
    
# The following doesn't work reliably, because it requires fipy
# to already be installed (or at least egged), which is kind of 
# obnoxious. We use cmdclass instead.
# 
#         entry_points = {
#             'distutils.commands': [
#                 'test = fipy.tests.testRunner:test',
#                 'unittest = fipy.tests.testRunner:unittest', 
#             ],
#         },

dist = setup(	name = "FiPy",
        version = "2.0a1", 
        author = "Jonathan Guyer, Daniel Wheeler, & Jim Warren",
        author_email = "fipy@nist.gov",
        url = "http://www.ctcms.nist.gov/fipy/",
        license = license,
        description = "A finite volume PDE solver in Python",
        long_description = long_description,
        cmdclass = {
            'build_docs':build_docs,
            'test':test,
            'unittest':unittest,
            'copy_script': copy_script,
            'efficiency_test': efficiency_test
        },
        test_suite="fipy.test._suite",
        packages = find_packages(exclude=["examples", "examples.*", "utils", "utils.*"]),
<<<<<<< HEAD
        entry_points="""
            [fipy.viewers]
            gist = fipy.viewers.gistViewer:GistViewer
            gnuplot = fipy.viewers.gnuplotViewer:GnuplotViewer
            matplotlib = fipy.viewers.matplotlibViewer:MatplotlibViewer
            mayavi = fipy.viewers.mayaviViewer:MayaviViewer
        """,
=======
        package_data={
            '': ['../DISCLAIMER.txt',
                 '../LICENSE.txt',
                 '../README.txt'],
        },
>>>>>>> 30a2933d
        classifiers = [
            'Development Status :: 5 - Production/Stable',
            'Environment :: Console',
            'Environment :: X11 Applications',
            'Intended Audience :: Science/Research',
            'License :: Public Domain',
            'Natural Language :: English',
            'Operating System :: OS Independent',
            'Programming Language :: Python',
            'Topic :: Scientific/Engineering :: Mathematics',
            'Topic :: Scientific/Engineering :: Physics',
            'Topic :: Scientific/Engineering :: Visualization',
            'Topic :: Software Development :: Libraries :: Python Modules'
        ],
)

if 'install' in dist.commands:
    req = []
    
    for pkg in ['numpy', 'pysparse']:
        try:
            __import__(pkg)
        except ImportError, exc:
            req.append(pkg)
            
    if len(req) > 0:
        print "!!!!!!"
        print "The required module(s) " + str(req) + " cannot be loaded."
        print "FiPy will not work properly until these modules are installed."

    opt = []
    
    for pkg in ['scipy', 'matplotlib', 'gist', 'mayavi']:
        try:
            __import__(pkg)
        except ImportError, exc:
            opt.append(pkg)
        
    if len(opt) > 0:
        print "------"
        print "The optional module(s) " + str(opt) + " cannot be loaded."
        print "FiPy will have improved capabilities if these modules are installed."<|MERGE_RESOLUTION|>--- conflicted
+++ resolved
@@ -6,11 +6,7 @@
  # 
  #  FILE: "setup.py"
  #                                    created: 4/6/04 {1:24:29 PM} 
-<<<<<<< HEAD
- #                                last update: 6/24/08 {3:51:42 PM} 
-=======
- #                                last update: 8/27/08 {2:58:35 PM} 
->>>>>>> 30a2933d
+ #                                last update: 8/27/08 {3:34:55 PM} 
  #  Author: Jonathan Guyer <guyer@nist.gov>
  #  Author: Daniel Wheeler <daniel.wheeler@nist.gov>
  #  Author: James Warren   <jwarren@nist.gov>
@@ -739,7 +735,11 @@
         },
         test_suite="fipy.test._suite",
         packages = find_packages(exclude=["examples", "examples.*", "utils", "utils.*"]),
-<<<<<<< HEAD
+        package_data={
+            '': ['../DISCLAIMER.txt',
+                 '../LICENSE.txt',
+                 '../README.txt'],
+        },
         entry_points="""
             [fipy.viewers]
             gist = fipy.viewers.gistViewer:GistViewer
@@ -747,13 +747,6 @@
             matplotlib = fipy.viewers.matplotlibViewer:MatplotlibViewer
             mayavi = fipy.viewers.mayaviViewer:MayaviViewer
         """,
-=======
-        package_data={
-            '': ['../DISCLAIMER.txt',
-                 '../LICENSE.txt',
-                 '../README.txt'],
-        },
->>>>>>> 30a2933d
         classifiers = [
             'Development Status :: 5 - Production/Stable',
             'Environment :: Console',
