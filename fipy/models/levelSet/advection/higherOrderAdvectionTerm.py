--- conflicted
+++ resolved
@@ -94,27 +94,6 @@
    
     Trivial test:
 
-<<<<<<< HEAD
-        >>> from fipy.variables.cellVariable import CellVariable
-        >>> coeff = CellVariable(mesh = mesh, value = numerix.zeros(3, 'd'))
-        >>> L, b = _HigherOrderAdvectionTerm(0.)._buildMatrix(coeff, SparseMatrix)
-        >>> print numerix.allclose(b, numerix.zeros(3, 'd'), atol = 1e-10)
-        1
-   
-    Less trivial test:
-
-        >>> coeff = CellVariable(mesh = mesh, value = numerix.arange(3))
-        >>> L, b = _HigherOrderAdvectionTerm(1.)._buildMatrix(coeff, SparseMatrix)
-        >>> print numerix.allclose(b, numerix.array((0., -1., -1.)), atol = 1e-10)
-        1
-
-    Even less trivial
-
-        >>> coeff = CellVariable(mesh = mesh, value = numerix.arange(3)) 
-        >>> L, b = _HigherOrderAdvectionTerm(-1.)._buildMatrix(coeff, SparseMatrix)
-        >>> print numerix.allclose(b, numerix.array((1., 1., 0.)), atol = 1e-10)
-        1
-=======
     >>> from fipy.variables.cellVariable import CellVariable
     >>> coeff = CellVariable(mesh = mesh, value = numerix.zeros(3, 'd'))
     >>> L, b = _HigherOrderAdvectionTerm(0.)._buildMatrix(coeff, SparseMatrix)
@@ -134,29 +113,10 @@
     >>> L, b = _HigherOrderAdvectionTerm(-1.)._buildMatrix(coeff, SparseMatrix)
     >>> numerix.allclose(b, numerix.array((1., 1., 0.)), atol = 1e-10)
     1
->>>>>>> 44eb92d5
 
     Another trivial test case (more trivial than a trivial test case
     standing on a harpsichord singing 'trivial test cases are here again')
 
-<<<<<<< HEAD
-       >>> vel = numerix.array((-1, 2, -3))
-       >>> coeff = CellVariable(mesh = mesh, value = numerix.array((4,6,1))) 
-       >>> L, b = _HigherOrderAdvectionTerm(vel)._buildMatrix(coeff, SparseMatrix)
-       >>> print numerix.allclose(b, -vel * numerix.array((2, numerix.sqrt(5**2 + 2**2), 5)), atol = 1e-10)
-       1
-
-    Somewhat less trivial test case:
-
-        >>> from fipy.meshes.grid2D import Grid2D
-        >>> mesh = Grid2D(dx = 1., dy = 1., nx = 2, ny = 2)
-        >>> vel = numerix.array((3, -5, -6, -3))
-        >>> coeff = CellVariable(mesh = mesh, value = numerix.array((3 , 1, 6, 7)))
-        >>> L, b = _HigherOrderAdvectionTerm(vel)._buildMatrix(coeff, SparseMatrix)
-        >>> answer = -vel * numerix.array((2, numerix.sqrt(2**2 + 6**2), 1, 0))
-        >>> print numerix.allclose(b, answer, atol = 1e-10)
-        1
-=======
     >>> vel = numerix.array((-1, 2, -3))
     >>> coeff = CellVariable(mesh = mesh, value = numerix.array((4,6,1))) 
     >>> L, b = _HigherOrderAdvectionTerm(vel)._buildMatrix(coeff, SparseMatrix)
@@ -173,7 +133,6 @@
     >>> answer = -vel * numerix.array((2, numerix.sqrt(2**2 + 6**2), 1, 0))
     >>> numerix.allclose(b, answer, atol = 1e-10)
     1
->>>>>>> 44eb92d5
 
     For the above test cases the `_HigherOrderAdvectionTerm` gives the
     same result as the `_AdvectionTerm`. The following test imposes a quadratic
@@ -199,16 +158,6 @@
     The first order term is not accurate. The first and last element are ignored because they
     don't have any neighbors for higher order evaluation
 
-<<<<<<< HEAD
-        >>> print numerix.allclose(b[1:-1], -2 * mesh.getCellCenters()[0][1:-1])
-        0
-
-    The higher order term is spot on.
-
-        >>> L, b = _HigherOrderAdvectionTerm(vel)._buildMatrix(coeff, SparseMatrix)
-        >>> print numerix.allclose(b[1:-1], -2 * mesh.getCellCenters()[0][1:-1])
-        1
-=======
     >>> numerix.allclose(b[1:-1], -2 * mesh.getCellCenters()[0][1:-1])
     0
 
@@ -217,7 +166,6 @@
     >>> L, b = _HigherOrderAdvectionTerm(vel)._buildMatrix(coeff, SparseMatrix)
     >>> numerix.allclose(b[1:-1], -2 * mesh.getCellCenters()[0][1:-1])
     1
->>>>>>> 44eb92d5
 
     The `_HigherOrderAdvectionTerm` will also resolve a circular field with
     more accuracy,
