--- conflicted
+++ resolved
@@ -112,68 +112,7 @@
     >>> print parallel.procID > 0 or numerix.allclose(b, answer, atol = 1e-10)
     True
     """
-<<<<<<< HEAD
     pass
-=======
-    def __init__(self, coeff = None):
-        Term.__init__(self)
-        self.geomCoeff = coeff
-        
-    def _buildMatrix(self, var, SparseMatrix, boundaryConditions=(), dt=None, equation=None, transientGeomCoeff=None, diffusionGeomCoeff=None):
-
-        if var is self.var or self.var is None:
-
-            oldArray = var.old
-
-            mesh = var.mesh
-            NCells = mesh.numberOfCells
-            NCellFaces = mesh._maxFacesPerCell
-
-            cellValues = numerix.repeat(oldArray[numerix.newaxis, ...], NCellFaces, axis = 0)
-
-            cellIDs = numerix.repeat(numerix.arange(NCells)[numerix.newaxis, ...], NCellFaces, axis = 0)
-            cellToCellIDs = mesh._cellToCellIDs
-
-            if NCells > 0:
-                cellToCellIDs = MA.where(MA.getmask(cellToCellIDs), cellIDs, cellToCellIDs) 
-
-                adjacentValues = numerix.take(oldArray, cellToCellIDs)
-
-                differences = self._getDifferences(adjacentValues, cellValues, oldArray, cellToCellIDs, mesh)
-                differences = MA.filled(differences, 0)
-
-                minsq = numerix.sqrt(numerix.sum(numerix.minimum(differences, numerix.zeros((NCellFaces, NCells)))**2, axis=0))
-                maxsq = numerix.sqrt(numerix.sum(numerix.maximum(differences, numerix.zeros((NCellFaces, NCells)))**2, axis=0))
-
-                coeff = numerix.array(self._getGeomCoeff(mesh))
-
-                coeffXdiffereneces = coeff * ((coeff > 0.) * minsq + (coeff < 0.) * maxsq)
-            else:
-                coeffXdiffereneces = 0.
-
-            return (var, SparseMatrix(mesh=var.mesh), -coeffXdiffereneces * mesh.cellVolumes)
-        else:
-            return (var, SparseMatrix(mesh=var.mesh), 0)
-        
-    def _getDifferences(self, adjacentValues, cellValues, oldArray, cellToCellIDs, mesh):
-        return (adjacentValues - cellValues) / mesh._cellToCellDistances
-
-    def _getDefaultSolver(self, solver, *args, **kwargs):
-        if solver and not solver._canSolveAsymmetric():
-            import warnings
-            warnings.warn("%s cannot solve assymetric matrices" % solver)
-
-        import fipy.solvers.solver
-        if fipy.solvers.solver == 'trilinos' or fipy.solvers.solver == 'no-pysparse':
-            from fipy.solvers.trilinos.preconditioners.jacobiPreconditioner import JacobiPreconditioner
-            from fipy.solvers.trilinos.linearGMRESSolver import LinearGMRESSolver
-            return solver or LinearGMRESSolver(precon=JacobiPreconditioner(), *args, **kwargs)
-        else:
-            from fipy.solvers import DefaultAsymmetricSolver
-            return solver or DefaultAsymmetricSolver(*args, **kwargs)
-
-
->>>>>>> 462909fb
 
 def _test(): 
     import doctest
