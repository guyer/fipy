--- conflicted
+++ resolved
@@ -126,41 +126,20 @@
             NCells = mesh.getNumberOfCells()
             NCellFaces = mesh._getMaxFacesPerCell()
 
-<<<<<<< HEAD
-        if NCells > 0:
-            mask = cellToCellIDs.getMask()
-            cellToCellIDs = mask * cellIDs + ~mask * cellToCellIDs.filled()
+            if NCells > 0:
+                mask = cellToCellIDs.getMask()
+                cellToCellIDs = mask * cellIDs + ~mask * cellToCellIDs.filled()
 
-            adjacentValues = numerix.take(oldArray, cellToCellIDs, axis=-1)
-
-            differences = self._getDifferences(adjacentValues, cellValues, oldArray, cellToCellIDs, mesh)
-            differences = differences.filled(0)
-            
-            minsq = numerix.sqrt(numerix.sum(numerix.minimum(differences.getValue(), numerix.zeros((NCellFaces, NCells)))**2, axis=0))
-            maxsq = numerix.sqrt(numerix.sum(numerix.maximum(differences.getValue(), numerix.zeros((NCellFaces, NCells)))**2, axis=0))
-=======
-            cellValues = numerix.repeat(oldArray[numerix.newaxis, ...], NCellFaces, axis = 0)
-
-            cellIDs = numerix.repeat(numerix.arange(NCells)[numerix.newaxis, ...], NCellFaces, axis = 0)
-            cellToCellIDs = mesh._getCellToCellIDs()
-
-            if NCells > 0:
-                cellToCellIDs = MA.where(MA.getmask(cellToCellIDs), cellIDs, cellToCellIDs) 
->>>>>>> 81d187a8
-
-                adjacentValues = numerix.take(oldArray, cellToCellIDs)
+                adjacentValues = numerix.take(oldArray, cellToCellIDs, axis=-1)
 
                 differences = self._getDifferences(adjacentValues, cellValues, oldArray, cellToCellIDs, mesh)
-                differences = MA.filled(differences, 0)
-
-                minsq = numerix.sqrt(numerix.sum(numerix.minimum(differences, numerix.zeros((NCellFaces, NCells)))**2, axis=0))
-                maxsq = numerix.sqrt(numerix.sum(numerix.maximum(differences, numerix.zeros((NCellFaces, NCells)))**2, axis=0))
+                differences = differences.filled(0)
+                
+                minsq = numerix.sqrt(numerix.sum(numerix.minimum(differences.getValue(), numerix.zeros((NCellFaces, NCells)))**2, axis=0))
+                maxsq = numerix.sqrt(numerix.sum(numerix.maximum(differences.getValue(), numerix.zeros((NCellFaces, NCells)))**2, axis=0))
 
                 coeff = numerix.array(self._getGeomCoeff(mesh))
 
-<<<<<<< HEAD
-        return (SparseMatrix(mesh=var.getMesh()), numerix.array(-coeffXdiffereneces * mesh.getCellVolumes()))
-=======
                 coeffXdiffereneces = coeff * ((coeff > 0.) * minsq + (coeff < 0.) * maxsq)
             else:
                 coeffXdiffereneces = 0.
@@ -169,7 +148,6 @@
 
         else:
             return (var, SparseMatrix(mesh=var.getMesh()), 0)
->>>>>>> 81d187a8
         
     def _getDifferences(self, adjacentValues, cellValues, oldArray, cellToCellIDs, mesh):
         return (adjacentValues - cellValues) / mesh._getCellToCellDistances()
