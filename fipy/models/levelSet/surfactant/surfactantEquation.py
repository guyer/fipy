#!/usr/bin/env python

## 
 # -*-Pyth-*-
 # ###################################################################
 #  FiPy - Python-based finite volume PDE solver
 # 
 #  FILE: "SurfactantEquation.py"
 #
 #  Author: Jonathan Guyer <guyer@nist.gov>
 #  Author: Daniel Wheeler <daniel.wheeler@nist.gov>
 #  Author: James Warren   <jwarren@nist.gov>
 #    mail: NIST
 #     www: http://www.ctcms.nist.gov/fipy/
 #  
 # ========================================================================
 # This software was developed at the National Institute of Standards
 # and Technology by employees of the Federal Government in the course
 # of their official duties.  Pursuant to title 17 Section 105 of the
 # United States Code this software is not subject to copyright
 # protection and is in the public domain.  FiPy is an experimental
 # system.  NIST assumes no responsibility whatsoever for its use by
 # other parties, and makes no guarantees, expressed or implied, about
 # its quality, reliability, or any other characteristic.  We would
 # appreciate acknowledgement if the software is used.
 # 
 # This software can be redistributed and/or modified freely
 # provided that any derivative works bear some notice that they are
 # derived from it, and any modified versions bear some notice that
 # they have been modified.
 # ========================================================================
 #  
 # ###################################################################
 ##

__docformat__ = 'restructuredtext'

from fipy.terms.transientTerm import TransientTerm
from fipy.terms.explicitUpwindConvectionTerm import ExplicitUpwindConvectionTerm
from convectionCoeff import _ConvectionCoeff
from fipy.solvers import DefaultAsymmetricSolver

class SurfactantEquation:
    """

    A `SurfactantEquation` aims to evolve a surfactant on an interface
    defined by the zero level set of the `distanceVar`. The method
    should completely conserve the total coverage of surfactant.  The
    surfactant is only in the cells immediately in front of the
    advancing interface. The method only works for a positive velocity
    as it stands.
    
    """

    def __init__(self, distanceVar = None):
        """
        Creates a `SurfactantEquation` object.

        :Parameters:
          - `distanceVar`: The `DistanceVariable` that marks the interface.

        """
        transientTerm = TransientTerm(coeff = 1)

        convectionTerm = ExplicitUpwindConvectionTerm(_ConvectionCoeff(distanceVar))

        self.eq = transientTerm - convectionTerm

    def solve(self, var, boundaryConditions = (), solver=None, dt = 1.):
        """
        Builds and solves the `SurfactantEquation`'s linear system once.
                
        :Parameters:
           - `var`: A `SurfactantVariable` to be solved for. Provides the initial condition, the old value and holds the solution on completion.
           - `solver`: The iterative solver to be used to solve the linear system of equations.
           - `boundaryConditions`: A tuple of boundaryConditions.
           - `dt`: The time step size.

        """
        if type(boundaryConditions) not in (type(()), type([])):
            boundaryConditions = (boundaryConditions,)
        if solver is None:
            solver=DefaultAsymmetricSolver()

        var.constrain(0, var.getMesh().exteriorFaces)

        self.eq.solve(var,
                      boundaryConditions=boundaryConditions,
                      solver = solver)

    def sweep(self, var, solver=None, boundaryConditions=(), dt=1., underRelaxation=None, residualFn=None):
        r"""
        Builds and solves the `Term`'s linear system once. This method
        also recalculates and returns the residual as well as applying
        under-relaxation.

        :Parameters:

           - `var`: The variable to be solved for. Provides the initial condition, the old value and holds the solution on completion.
           - `solver`: The iterative solver to be used to solve the linear system of equations.
           - `boundaryConditions`: A tuple of boundaryConditions.
           - `dt`: The time step size.
           - `underRelaxation`: Usually a value between `0` and `1` or `None` in the case of no under-relaxation

	"""

        if type(boundaryConditions) not in (type(()), type([])):
            boundaryConditions = (boundaryConditions,)
<<<<<<< HEAD

        var.constrain(0, var.getMesh().exteriorFaces)
=======
        if solver is None:
            solver=DefaultAsymmetricSolver()
        var.constrain(0, var.getMesh().getExteriorFaces())
>>>>>>> b5deea7a

        return self.eq.sweep(var, solver=solver, boundaryConditions=boundaryConditions, underRelaxation=underRelaxation, residualFn=residualFn)<|MERGE_RESOLUTION|>--- conflicted
+++ resolved
@@ -106,13 +106,8 @@
 
         if type(boundaryConditions) not in (type(()), type([])):
             boundaryConditions = (boundaryConditions,)
-<<<<<<< HEAD
-
-        var.constrain(0, var.getMesh().exteriorFaces)
-=======
         if solver is None:
             solver=DefaultAsymmetricSolver()
-        var.constrain(0, var.getMesh().getExteriorFaces())
->>>>>>> b5deea7a
+        var.constrain(0, var.getMesh().exteriorFaces)
 
         return self.eq.sweep(var, solver=solver, boundaryConditions=boundaryConditions, underRelaxation=underRelaxation, residualFn=residualFn)