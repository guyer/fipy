#!/usr/bin/env python

## 
 # -*-Pyth-*-
 # ###################################################################
 #  FiPy - Python-based finite volume PDE solver
 # 
 #  FILE: "adsorbingSurfactantEquation.py"
 #
 #  Author: Jonathan Guyer <guyer@nist.gov>
 #  Author: Daniel Wheeler <daniel.wheeler@nist.gov>
 #  Author: James Warren   <jwarren@nist.gov>
 #    mail: NIST
 #     www: http://www.ctcms.nist.gov/fipy/
 #  
 # ========================================================================
 # This software was developed at the National Institute of Standards
 # and Technology by employees of the Federal Government in the course
 # of their official duties.  Pursuant to title 17 Section 105 of the
 # United States Code this software is not subject to copyright
 # protection and is in the public domain.  PFM is an experimental
 # system.  NIST assumes no responsibility whatsoever for its use by
 # other parties, and makes no guarantees, expressed or implied, about
 # its quality, reliability, or any other characteristic.  We would
 # appreciate acknowledgement if the software is used.
 # 
 # This software can be redistributed and/or modified freely
 # provided that any derivative works bear some notice that they are
 # derived from it, and any modified versions bear some notice that
 # they have been modified.
 # ========================================================================
 #  
 # ###################################################################
 ##

__docformat__ = 'restructuredtext'

from fipy.tools import numerix

from fipy.variables.cellVariable import CellVariable
from fipy.models.levelSet.surfactant.surfactantEquation import SurfactantEquation
from fipy.terms.implicitSourceTerm import ImplicitSourceTerm
from fipy.solvers import DefaultAsymmetricSolver, LinearPCGSolver

<<<<<<< HEAD
class _CellInterfaceFlagVariable(CellVariable):
    def __init__(self, distanceVar):
        CellVariable.__init__(self, mesh=distanceVar.getMesh())
=======
class _AdsorptionCoeff(CellVariable):
    def __init__(self, distanceVar, bulkVar, rateConstant):
        CellVariable.__init__(self, mesh = distanceVar.mesh)

>>>>>>> 1951f6c7
        self.distanceVar = self._requires(distanceVar)
        
    def _calcValue(self):
<<<<<<< HEAD
        return self.distanceVar._getCellInterfaceFlag()
=======
        return self.dt * numerix.array(self.bulkVar) \
                     * self.rateConstant * self._multiplier()

    def _updateDt(self, dt):
        self.dt = dt
        self._markStale()

class _AdsorptionCoeffInterfaceFlag(_AdsorptionCoeff):
    def _multiplier(self):
        return self.distanceVar._cellInterfaceFlag
    
class _AdsorptionCoeffAreaOverVolume(_AdsorptionCoeff):
    def _multiplier(self):
        return self.distanceVar.cellInterfaceAreas / self.mesh.cellVolumes

class _MaxCoeff(CellVariable):
    def __init__(self, distanceVar, vars = ()):
        CellVariable.__init__(self, mesh = distanceVar.mesh)
        self.vars = vars
        for var in self.vars:
            self._requires(var)
        self.distanceVar = self._requires(distanceVar)

    def _calcMax(self):
        total = 0
        for var in self.vars:
            total += numerix.array(var.interfaceVar)
        return numerix.array(total > 1) * self.distanceVar._cellInterfaceFlag
>>>>>>> 1951f6c7

class _CellInterfaceAreasVariable(CellVariable):
    def __init__(self, distanceVar):
        CellVariable.__init__(self, mesh=distanceVar.getMesh())
        self.distanceVar = self._requires(distanceVar)
        
    def _calcValue(self):
<<<<<<< HEAD
        return self.distanceVar.getCellInterfaceAreas()
=======
        val = self.distanceVar.cellInterfaceAreas / self.mesh.cellVolumes
        for var in self.vars[1:]:
            val -= self.distanceVar._cellInterfaceFlag * numerix.array(var)

        return 1e20 * self._calcMax() * numerix.where(val < 0, 0, val)
>>>>>>> 1951f6c7

class AdsorbingSurfactantEquation(SurfactantEquation):
    r"""

    The `AdsorbingSurfactantEquation` object solves the
    `SurfactantEquation` but with an adsorbing species from some bulk
    value. The equation that describes the surfactant adsorbing is
    given by,

    .. math::

       \dot{\theta} = J v \theta + k c (1 - \theta - \theta_{\text{other}}) - \theta c_{\text{other}} k_{\text{other}} - k^- \theta

    where :math:`\theta`, :math:`J`, :math:`v`, :math:`k`, :math:`c`,
    :math:`k^-` and :math:`n` represent the surfactant coverage, the curvature,
    the interface normal velocity, the adsorption rate, the concentration in the
    bulk at the interface, the consumption rate and an exponent of consumption,
    respectively. The :math:`\text{other}` subscript refers to another
    surfactant with greater surface affinity.

    The terms on the RHS of the above equation represent conservation of
    surfactant on a non-uniform surface, Langmuir adsorption, removal of
    surfactant due to adsorption of the other surfactant onto non-vacant sites
    and consumption of the surfactant respectively. The adsorption term is added
    to the source by setting :math:` S_c = k c (1 - \theta_{\text{other}})` and
    :math:`S_p = -k c`. The other terms are added to the source in a similar
    way.

    The following is a test case:

    >>> from fipy.models.levelSet.distanceFunction.distanceVariable \
    ...     import DistanceVariable
    >>> from fipy.models.levelSet.surfactant.surfactantVariable \
    ...     import SurfactantVariable
    >>> from fipy.meshes import Grid2D
    >>> dx = .5
    >>> dy = 2.3
    >>> dt = 0.25
    >>> k = 0.56
    >>> initialValue = 0.1
    >>> c = 0.2
    
    >>> from fipy.meshes import Grid2D
    >>> mesh = Grid2D(dx = dx, dy = dy, nx = 5, ny = 1)
    >>> distanceVar = DistanceVariable(mesh = mesh, 
    ...                                value = (-dx*3/2, -dx/2, dx/2, 
    ...                                          3*dx/2,  5*dx/2),
    ...                                hasOld = 1)
    >>> surfactantVar = SurfactantVariable(value = (0, 0, initialValue, 0 ,0), 
    ...                                    distanceVar = distanceVar)
    >>> bulkVar = CellVariable(mesh = mesh, value = (c , c, c, c, c))
    >>> eqn = AdsorbingSurfactantEquation(surfactantVar = surfactantVar,
    ...                                   distanceVar = distanceVar,
    ...                                   bulkVar = bulkVar,
    ...                                   rateConstant = k)
    >>> eqn.solve(surfactantVar, dt = dt)
    >>> answer = (initialValue + dt * k * c) / (1 + dt * k * c)
    >>> print numerix.allclose(surfactantVar.interfaceVar, 
    ...                  numerix.array((0, 0, answer, 0, 0)))
    1

    The following test case is for two surfactant variables. One has more
    surface affinity than the other.

    >>> from fipy.models.levelSet.distanceFunction.distanceVariable \
    ...     import DistanceVariable
    >>> from fipy.models.levelSet.surfactant.surfactantVariable \
    ...     import SurfactantVariable
    >>> from fipy.meshes import Grid2D
    >>> dx = 0.5
    >>> dy = 2.73
    >>> dt = 0.001
    >>> k0 = 1.
    >>> k1 = 10.
    >>> theta0 = 0.
    >>> theta1 = 0.
    >>> c0 = 1.
    >>> c1 = 1.
    >>> totalSteps = 100
    >>> mesh = Grid2D(dx = dx, dy = dy, nx = 5, ny = 1)
    >>> distanceVar = DistanceVariable(mesh = mesh, 
    ...                                value = dx * (numerix.arange(5) - 1.5),
    ...                                hasOld = 1)
    >>> var0 = SurfactantVariable(value = (0, 0, theta0, 0 ,0), 
    ...                           distanceVar = distanceVar)
    >>> var1 = SurfactantVariable(value = (0, 0, theta1, 0 ,0), 
    ...                           distanceVar = distanceVar)
    >>> bulkVar0 = CellVariable(mesh = mesh, value = (c0, c0, c0, c0, c0))
    >>> bulkVar1 = CellVariable(mesh = mesh, value = (c1, c1, c1, c1, c1))

    >>> eqn0 = AdsorbingSurfactantEquation(surfactantVar = var0,
    ...                                    distanceVar = distanceVar,
    ...                                    bulkVar = bulkVar0,
    ...                                    rateConstant = k0)

    >>> eqn1 = AdsorbingSurfactantEquation(surfactantVar = var1,
    ...                                    distanceVar = distanceVar,
    ...                                    bulkVar = bulkVar1,
    ...                                    rateConstant = k1,
    ...                                    otherVar = var0,
    ...                                    otherBulkVar = bulkVar0,
    ...                                    otherRateConstant = k0)

    >>> for step in range(totalSteps):
    ...     eqn0.solve(var0, dt = dt)
    ...     eqn1.solve(var1, dt = dt)
    >>> answer0 = 1 - numerix.exp(-k0 * c0 * dt * totalSteps)
    >>> answer1 = (1 - numerix.exp(-k1 * c1 * dt * totalSteps)) * (1 - answer0)
    >>> print numerix.allclose(var0.interfaceVar, 
    ...                  numerix.array((0, 0, answer0, 0, 0)), rtol = 1e-2)
    1
    >>> print numerix.allclose(var1.interfaceVar, 
    ...                  numerix.array((0, 0, answer1, 0, 0)), rtol = 1e-2)
    1
    >>> dt = 0.1
    >>> for step in range(10):
    ...     eqn0.solve(var0, dt = dt)
    ...     eqn1.solve(var1, dt = dt)

    >>> x, y = mesh.cellCenters
    >>> check = var0.interfaceVar + var1.interfaceVar
    >>> answer = CellVariable(mesh=mesh, value=check)
    >>> answer[x==1.25] = 1.
    >>> print check.allequal(answer)
    True

    The following test case is to fix a bug where setting the adosrbtion
    coefficient to zero leads to the solver not converging and an eventual
    failure.

    >>> var0 = SurfactantVariable(value = (0, 0, theta0, 0 ,0), 
    ...                           distanceVar = distanceVar)
    >>> bulkVar0 = CellVariable(mesh = mesh, value = (c0, c0, c0, c0, c0))

    >>> eqn0 = AdsorbingSurfactantEquation(surfactantVar = var0,
    ...                                    distanceVar = distanceVar,
    ...                                    bulkVar = bulkVar0,
    ...                                    rateConstant = 0)

    >>> eqn0.solve(var0, dt = dt)
    >>> eqn0.solve(var0, dt = dt)
    >>> answer = CellVariable(mesh=mesh, value=var0.interfaceVar)
    >>> answer[x==1.25] = 0.
    >>> print var0.interfaceVar.allclose(answer)
    True

    The following test case is to fix a bug that allows the accelerator to
    become negative.

    >>> nx = 5
    >>> ny = 5
    >>> dx = 1.
    >>> dy = 1.
    >>> mesh = Grid2D(dx=dx, dy=dy, nx = nx, ny = ny)
    >>> x, y = mesh.cellCenters

    >>> disVar = DistanceVariable(mesh=mesh, value=1., hasOld=True)
    >>> disVar[y < dy] = -1
    >>> disVar[x < dx] = -1
    >>> disVar.calcDistanceFunction()

    >>> levVar = SurfactantVariable(value = 0.5, distanceVar = disVar)
    >>> accVar = SurfactantVariable(value = 0.5, distanceVar = disVar)

    >>> levEq = AdsorbingSurfactantEquation(levVar,
    ...                                     distanceVar = disVar,
    ...                                     bulkVar = 0,
    ...                                     rateConstant = 0)

    >>> accEq = AdsorbingSurfactantEquation(accVar,
    ...                                     distanceVar = disVar,
    ...                                     bulkVar = 0,
    ...                                     rateConstant = 0,
    ...                                     otherVar = levVar,
    ...                                     otherBulkVar = 0,
    ...                                     otherRateConstant = 0)

    >>> extVar = CellVariable(mesh = mesh, value = accVar.interfaceVar)

    >>> from fipy.models.levelSet.advection.higherOrderAdvectionEquation \
    ...     import buildHigherOrderAdvectionEquation
    >>> advEq = buildHigherOrderAdvectionEquation(advectionCoeff = extVar)

    >>> dt = 0.1

    >>> for i in range(50):
    ...     disVar.calcDistanceFunction()
    ...     extVar.value = (numerix.array(accVar.interfaceVar))
    ...     disVar.extendVariable(extVar)
    ...     disVar.updateOld()
    ...     advEq.solve(disVar, dt = dt)
    ...     levEq.solve(levVar, dt = dt)
    ...     accEq.solve(accVar, dt = dt)

    >>> print (accVar >= -1e-10).all()
    True
    """
    def __init__(self, 
                 surfactantVar=None, 
                 distanceVar=None, 
                 bulkVar=None, 
                 rateConstant=None, 
                 otherVar=None, 
                 otherBulkVar=None, 
                 otherRateConstant=None, 
                 consumptionCoeff=None):
                     
                     
        """
        Create a `AdsorbingSurfactantEquation` object.

        :Parameters:
          - `surfactantVar`: The `SurfactantVariable` to be solved for.
          - `distanceVar`: The `DistanceVariable` that marks the interface.
          - `bulkVar`: The value of the `surfactantVar` in the bulk.
          - `rateConstant`: The adsorption rate of the `surfactantVar`.
          - `otherVar`: Another `SurfactantVariable` with more surface affinity.
          - `otherBulkVar`: The value of the `otherVar` in the bulk.
          - `otherRateConstant`: The adsorption rate of the `otherVar`.
          - `consumptionCoeff`: The rate that the `surfactantVar` is consumed during deposition.

        """

        SurfactantEquation.__init__(self, distanceVar=distanceVar)
        
        from fipy.variables.variable import Variable
        
        self.dt = Variable(name="dt")
        
        mesh = distanceVar.getMesh()

        interfaceFlag = _CellInterfaceFlagVariable(distanceVar)
        interfaceAreaToVolume = _CellInterfaceAreasVariable(distanceVar) / mesh.getCellVolumes()
        
        spCoeff = self.dt * bulkVar * rateConstant * interfaceFlag
        scCoeff = self.dt * bulkVar * rateConstant * interfaceAreaToVolume
        
        self.eq += ImplicitSourceTerm(spCoeff) - scCoeff
        
        self.coeffs = (scCoeff, spCoeff)
        
        if otherVar is not None:
<<<<<<< HEAD
            otherSpCoeff = self.dt * otherBulkVar * otherRateConstant * interfaceFlag
            otherScCoeff = self.dt * -bulkVar * otherVar.getInterfaceVar() * rateConstant * interfaceAreaToVolume
            
=======
            otherSpCoeff = _AdsorptionCoeffInterfaceFlag(distanceVar, otherBulkVar, otherRateConstant)
            otherScCoeff = _AdsorptionCoeffAreaOverVolume(distanceVar, -bulkVar * otherVar.interfaceVar, rateConstant)

>>>>>>> 1951f6c7
            self.eq += ImplicitSourceTerm(otherSpCoeff) - otherScCoeff
            
            self.coeffs += (otherScCoeff,)
            self.coeffs += (otherSpCoeff,)
            
            vars = (surfactantVar, otherVar)
        else:
            vars = (surfactantVar,)
            
        total = 0
        for var in vars:
            total += var.getInterfaceVar()
        interface = (total > 1) * interfaceFlag
        
        spMaxCoeff = 1e20 * interface
        
        val = interfaceAreaToVolume
        for var in vars[1:]:
            val -= interfaceFlag * var
        scMaxCoeff = 1e20 * interface * (val > 0) * val
        
        self.eq += ImplicitSourceTerm(spMaxCoeff) - scMaxCoeff - 1e-40
        
        if consumptionCoeff is not None:
            self.eq += ImplicitSourceTerm(consumptionCoeff)

    def solve(self, var, boundaryConditions=(), solver=None, dt = 1.):
        """
        Builds and solves the `AdsorbingSurfactantEquation`'s linear system once.
                
        :Parameters:
           - `var`: A `SurfactantVariable` to be solved for. Provides the initial condition, the old value and holds the solution on completion.
           - `solver`: The iterative solver to be used to solve the linear system of equations.
           - `boundaryConditions`: A tuple of boundaryConditions.
           - `dt`: The time step size.
           
	"""

        for coeff in self.coeffs:
            coeff._updateDt(dt)
        if solver is None:
            solver = LinearPCGSolver()
        SurfactantEquation.solve(self, var, boundaryConditions=boundaryConditions, solver=solver, dt=dt)
        
    def sweep(self, var, solver=None, boundaryConditions=(), dt=1., underRelaxation=None, residualFn=None):
        r"""
        Builds and solves the `AdsorbingSurfactantEquation`'s linear
        system once. This method also recalculates and returns the
        residual as well as applying under-relaxation.

        :Parameters:

           - `var`: The variable to be solved for. Provides the initial condition, the old value and holds the solution on completion.
           - `solver`: The iterative solver to be used to solve the linear system of equations. 
           - `boundaryConditions`: A tuple of boundaryConditions.
           - `dt`: The time step size.
           - `underRelaxation`: Usually a value between `0` and `1` or `None` in the case of no under-relaxation

        """
        self.dt.setValue(dt)
        if solver is None:
            solver = DefaultAsymmetricSolver()
        return SurfactantEquation.sweep(self, var, solver=solver, boundaryConditions=boundaryConditions, dt=dt, underRelaxation=underRelaxation, residualFn=residualFn)

def _test(): 
    import doctest
    return doctest.testmod()
    
if __name__ == "__main__": 
    _test() <|MERGE_RESOLUTION|>--- conflicted
+++ resolved
@@ -42,67 +42,21 @@
 from fipy.terms.implicitSourceTerm import ImplicitSourceTerm
 from fipy.solvers import DefaultAsymmetricSolver, LinearPCGSolver
 
-<<<<<<< HEAD
 class _CellInterfaceFlagVariable(CellVariable):
     def __init__(self, distanceVar):
-        CellVariable.__init__(self, mesh=distanceVar.getMesh())
-=======
-class _AdsorptionCoeff(CellVariable):
-    def __init__(self, distanceVar, bulkVar, rateConstant):
-        CellVariable.__init__(self, mesh = distanceVar.mesh)
-
->>>>>>> 1951f6c7
+        CellVariable.__init__(self, mesh=distanceVar.mesh)
         self.distanceVar = self._requires(distanceVar)
         
     def _calcValue(self):
-<<<<<<< HEAD
-        return self.distanceVar._getCellInterfaceFlag()
-=======
-        return self.dt * numerix.array(self.bulkVar) \
-                     * self.rateConstant * self._multiplier()
-
-    def _updateDt(self, dt):
-        self.dt = dt
-        self._markStale()
-
-class _AdsorptionCoeffInterfaceFlag(_AdsorptionCoeff):
-    def _multiplier(self):
         return self.distanceVar._cellInterfaceFlag
-    
-class _AdsorptionCoeffAreaOverVolume(_AdsorptionCoeff):
-    def _multiplier(self):
-        return self.distanceVar.cellInterfaceAreas / self.mesh.cellVolumes
-
-class _MaxCoeff(CellVariable):
-    def __init__(self, distanceVar, vars = ()):
-        CellVariable.__init__(self, mesh = distanceVar.mesh)
-        self.vars = vars
-        for var in self.vars:
-            self._requires(var)
-        self.distanceVar = self._requires(distanceVar)
-
-    def _calcMax(self):
-        total = 0
-        for var in self.vars:
-            total += numerix.array(var.interfaceVar)
-        return numerix.array(total > 1) * self.distanceVar._cellInterfaceFlag
->>>>>>> 1951f6c7
 
 class _CellInterfaceAreasVariable(CellVariable):
     def __init__(self, distanceVar):
-        CellVariable.__init__(self, mesh=distanceVar.getMesh())
+        CellVariable.__init__(self, mesh=distanceVar.mesh)
         self.distanceVar = self._requires(distanceVar)
         
     def _calcValue(self):
-<<<<<<< HEAD
-        return self.distanceVar.getCellInterfaceAreas()
-=======
-        val = self.distanceVar.cellInterfaceAreas / self.mesh.cellVolumes
-        for var in self.vars[1:]:
-            val -= self.distanceVar._cellInterfaceFlag * numerix.array(var)
-
-        return 1e20 * self._calcMax() * numerix.where(val < 0, 0, val)
->>>>>>> 1951f6c7
+        return self.distanceVar.cellInterfaceAreas
 
 class AdsorbingSurfactantEquation(SurfactantEquation):
     r"""
@@ -335,7 +289,7 @@
         mesh = distanceVar.getMesh()
 
         interfaceFlag = _CellInterfaceFlagVariable(distanceVar)
-        interfaceAreaToVolume = _CellInterfaceAreasVariable(distanceVar) / mesh.getCellVolumes()
+        interfaceAreaToVolume = _CellInterfaceAreasVariable(distanceVar) / mesh.cellVolumes
         
         spCoeff = self.dt * bulkVar * rateConstant * interfaceFlag
         scCoeff = self.dt * bulkVar * rateConstant * interfaceAreaToVolume
@@ -345,15 +299,9 @@
         self.coeffs = (scCoeff, spCoeff)
         
         if otherVar is not None:
-<<<<<<< HEAD
             otherSpCoeff = self.dt * otherBulkVar * otherRateConstant * interfaceFlag
-            otherScCoeff = self.dt * -bulkVar * otherVar.getInterfaceVar() * rateConstant * interfaceAreaToVolume
+            otherScCoeff = self.dt * -bulkVar * otherVar.interfaceVar * rateConstant * interfaceAreaToVolume
             
-=======
-            otherSpCoeff = _AdsorptionCoeffInterfaceFlag(distanceVar, otherBulkVar, otherRateConstant)
-            otherScCoeff = _AdsorptionCoeffAreaOverVolume(distanceVar, -bulkVar * otherVar.interfaceVar, rateConstant)
-
->>>>>>> 1951f6c7
             self.eq += ImplicitSourceTerm(otherSpCoeff) - otherScCoeff
             
             self.coeffs += (otherScCoeff,)
