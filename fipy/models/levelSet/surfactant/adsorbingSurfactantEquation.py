#!/usr/bin/env python

## 
 # -*-Pyth-*-
 # ###################################################################
 #  FiPy - Python-based finite volume PDE solver
 # 
 #  FILE: "adsorbingSurfactantEquation.py"
 #
 #  Author: Jonathan Guyer <guyer@nist.gov>
 #  Author: Daniel Wheeler <daniel.wheeler@nist.gov>
 #  Author: James Warren   <jwarren@nist.gov>
 #    mail: NIST
 #     www: http://www.ctcms.nist.gov/fipy/
 #  
 # ========================================================================
 # This software was developed at the National Institute of Standards
 # and Technology by employees of the Federal Government in the course
 # of their official duties.  Pursuant to title 17 Section 105 of the
 # United States Code this software is not subject to copyright
 # protection and is in the public domain.  PFM is an experimental
 # system.  NIST assumes no responsibility whatsoever for its use by
 # other parties, and makes no guarantees, expressed or implied, about
 # its quality, reliability, or any other characteristic.  We would
 # appreciate acknowledgement if the software is used.
 # 
 # This software can be redistributed and/or modified freely
 # provided that any derivative works bear some notice that they are
 # derived from it, and any modified versions bear some notice that
 # they have been modified.
 # ========================================================================
 #  
 # ###################################################################
 ##

__docformat__ = 'restructuredtext'

from fipy.tools import numerix

from fipy.variables.cellVariable import CellVariable
from fipy.models.levelSet.surfactant.surfactantEquation import SurfactantEquation
from fipy.terms.implicitSourceTerm import ImplicitSourceTerm
from fipy.solvers import DefaultAsymmetricSolver, LinearPCGSolver

class _CellInterfaceFlagVariable(CellVariable):
    def __init__(self, distanceVar):
        CellVariable.__init__(self, mesh=distanceVar.getMesh())
        self.distanceVar = self._requires(distanceVar)
        
    def _calcValue(self):
        return self.distanceVar._getCellInterfaceFlag()

class _CellInterfaceAreasVariable(CellVariable):
    def __init__(self, distanceVar):
        CellVariable.__init__(self, mesh=distanceVar.getMesh())
        self.distanceVar = self._requires(distanceVar)
        
    def _calcValue(self):
        return self.distanceVar.getCellInterfaceAreas()

class AdsorbingSurfactantEquation(SurfactantEquation):
    r"""

    The `AdsorbingSurfactantEquation` object solves the
    `SurfactantEquation` but with an adsorbing species from some bulk
    value. The equation that describes the surfactant adsorbing is
    given by,

    .. math::

       \dot{\theta} = J v \theta + k c (1 - \theta - \theta_{\text{other}}) - \theta c_{\text{other}} k_{\text{other}} - k^- \theta

    where :math:`\theta`, :math:`J`, :math:`v`, :math:`k`, :math:`c`,
    :math:`k^-` and :math:`n` represent the surfactant coverage, the curvature,
    the interface normal velocity, the adsorption rate, the concentration in the
    bulk at the interface, the consumption rate and an exponent of consumption,
    respectively. The :math:`\text{other}` subscript refers to another
    surfactant with greater surface affinity.

    The terms on the RHS of the above equation represent conservation of
    surfactant on a non-uniform surface, Langmuir adsorption, removal of
    surfactant due to adsorption of the other surfactant onto non-vacant sites
    and consumption of the surfactant respectively. The adsorption term is added
    to the source by setting :math:` S_c = k c (1 - \theta_{\text{other}})` and
    :math:`S_p = -k c`. The other terms are added to the source in a similar
    way.

    The following is a test case:

    >>> from fipy.models.levelSet.distanceFunction.distanceVariable \
    ...     import DistanceVariable
    >>> from fipy.models.levelSet.surfactant.surfactantVariable \
    ...     import SurfactantVariable
    >>> from fipy.meshes.grid2D import Grid2D
    >>> dx = .5
    >>> dy = 2.3
    >>> dt = 0.25
    >>> k = 0.56
    >>> initialValue = 0.1
    >>> c = 0.2
    
    >>> from fipy.meshes.grid2D import Grid2D
    >>> mesh = Grid2D(dx = dx, dy = dy, nx = 5, ny = 1)
    >>> distanceVar = DistanceVariable(mesh = mesh, 
    ...                                value = (-dx*3/2, -dx/2, dx/2, 
    ...                                          3*dx/2,  5*dx/2),
    ...                                hasOld = 1)
    >>> surfactantVar = SurfactantVariable(value = (0, 0, initialValue, 0 ,0), 
    ...                                    distanceVar = distanceVar)
    >>> bulkVar = CellVariable(mesh = mesh, value = (c , c, c, c, c))
    >>> eqn = AdsorbingSurfactantEquation(surfactantVar = surfactantVar,
    ...                                   distanceVar = distanceVar,
    ...                                   bulkVar = bulkVar,
    ...                                   rateConstant = k)
    >>> eqn.solve(surfactantVar, dt = dt)
    >>> answer = (initialValue + dt * k * c) / (1 + dt * k * c)
    >>> print numerix.allclose(surfactantVar.getInterfaceVar(), 
    ...                  numerix.array((0, 0, answer, 0, 0)))
    1

    The following test case is for two surfactant variables. One has more
    surface affinity than the other.

    >>> from fipy.models.levelSet.distanceFunction.distanceVariable \
    ...     import DistanceVariable
    >>> from fipy.models.levelSet.surfactant.surfactantVariable \
    ...     import SurfactantVariable
    >>> from fipy.meshes.grid2D import Grid2D
    >>> dx = 0.5
    >>> dy = 2.73
    >>> dt = 0.001
    >>> k0 = 1.
    >>> k1 = 10.
    >>> theta0 = 0.
    >>> theta1 = 0.
    >>> c0 = 1.
    >>> c1 = 1.
    >>> totalSteps = 100
    >>> mesh = Grid2D(dx = dx, dy = dy, nx = 5, ny = 1)
    >>> distanceVar = DistanceVariable(mesh = mesh, 
    ...                                value = dx * (numerix.arange(5) - 1.5),
    ...                                hasOld = 1)
    >>> var0 = SurfactantVariable(value = (0, 0, theta0, 0 ,0), 
    ...                           distanceVar = distanceVar)
    >>> var1 = SurfactantVariable(value = (0, 0, theta1, 0 ,0), 
    ...                           distanceVar = distanceVar)
    >>> bulkVar0 = CellVariable(mesh = mesh, value = (c0, c0, c0, c0, c0))
    >>> bulkVar1 = CellVariable(mesh = mesh, value = (c1, c1, c1, c1, c1))

    >>> eqn0 = AdsorbingSurfactantEquation(surfactantVar = var0,
    ...                                    distanceVar = distanceVar,
    ...                                    bulkVar = bulkVar0,
    ...                                    rateConstant = k0)

    >>> eqn1 = AdsorbingSurfactantEquation(surfactantVar = var1,
    ...                                    distanceVar = distanceVar,
    ...                                    bulkVar = bulkVar1,
    ...                                    rateConstant = k1,
    ...                                    otherVar = var0,
    ...                                    otherBulkVar = bulkVar0,
    ...                                    otherRateConstant = k0)

    >>> for step in range(totalSteps):
    ...     eqn0.solve(var0, dt = dt)
    ...     eqn1.solve(var1, dt = dt)
    >>> answer0 = 1 - numerix.exp(-k0 * c0 * dt * totalSteps)
    >>> answer1 = (1 - numerix.exp(-k1 * c1 * dt * totalSteps)) * (1 - answer0)
    >>> print numerix.allclose(var0.getInterfaceVar(), 
    ...                  numerix.array((0, 0, answer0, 0, 0)), rtol = 1e-2)
    1
    >>> print numerix.allclose(var1.getInterfaceVar(), 
    ...                  numerix.array((0, 0, answer1, 0, 0)), rtol = 1e-2)
    1
    >>> dt = 0.1
    >>> for step in range(10):
    ...     eqn0.solve(var0, dt = dt)
    ...     eqn1.solve(var1, dt = dt)

    >>> x, y = mesh.getCellCenters()
    >>> check = var0.getInterfaceVar() + var1.getInterfaceVar()
    >>> answer = CellVariable(mesh=mesh, value=check)
    >>> answer[x==1.25] = 1.
    >>> print check.allequal(answer)
    True

    The following test case is to fix a bug where setting the adosrbtion
    coefficient to zero leads to the solver not converging and an eventual
    failure.

    >>> var0 = SurfactantVariable(value = (0, 0, theta0, 0 ,0), 
    ...                           distanceVar = distanceVar)
    >>> bulkVar0 = CellVariable(mesh = mesh, value = (c0, c0, c0, c0, c0))

    >>> eqn0 = AdsorbingSurfactantEquation(surfactantVar = var0,
    ...                                    distanceVar = distanceVar,
    ...                                    bulkVar = bulkVar0,
    ...                                    rateConstant = 0)

    >>> eqn0.solve(var0, dt = dt)
    >>> eqn0.solve(var0, dt = dt)
    >>> answer = CellVariable(mesh=mesh, value=var0.getInterfaceVar())
    >>> answer[x==1.25] = 0.
    >>> print var0.getInterfaceVar().allclose(answer)
    True

    The following test case is to fix a bug that allows the accelerator to
    become negative.

    >>> nx = 5
    >>> ny = 5
    >>> dx = 1.
    >>> dy = 1.
    >>> mesh = Grid2D(dx=dx, dy=dy, nx = nx, ny = ny)
    >>> x, y = mesh.getCellCenters()
    >>> disVar = DistanceVariable(mesh=mesh, value=1., hasOld=True)
    >>> disVar[y < dy] = -1
    >>> disVar[x < dx] = -1
    >>> disVar.calcDistanceFunction()

    >>> levVar = SurfactantVariable(value = 0.5, distanceVar = disVar)
    >>> accVar = SurfactantVariable(value = 0.5, distanceVar = disVar)

    >>> levEq = AdsorbingSurfactantEquation(levVar,
    ...                                     distanceVar = disVar,
    ...                                     bulkVar = 0,
    ...                                     rateConstant = 0)

    >>> accEq = AdsorbingSurfactantEquation(accVar,
    ...                                     distanceVar = disVar,
    ...                                     bulkVar = 0,
    ...                                     rateConstant = 0,
    ...                                     otherVar = levVar,
    ...                                     otherBulkVar = 0,
    ...                                     otherRateConstant = 0)

    >>> extVar = CellVariable(mesh = mesh, value = accVar.getInterfaceVar())

    >>> from fipy.models.levelSet.advection.higherOrderAdvectionEquation \
    ...     import buildHigherOrderAdvectionEquation
    >>> advEq = buildHigherOrderAdvectionEquation(advectionCoeff = extVar)

    >>> dt = 0.1

    >>> for i in range(50):
    ...     disVar.calcDistanceFunction()
    ...     extVar.setValue(numerix.array(accVar.getInterfaceVar()))
    ...     disVar.extendVariable(extVar)
    ...     disVar.updateOld()
    ...     advEq.solve(disVar, dt = dt)
    ...     levEq.solve(levVar, dt = dt)
    ...     accEq.solve(accVar, dt = dt)

    >>> print (accVar >= -1e-10).all()
    True
    """
    def __init__(self, 
                 surfactantVar=None, 
                 distanceVar=None, 
                 bulkVar=None, 
                 rateConstant=None, 
                 otherVar=None, 
                 otherBulkVar=None, 
                 otherRateConstant=None, 
                 consumptionCoeff=None):
                     
                     
        """
        Create a `AdsorbingSurfactantEquation` object.

        :Parameters:
          - `surfactantVar`: The `SurfactantVariable` to be solved for.
          - `distanceVar`: The `DistanceVariable` that marks the interface.
          - `bulkVar`: The value of the `surfactantVar` in the bulk.
          - `rateConstant`: The adsorption rate of the `surfactantVar`.
          - `otherVar`: Another `SurfactantVariable` with more surface affinity.
          - `otherBulkVar`: The value of the `otherVar` in the bulk.
          - `otherRateConstant`: The adsorption rate of the `otherVar`.
          - `consumptionCoeff`: The rate that the `surfactantVar` is consumed during deposition.

        """

        SurfactantEquation.__init__(self, distanceVar=distanceVar)
        
        from fipy.variables.variable import Variable
        
        self.dt = Variable(name="dt")
        
        mesh = distanceVar.getMesh()

        interfaceFlag = _CellInterfaceFlagVariable(distanceVar)
        interfaceAreaToVolume = _CellInterfaceAreasVariable(distanceVar) / mesh.getCellVolumes()
        
        spCoeff = self.dt * bulkVar * rateConstant * interfaceFlag
        scCoeff = self.dt * bulkVar * rateConstant * interfaceAreaToVolume
        
        self.eq += ImplicitSourceTerm(spCoeff) - scCoeff
        
        self.coeffs = (scCoeff, spCoeff)
        
        if otherVar is not None:
            otherSpCoeff = self.dt * otherBulkVar * otherRateConstant * interfaceFlag
            otherScCoeff = self.dt * -bulkVar * otherVar.getInterfaceVar() * rateConstant * interfaceAreaToVolume
            
            self.eq += ImplicitSourceTerm(otherSpCoeff) - otherScCoeff
            
            self.coeffs += (otherScCoeff,)
            self.coeffs += (otherSpCoeff,)
            
            vars = (surfactantVar, otherVar)
        else:
            vars = (surfactantVar,)
            
        total = 0
        for var in vars:
            total += var.getInterfaceVar()
        interface = (total > 1) * interfaceFlag
        
        spMaxCoeff = 1e20 * interface
        
        val = interfaceAreaToVolume
        for var in vars[1:]:
            val -= interfaceFlag * var
        scMaxCoeff = 1e20 * interface * (val > 0) * val
        
        self.eq += ImplicitSourceTerm(spMaxCoeff) - scMaxCoeff - 1e-40
        
        if consumptionCoeff is not None:
            self.eq += ImplicitSourceTerm(consumptionCoeff)
<<<<<<< HEAD
            
    def solve(self, var, boundaryConditions=(), solver=LinearPCGSolver(), dt=1.):
=======

    def solve(self, var, boundaryConditions=(), solver=None, dt = 1.):
>>>>>>> 81d187a8
        """
        Builds and solves the `AdsorbingSurfactantEquation`'s linear system once.
                
        :Parameters:
           - `var`: A `SurfactantVariable` to be solved for. Provides the initial condition, the old value and holds the solution on completion.
           - `solver`: The iterative solver to be used to solve the linear system of equations.
           - `boundaryConditions`: A tuple of boundaryConditions.
           - `dt`: The time step size.
           
<<<<<<< HEAD
        """
        self.dt.setValue(dt)
        SurfactantEquation.solve(self, var, boundaryConditions=boundaryConditions, solver=solver, dt=dt)
        
    def sweep(self, var, solver=DefaultAsymmetricSolver(), boundaryConditions=(), dt=1., underRelaxation=None, residualFn=None):
=======
	"""

        for coeff in self.coeffs:
            coeff._updateDt(dt)
        if solver is None:
            solver = LinearPCGSolver()
        SurfactantEquation.solve(self, var, boundaryConditions=boundaryConditions, solver=solver, dt=dt)

    def sweep(self, var, solver=None, boundaryConditions=(), dt=1., underRelaxation=None, residualFn=None):
>>>>>>> 81d187a8
        r"""
        Builds and solves the `AdsorbingSurfactantEquation`'s linear
        system once. This method also recalculates and returns the
        residual as well as applying under-relaxation.

        :Parameters:

           - `var`: The variable to be solved for. Provides the initial condition, the old value and holds the solution on completion.
           - `solver`: The iterative solver to be used to solve the linear system of equations. 
           - `boundaryConditions`: A tuple of boundaryConditions.
           - `dt`: The time step size.
           - `underRelaxation`: Usually a value between `0` and `1` or `None` in the case of no under-relaxation

<<<<<<< HEAD
        """
        self.dt.setValue(dt)
=======
	"""
        for coeff in self.coeffs:
            coeff._updateDt(dt)
        if solver is None:
            solver = DefaultAsymmetricSolver()
>>>>>>> 81d187a8
        return SurfactantEquation.sweep(self, var, solver=solver, boundaryConditions=boundaryConditions, dt=dt, underRelaxation=underRelaxation, residualFn=residualFn)

def _test(): 
    import doctest
    return doctest.testmod()
    
if __name__ == "__main__": 
    _test() <|MERGE_RESOLUTION|>--- conflicted
+++ resolved
@@ -326,13 +326,8 @@
         
         if consumptionCoeff is not None:
             self.eq += ImplicitSourceTerm(consumptionCoeff)
-<<<<<<< HEAD
-            
-    def solve(self, var, boundaryConditions=(), solver=LinearPCGSolver(), dt=1.):
-=======
 
     def solve(self, var, boundaryConditions=(), solver=None, dt = 1.):
->>>>>>> 81d187a8
         """
         Builds and solves the `AdsorbingSurfactantEquation`'s linear system once.
                 
@@ -342,13 +337,6 @@
            - `boundaryConditions`: A tuple of boundaryConditions.
            - `dt`: The time step size.
            
-<<<<<<< HEAD
-        """
-        self.dt.setValue(dt)
-        SurfactantEquation.solve(self, var, boundaryConditions=boundaryConditions, solver=solver, dt=dt)
-        
-    def sweep(self, var, solver=DefaultAsymmetricSolver(), boundaryConditions=(), dt=1., underRelaxation=None, residualFn=None):
-=======
 	"""
 
         for coeff in self.coeffs:
@@ -356,9 +344,8 @@
         if solver is None:
             solver = LinearPCGSolver()
         SurfactantEquation.solve(self, var, boundaryConditions=boundaryConditions, solver=solver, dt=dt)
-
+        
     def sweep(self, var, solver=None, boundaryConditions=(), dt=1., underRelaxation=None, residualFn=None):
->>>>>>> 81d187a8
         r"""
         Builds and solves the `AdsorbingSurfactantEquation`'s linear
         system once. This method also recalculates and returns the
@@ -372,16 +359,10 @@
            - `dt`: The time step size.
            - `underRelaxation`: Usually a value between `0` and `1` or `None` in the case of no under-relaxation
 
-<<<<<<< HEAD
         """
         self.dt.setValue(dt)
-=======
-	"""
-        for coeff in self.coeffs:
-            coeff._updateDt(dt)
         if solver is None:
             solver = DefaultAsymmetricSolver()
->>>>>>> 81d187a8
         return SurfactantEquation.sweep(self, var, solver=solver, boundaryConditions=boundaryConditions, dt=dt, underRelaxation=underRelaxation, residualFn=residualFn)
 
 def _test(): 
