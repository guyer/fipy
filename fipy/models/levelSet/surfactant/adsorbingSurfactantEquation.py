#!/usr/bin/env python

## 
 # -*-Pyth-*-
 # ###################################################################
 #  FiPy - Python-based finite volume PDE solver
 # 
 #  FILE: "adsorbingSurfactantEquation.py"
 #
 #  Author: Jonathan Guyer <guyer@nist.gov>
 #  Author: Daniel Wheeler <daniel.wheeler@nist.gov>
 #  Author: James Warren   <jwarren@nist.gov>
 #    mail: NIST
 #     www: http://www.ctcms.nist.gov/fipy/
 #  
 # ========================================================================
 # This software was developed at the National Institute of Standards
 # and Technology by employees of the Federal Government in the course
 # of their official duties.  Pursuant to title 17 Section 105 of the
 # United States Code this software is not subject to copyright
 # protection and is in the public domain.  PFM is an experimental
 # system.  NIST assumes no responsibility whatsoever for its use by
 # other parties, and makes no guarantees, expressed or implied, about
 # its quality, reliability, or any other characteristic.  We would
 # appreciate acknowledgement if the software is used.
 # 
 # This software can be redistributed and/or modified freely
 # provided that any derivative works bear some notice that they are
 # derived from it, and any modified versions bear some notice that
 # they have been modified.
 # ========================================================================
 #  
 # ###################################################################
 ##

__docformat__ = 'restructuredtext'

from fipy.tools import numerix

from fipy.variables.cellVariable import CellVariable
from fipy.models.levelSet.surfactant.surfactantEquation import SurfactantEquation
from fipy.terms.implicitSourceTerm import ImplicitSourceTerm
from fipy.solvers import DefaultAsymmetricSolver, LinearPCGSolver

class _CellInterfaceFlagVariable(CellVariable):
    def __init__(self, distanceVar):
        CellVariable.__init__(self, mesh=distanceVar.getMesh())
        self.distanceVar = self._requires(distanceVar)
        
    def _calcValue(self):
        return self.distanceVar._getCellInterfaceFlag()

class _CellInterfaceAreasVariable(CellVariable):
    def __init__(self, distanceVar):
        CellVariable.__init__(self, mesh=distanceVar.getMesh())
        self.distanceVar = self._requires(distanceVar)
        
    def _calcValue(self):
        return self.distanceVar.getCellInterfaceAreas()

class AdsorbingSurfactantEquation(SurfactantEquation):
    r"""

    The `AdsorbingSurfactantEquation` object solves the
    `SurfactantEquation` but with an adsorbing species from some bulk
    value. The equation that describes the surfactant adsorbing is
    given by,

    .. math::

       \dot{\theta} = J v \theta + k c (1 - \theta - \theta_{\text{other}}) - \theta c_{\text{other}} k_{\text{other}} - k^- \theta

    where :math:`\theta`, :math:`J`, :math:`v`, :math:`k`, :math:`c`,
    :math:`k^-` and :math:`n` represent the surfactant coverage, the curvature,
    the interface normal velocity, the adsorption rate, the concentration in the
    bulk at the interface, the consumption rate and an exponent of consumption,
    respectively. The :math:`\text{other}` subscript refers to another
    surfactant with greater surface affinity.

    The terms on the RHS of the above equation represent conservation of
    surfactant on a non-uniform surface, Langmuir adsorption, removal of
    surfactant due to adsorption of the other surfactant onto non-vacant sites
    and consumption of the surfactant respectively. The adsorption term is added
    to the source by setting :math:` S_c = k c (1 - \theta_{\text{other}})` and
    :math:`S_p = -k c`. The other terms are added to the source in a similar
    way.

    The following is a test case:

    >>> from fipy.models.levelSet.distanceFunction.distanceVariable \
    ...     import DistanceVariable
    >>> from fipy.models.levelSet.surfactant.surfactantVariable \
    ...     import SurfactantVariable
    >>> from fipy.meshes.grid2D import Grid2D
    >>> dx = .5
    >>> dy = 2.3
    >>> dt = 0.25
    >>> k = 0.56
    >>> initialValue = 0.1
    >>> c = 0.2
    
    >>> from fipy.meshes.grid2D import Grid2D
    >>> mesh = Grid2D(dx = dx, dy = dy, nx = 5, ny = 1)
    >>> distanceVar = DistanceVariable(mesh = mesh, 
    ...                                value = (-dx*3/2, -dx/2, dx/2, 
    ...                                          3*dx/2,  5*dx/2),
    ...                                hasOld = 1)
    >>> surfactantVar = SurfactantVariable(value = (0, 0, initialValue, 0 ,0), 
    ...                                    distanceVar = distanceVar)
    >>> bulkVar = CellVariable(mesh = mesh, value = (c , c, c, c, c))
    >>> eqn = AdsorbingSurfactantEquation(surfactantVar = surfactantVar,
    ...                                   distanceVar = distanceVar,
    ...                                   bulkVar = bulkVar,
    ...                                   rateConstant = k)
    >>> eqn.solve(surfactantVar, dt = dt)
    >>> answer = (initialValue + dt * k * c) / (1 + dt * k * c)
    >>> print numerix.allclose(surfactantVar.getInterfaceVar(), 
    ...                  numerix.array((0, 0, answer, 0, 0)))
    1

    The following test case is for two surfactant variables. One has more
    surface affinity than the other.

    >>> from fipy.models.levelSet.distanceFunction.distanceVariable \
    ...     import DistanceVariable
    >>> from fipy.models.levelSet.surfactant.surfactantVariable \
    ...     import SurfactantVariable
    >>> from fipy.meshes.grid2D import Grid2D
    >>> dx = 0.5
    >>> dy = 2.73
    >>> dt = 0.001
    >>> k0 = 1.
    >>> k1 = 10.
    >>> theta0 = 0.
    >>> theta1 = 0.
    >>> c0 = 1.
    >>> c1 = 1.
    >>> totalSteps = 100
    >>> mesh = Grid2D(dx = dx, dy = dy, nx = 5, ny = 1)
    >>> distanceVar = DistanceVariable(mesh = mesh, 
    ...                                value = dx * (numerix.arange(5) - 1.5),
    ...                                hasOld = 1)
    >>> var0 = SurfactantVariable(value = (0, 0, theta0, 0 ,0), 
    ...                           distanceVar = distanceVar)
    >>> var1 = SurfactantVariable(value = (0, 0, theta1, 0 ,0), 
    ...                           distanceVar = distanceVar)
    >>> bulkVar0 = CellVariable(mesh = mesh, value = (c0, c0, c0, c0, c0))
    >>> bulkVar1 = CellVariable(mesh = mesh, value = (c1, c1, c1, c1, c1))

    >>> eqn0 = AdsorbingSurfactantEquation(surfactantVar = var0,
    ...                                    distanceVar = distanceVar,
    ...                                    bulkVar = bulkVar0,
    ...                                    rateConstant = k0)

    >>> eqn1 = AdsorbingSurfactantEquation(surfactantVar = var1,
    ...                                    distanceVar = distanceVar,
    ...                                    bulkVar = bulkVar1,
    ...                                    rateConstant = k1,
    ...                                    otherVar = var0,
    ...                                    otherBulkVar = bulkVar0,
    ...                                    otherRateConstant = k0)

    >>> for step in range(totalSteps):
    ...     eqn0.solve(var0, dt = dt)
    ...     eqn1.solve(var1, dt = dt)
    >>> answer0 = 1 - numerix.exp(-k0 * c0 * dt * totalSteps)
    >>> answer1 = (1 - numerix.exp(-k1 * c1 * dt * totalSteps)) * (1 - answer0)
    >>> print numerix.allclose(var0.getInterfaceVar(), 
    ...                  numerix.array((0, 0, answer0, 0, 0)), rtol = 1e-2)
    1
    >>> print numerix.allclose(var1.getInterfaceVar(), 
    ...                  numerix.array((0, 0, answer1, 0, 0)), rtol = 1e-2)
    1
    >>> dt = 0.1
    >>> for step in range(10):
    ...     eqn0.solve(var0, dt = dt)
    ...     eqn1.solve(var1, dt = dt)

    >>> x, y = mesh.getCellCenters()
    >>> check = var0.getInterfaceVar() + var1.getInterfaceVar()
    >>> answer = CellVariable(mesh=mesh, value=check)
    >>> answer[x==1.25] = 1.
    >>> print check.allequal(answer)
    True

    The following test case is to fix a bug where setting the adosrbtion
    coefficient to zero leads to the solver not converging and an eventual
    failure.

    >>> var0 = SurfactantVariable(value = (0, 0, theta0, 0 ,0), 
    ...                           distanceVar = distanceVar)
    >>> bulkVar0 = CellVariable(mesh = mesh, value = (c0, c0, c0, c0, c0))

    >>> eqn0 = AdsorbingSurfactantEquation(surfactantVar = var0,
    ...                                    distanceVar = distanceVar,
    ...                                    bulkVar = bulkVar0,
    ...                                    rateConstant = 0)

    >>> eqn0.solve(var0, dt = dt)
    >>> eqn0.solve(var0, dt = dt)
    >>> answer = CellVariable(mesh=mesh, value=var0.getInterfaceVar())
    >>> answer[x==1.25] = 0.
    >>> print var0.getInterfaceVar().allclose(answer)
    True

    The following test case is to fix a bug that allows the accelerator to
    become negative.

    >>> nx = 5
    >>> ny = 5
    >>> mesh = Grid2D(dx = 1., dy = 1., nx = nx, ny = ny)
    >>> x, y = mesh.getCellCenters()
    >>> disVar = DistanceVariable(mesh=mesh, value=1., hasOld=True)
    >>> disVar[y < dy] = -1
    >>> disVar[x < dx] = -1
    >>> disVar.calcDistanceFunction()

    >>> levVar = SurfactantVariable(value = 0.5, distanceVar = disVar)
    >>> accVar = SurfactantVariable(value = 0.5, distanceVar = disVar)

    >>> levEq = AdsorbingSurfactantEquation(levVar,
    ...                                     distanceVar = disVar,
    ...                                     bulkVar = 0,
    ...                                     rateConstant = 0)

    >>> accEq = AdsorbingSurfactantEquation(accVar,
    ...                                     distanceVar = disVar,
    ...                                     bulkVar = 0,
    ...                                     rateConstant = 0,
    ...                                     otherVar = levVar,
    ...                                     otherBulkVar = 0,
    ...                                     otherRateConstant = 0)

    >>> extVar = CellVariable(mesh = mesh, value = accVar.getInterfaceVar())

    >>> from fipy.models.levelSet.advection.higherOrderAdvectionEquation \
    ...     import buildHigherOrderAdvectionEquation
    >>> advEq = buildHigherOrderAdvectionEquation(advectionCoeff = extVar)

    >>> dt = 0.1

    >>> for i in range(50):
    ...     disVar.calcDistanceFunction()
    ...     extVar.setValue(numerix.array(accVar.getInterfaceVar()))
    ...     disVar.extendVariable(extVar)
    ...     disVar.updateOld()
    ...     advEq.solve(disVar, dt = dt)
    ...     levEq.solve(levVar, dt = dt)
    ...     accEq.solve(accVar, dt = dt)

<<<<<<< HEAD
    >>> print numerix.sum(accVar < -1e-10) == 0
    1

   """
    def __init__(self, 
                 surfactantVar=None, 
                 distanceVar=None, 
                 bulkVar=None, 
                 rateConstant=None, 
                 otherVar=None, 
                 otherBulkVar=None, 
                 otherRateConstant=None, 
                 consumptionCoeff=None):
                     
                     
=======
    >>> print (accVar >= -1e-10).all()
    True
    """
    def __init__(self,
                 surfactantVar = None,
                 distanceVar = None,
                 bulkVar = None,
                 rateConstant = None,
                 otherVar = None,
                 otherBulkVar = None,
                 otherRateConstant = None,
                 consumptionCoeff = None):
>>>>>>> 4ce1aec2
        """
        Create a `AdsorbingSurfactantEquation` object.

        :Parameters:
          - `surfactantVar`: The `SurfactantVariable` to be solved for.
          - `distanceVar`: The `DistanceVariable` that marks the interface.
          - `bulkVar`: The value of the `surfactantVar` in the bulk.
          - `rateConstant`: The adsorption rate of the `surfactantVar`.
          - `otherVar`: Another `SurfactantVariable` with more surface affinity.
          - `otherBulkVar`: The value of the `otherVar` in the bulk.
          - `otherRateConstant`: The adsorption rate of the `otherVar`.
          - `consumptionCoeff`: The rate that the `surfactantVar` is consumed during deposition.

        """

        SurfactantEquation.__init__(self, distanceVar=distanceVar)
        
        from fipy.variables.variable import Variable
        
        self.dt = Variable(name="dt")
        
        mesh = distanceVar.getMesh()

        interfaceFlag = _CellInterfaceFlagVariable(distanceVar)
        interfaceAreaToVolume = _CellInterfaceAreasVariable(distanceVar) / mesh.getCellVolumes()
        
        spCoeff = self.dt * bulkVar * rateConstant * interfaceFlag
        scCoeff = self.dt * bulkVar * rateConstant * interfaceAreaToVolume
        
        self.eq += ImplicitSourceTerm(spCoeff) - scCoeff
        
        self.coeffs = (scCoeff, spCoeff)
        
        if otherVar is not None:
            otherSpCoeff = self.dt * otherBulkVar * otherRateConstant * interfaceFlag
            otherScCoeff = self.dt * -bulkVar * otherVar.getInterfaceVar() * rateConstant * interfaceAreaToVolume
            
            self.eq += ImplicitSourceTerm(otherSpCoeff) - otherScCoeff
            
            self.coeffs += (otherScCoeff,)
            self.coeffs += (otherSpCoeff,)
            
            vars = (surfactantVar, otherVar)
        else:
            vars = (surfactantVar,)
            
        total = 0
        for var in vars:
            total += var.getInterfaceVar()
        interface = (total > 1) * interfaceFlag
        
        spMaxCoeff = 1e20 * interface
        
        val = interfaceAreaToVolume
        for var in vars[1:]:
            val -= interfaceFlag * var
        scMaxCoeff = 1e20 * interface * (val > 0) * val
        
        self.eq += ImplicitSourceTerm(spMaxCoeff) - scMaxCoeff - 1e-40
        
        if consumptionCoeff is not None:
            self.eq += ImplicitSourceTerm(consumptionCoeff)
            
    def solve(self, var, boundaryConditions=(), solver=LinearPCGSolver(), dt=1.):
        """
        Builds and solves the `AdsorbingSurfactantEquation`'s linear system once.
                
        :Parameters:
           - `var`: A `SurfactantVariable` to be solved for. Provides the initial condition, the old value and holds the solution on completion.
           - `solver`: The iterative solver to be used to solve the linear system of equations.
           - `boundaryConditions`: A tuple of boundaryConditions.
           - `dt`: The time step size.
           
        """
        self.dt.setValue(dt)
        SurfactantEquation.solve(self, var, boundaryConditions=boundaryConditions, solver=solver, dt=dt)
<<<<<<< HEAD
        
    def sweep(self, var, solver=LinearLUSolver(), boundaryConditions=(), dt=1., underRelaxation=None, residualFn=None):
=======

    def sweep(self, var, solver=DefaultAsymmetricSolver(), boundaryConditions=(), dt=1., underRelaxation=None, residualFn=None):
>>>>>>> 4ce1aec2
        r"""
        Builds and solves the `AdsorbingSurfactantEquation`'s linear
        system once. This method also recalculates and returns the
        residual as well as applying under-relaxation.

        :Parameters:

           - `var`: The variable to be solved for. Provides the initial condition, the old value and holds the solution on completion.
           - `solver`: The iterative solver to be used to solve the linear system of equations. 
           - `boundaryConditions`: A tuple of boundaryConditions.
           - `dt`: The time step size.
           - `underRelaxation`: Usually a value between `0` and `1` or `None` in the case of no under-relaxation

        """
        self.dt.setValue(dt)
        return SurfactantEquation.sweep(self, var, solver=solver, boundaryConditions=boundaryConditions, dt=dt, underRelaxation=underRelaxation, residualFn=residualFn)

def _test(): 
    import doctest
    return doctest.testmod()
    
if __name__ == "__main__": 
    _test() <|MERGE_RESOLUTION|>--- conflicted
+++ resolved
@@ -248,11 +248,9 @@
     ...     levEq.solve(levVar, dt = dt)
     ...     accEq.solve(accVar, dt = dt)
 
-<<<<<<< HEAD
-    >>> print numerix.sum(accVar < -1e-10) == 0
-    1
-
-   """
+    >>> print (accVar >= -1e-10).all()
+    True
+    """
     def __init__(self, 
                  surfactantVar=None, 
                  distanceVar=None, 
@@ -264,20 +262,6 @@
                  consumptionCoeff=None):
                      
                      
-=======
-    >>> print (accVar >= -1e-10).all()
-    True
-    """
-    def __init__(self,
-                 surfactantVar = None,
-                 distanceVar = None,
-                 bulkVar = None,
-                 rateConstant = None,
-                 otherVar = None,
-                 otherBulkVar = None,
-                 otherRateConstant = None,
-                 consumptionCoeff = None):
->>>>>>> 4ce1aec2
         """
         Create a `AdsorbingSurfactantEquation` object.
 
@@ -354,13 +338,8 @@
         """
         self.dt.setValue(dt)
         SurfactantEquation.solve(self, var, boundaryConditions=boundaryConditions, solver=solver, dt=dt)
-<<<<<<< HEAD
-        
-    def sweep(self, var, solver=LinearLUSolver(), boundaryConditions=(), dt=1., underRelaxation=None, residualFn=None):
-=======
-
+        
     def sweep(self, var, solver=DefaultAsymmetricSolver(), boundaryConditions=(), dt=1., underRelaxation=None, residualFn=None):
->>>>>>> 4ce1aec2
         r"""
         Builds and solves the `AdsorbingSurfactantEquation`'s linear
         system once. This method also recalculates and returns the
