--- conflicted
+++ resolved
@@ -39,15 +39,9 @@
 
 def _suite():
     return _LateImportDocTestSuite(docTestModuleNames=(
-<<<<<<< HEAD
         #'vtkCellViewer',
         #'vtkFaceViewer'
-    ), base = __name__)
-=======
-        'vtkCellViewer',
-        'vtkFaceViewer'
         ), base = __name__)
->>>>>>> 072a6a5e
     
 if __name__ == '__main__':
     fipy.tests.testProgram.main(defaultTest='_suite')