#!/usr/bin/env python

## -*-Pyth-*-
 # ###################################################################
 #  FiPy - Python-based finite volume PDE solver
 # 
 #  FILE: "matplotlibVectorViewer.py"
 #                                    created: 9/14/04 {2:48:25 PM} 
<<<<<<< HEAD
 #                                last update: 11/8/07 {6:51:16 PM} { 2:45:36 PM}
=======
 #                                last update: 6/23/08 {4:22:12 PM} { 2:45:36 PM}
>>>>>>> f2f75bb7
 #  Author: Jonathan Guyer <guyer@nist.gov>
 #  Author: Daniel Wheeler <daniel.wheeler@nist.gov>
 #  Author: James Warren   <jwarren@nist.gov>
 #    mail: NIST
 #     www: http://www.ctcms.nist.gov/fipy/
 #  
 # ========================================================================
 # This software was developed at the National Institute of Standards
 # and Technology by employees of the Federal Government in the course
 # of their official duties.  Pursuant to title 17 Section 105 of the
 # United States Code this software is not subject to copyright
 # protection and is in the public domain.  FiPy is an experimental
 # system.  NIST assumes no responsibility whatsoever for its use by
 # other parties, and makes no guarantees, expressed or implied, about
 # its quality, reliability, or any other characteristic.  We would
 # appreciate acknowledgement if the software is used.
 # 
 # This software can be redistributed and/or modified freely
 # provided that any derivative works bear some notice that they are
 # derived from it, and any modified versions bear some notice that
 # they have been modified.
 # ========================================================================
 #  See the file "license.terms" for information on usage and  redistribution
 #  of this file, and for a DISCLAIMER OF ALL WARRANTIES.
 #  
 #  Description: 
 # 
 #  History
 # 
 #  modified   by  rev reason
 #  ---------- --- --- -----------
 #  2003-11-10 JEG 1.0 original
 # ###################################################################
 ##
 
__docformat__ = 'restructuredtext'

from fipy.tools import numerix
from matplotlibViewer import MatplotlibViewer
from fipy.variables.faceVariable import FaceVariable
from fipy.variables.cellVariable import CellVariable

class MatplotlibVectorViewer(MatplotlibViewer):
    """Displays a vector plot of a 2D rank-1 `CellVariable` or
    `FaceVariable` object using Matplotlib_

    .. _Matplotlib: http://matplotlib.sourceforge.net/

    """
    
    __doc__ += MatplotlibViewer._test2Dvector(viewer="MatplotlibVectorViewer")
    __doc__ += """
    
            >>> for sparsity in arange(5000, 0, -500):
            ...     viewer.quiver(sparsity=sparsity)
            ...     viewer.plot()
            >>> viewer._promptForOpinion()
        
    """
    __doc__ += MatplotlibViewer._test2DvectorIrregular(viewer="MatplotlibVectorViewer")

    def __init__(self, vars, limits=None, title=None, scale=None, sparsity=None):
        """Creates a `Matplotlib2DViewer`.

        :Parameters:
          - `vars`: A `CellVariable` object.
          - `limits`: A dictionary with possible keys `'xmin'`, `'xmax'`, 
            `'ymin'`, `'ymax'`, `'datamin'`, `'datamax'`. Any limit set to 
            a (default) value of `None` will autoscale.
          - `title`: displayed at the top of the Viewer window
          - `scale`: if not `None`, scale all arrow lengths by this value
          - `sparsity`: if not `None`, then this number of arrows will be
            randomly chosen (weighted by the cell volume or face area)

        """
        MatplotlibViewer.__init__(self, vars = vars, limits = limits, title = title)

        self.quiver(sparsity=sparsity, scale=scale)
        self.colorbar = False
        
        self._plot()
        
    def quiver(self, sparsity=None, scale=None):
        var = self.vars[0]
        mesh = var.getMesh()

        if isinstance(var, FaceVariable):
            N = mesh._getNumberOfFaces() 
            V = mesh._getFaceAreas()
            X, Y = mesh.getFaceCenters()
        elif isinstance(var, CellVariable):
            N = mesh.getNumberOfCells() 
            V = mesh.getCellVolumes()
            X, Y = mesh.getCellCenters()

        if sparsity is not None and N > sparsity:
            self.indices = numerix.random.rand(N) * V
            self.indices = self.indices.getValue().argsort()[-sparsity:]
        else:
            self.indices = numerix.arange(N)

        X = numerix.take(X, self.indices, axis=-1)
        Y = numerix.take(Y, self.indices, axis=-1)
        
        U = V = numerix.ones(X.shape)
        
        import pylab
        
        pylab.ion()
        pylab.cla()
        self._quiver = pylab.quiver(X, Y, U, V, scale=scale)
        pylab.ioff()

    def _getSuitableVars(self, vars):
        from fipy.meshes.numMesh.mesh2D import Mesh2D

        vars = [var for var in MatplotlibViewer._getSuitableVars(self, vars) \
                if (isinstance(var.getMesh(), Mesh2D) \
                    and (isinstance(var, FaceVariable) \
                         or isinstance(var, CellVariable)) and var.getRank() == 1)]
        if len(vars) == 0:
            from fipy.viewers import MeshDimensionError
            raise MeshDimensionError, "The mesh must be a Mesh2D instance"
        # this viewer can only display one variable
        return [vars[0]]
                
    def _plot(self):

        var = self.vars[0]
        mesh = var.getMesh()

        U, V = var.getNumericValue()

        U = numerix.take(U, self.indices, axis=-1)
        V = numerix.take(V, self.indices, axis=-1)

        self._quiver.set_UVC(U, V)
        
        import pylab
                            
        pylab.xlim(xmin = self._getLimit('xmin'))
        pylab.xlim(xmax = self._getLimit('xmax'))
        pylab.ylim(ymin = self._getLimit('ymin'))
        pylab.ylim(ymax = self._getLimit('ymax'))

if __name__ == "__main__": 
    import fipy.tests.doctestPlus
    fipy.tests.doctestPlus.execButNoTest()<|MERGE_RESOLUTION|>--- conflicted
+++ resolved
@@ -5,12 +5,7 @@
  #  FiPy - Python-based finite volume PDE solver
  # 
  #  FILE: "matplotlibVectorViewer.py"
- #                                    created: 9/14/04 {2:48:25 PM} 
-<<<<<<< HEAD
- #                                last update: 11/8/07 {6:51:16 PM} { 2:45:36 PM}
-=======
- #                                last update: 6/23/08 {4:22:12 PM} { 2:45:36 PM}
->>>>>>> f2f75bb7
+ #
  #  Author: Jonathan Guyer <guyer@nist.gov>
  #  Author: Daniel Wheeler <daniel.wheeler@nist.gov>
  #  Author: James Warren   <jwarren@nist.gov>
