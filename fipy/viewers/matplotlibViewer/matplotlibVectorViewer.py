--- conflicted
+++ resolved
@@ -106,13 +106,8 @@
             X, Y = mesh.getCellCenters()
 
         if sparsity is not None and N > sparsity:
-<<<<<<< HEAD
-            self.indices = numerix.random.rand(N) * V
+            self.indices = numerix.random.rand(N) * W
             self.indices = self.indices.getValue().argsort()[-sparsity:]
-=======
-            self.indices = numerix.random.rand(N) * W
-            self.indices = self.indices.argsort()[-sparsity:]
->>>>>>> 81d187a8
         else:
             self.indices = numerix.arange(N)
 
