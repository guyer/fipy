--- conflicted
+++ resolved
@@ -144,14 +144,10 @@
         self._plot()
         pylab.draw()
 
-<<<<<<< HEAD
-        fig.canvas.flush_events()
-=======
         try:
             fig.canvas.flush_events()
         except NotImplementedError:
             pass
->>>>>>> cb73decc
         
         pylab.ion()
 
