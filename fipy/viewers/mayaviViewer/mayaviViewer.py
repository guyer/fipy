--- conflicted
+++ resolved
@@ -233,11 +233,7 @@
             slh.range_var.set((xmin, xmax))
             slh.set_range_var()
 
-<<<<<<< HEAD
-            slh.v_range_var.set((var.min(), var.max()))
-=======
             slh.v_range_var.set((var.min().getValue(), var.max().getValue()))
->>>>>>> da374989
             slh.set_v_range_var()
 
             self._viewer.Render()
