--- conflicted
+++ resolved
@@ -52,9 +52,6 @@
 class GistVectorViewer(GistViewer):
     
     def __init__(self, vars, title = ''):
-<<<<<<< HEAD
-        GistViewer.__init__(self, vars=vars, title=title)
-=======
         """
             >>> from fipy import *
             >>> mesh = Grid2D(nx=50, ny=100, dx=0.1, dy=0.01)
@@ -93,7 +90,6 @@
 
         """
 	GistViewer.__init__(self, vars=vars, title=title)
->>>>>>> 6be86567
         
     def _getSuitableVars(self, vars):
         vars = [var for var in GistViewer._getSuitableVars(self, vars) \
