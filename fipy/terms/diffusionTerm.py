--- conflicted
+++ resolved
@@ -6,11 +6,7 @@
  # 
  #  FILE: "diffusionTerm.py"
  #                                    created: 11/13/03 {11:39:03 AM} 
-<<<<<<< HEAD
  #                                last update: 11/8/07 {6:44:03 PM} 
-=======
- #                                last update: 3/29/07 {10:40:47 AM} 
->>>>>>> 23b19207
  #  Author: Jonathan Guyer <guyer@nist.gov>
  #  Author: Daniel Wheeler <daniel.wheeler@nist.gov>
  #  Author: James Warren   <jwarren@nist.gov>
@@ -192,15 +188,6 @@
             shape = numerix.getShape(coeff)
 
             from fipy.variables.faceVariable import FaceVariable
-<<<<<<< HEAD
-            if (isinstance(coeff, FaceVariable) and coeff.getRank() == 1) \
-            or shape == (mesh.getDim(),1):
-                coeff = FaceVariable(mesh=mesh, value=mesh._getFaceNormals()**2, rank=1).dot(coeff)
-            tmpBop =  coeff * mesh._getFaceAreas() / mesh._getCellDistances()
-            return  tmpBop
-            
-        #coeff * mesh._getFaceAreas() / mesh._getCellDistances()
-=======
             if isinstance(coeff, FaceVariable):
                 rank = coeff.getRank()
             else:
@@ -227,15 +214,10 @@
 
             return tmpBop
 
->>>>>>> 23b19207
         else:
 
             return None
-<<<<<<< HEAD
-        
-=======
-
->>>>>>> 23b19207
+
     def _getCoefficientMatrix(self, SparseMatrix, mesh, coeff):
         interiorCoeff = numerix.array(coeff)
         
@@ -269,13 +251,8 @@
 
     def __add__(self, other):
         if isinstance(other, DiffusionTerm):
-<<<<<<< HEAD
-            from fipy.terms.collectedDiffusionTerm import CollectedDiffusionTerm
-            if isinstance(other, CollectedDiffusionTerm):
-=======
             from fipy.terms.collectedDiffusionTerm import _CollectedDiffusionTerm
             if isinstance(other, _CollectedDiffusionTerm):
->>>>>>> 23b19207
                 return other + self
             elif other.order == self.order and self.order <= 2:
                 if self.order == 0:
@@ -283,11 +260,7 @@
                 elif self.order == 2:
                     return self.__class__(coeff=self.coeff[0] + other.coeff[0])
             else:
-<<<<<<< HEAD
-                term = CollectedDiffusionTerm()
-=======
                 term = _CollectedDiffusionTerm()
->>>>>>> 23b19207
                 term += self
                 term += other
                 return term
@@ -310,11 +283,7 @@
                                                                                  equation=equation)
             del lowerOrderBCs
             
-<<<<<<< HEAD
             lowerOrderb = numerix.array(lowerOrderb / mesh.getCellVolumes())
-=======
-            lowerOrderb = lowerOrderb / mesh.getCellVolumes()
->>>>>>> 23b19207
             volMatrix = SparseMatrix(size = N, bandwidth = 1)
             
             volMatrix.addAtDiagonal(1. / mesh.getCellVolumes() )
@@ -378,18 +347,12 @@
                 
             higherOrderBCs, lowerOrderBCs = self._getBoundaryConditions(boundaryConditions)
             del lowerOrderBCs
-<<<<<<< HEAD
-            
+
             L, b = self._doBCs(SparseMatrix, higherOrderBCs, N, M, self.coeffDict, 
                                self._getCoefficientMatrix(SparseMatrix, mesh, self.coeffDict['cell 1 diag']), numerix.zeros(N,'d'))
-=======
-
-            L, b = self._doBCs(SparseMatrix, higherOrderBCs, N, M, self.coeffDict, 
-                               self._getCoefficientMatrix(SparseMatrix, mesh, self.coeffDict['cell 1 diag']), numerix.zeros(N,'d'))
 
             if hasattr(self, 'anisotropySource'):
                 b -= self.anisotropySource
->>>>>>> 23b19207
                                
             del higherOrderBCs
 
@@ -411,11 +374,7 @@
            >>> mesh = Grid1D(dx = 1., nx = 2)
            >>> term = DiffusionTerm(coeff = (1,))
            >>> coeff = term._getGeomCoeff(mesh)
-<<<<<<< HEAD
-           >>> print term._getCoefficientMatrix(SparseMatrix, mesh, coeff)
-=======
-           >>> print term._getCoefficientMatrix(SparseMatrix, mesh, coeff[0])
->>>>>>> 23b19207
+           >>> print term._getCoefficientMatrix(SparseMatrix, mesh, coeff[0])
             1.000000  -1.000000  
            -1.000000   1.000000  
            >>> from fipy.variables.cellVariable import CellVariable
@@ -432,11 +391,7 @@
            >>> from fipy.variables.faceVariable import FaceVariable
            >>> term = DiffusionTerm(coeff = FaceVariable(mesh = mesh, value = 1))
            >>> coeff = term._getGeomCoeff(mesh)
-<<<<<<< HEAD
-           >>> print term._getCoefficientMatrix(SparseMatrix, mesh, coeff)
-=======
-           >>> print term._getCoefficientMatrix(SparseMatrix, mesh, coeff[0])
->>>>>>> 23b19207
+           >>> print term._getCoefficientMatrix(SparseMatrix, mesh, coeff[0])
             1.000000  -1.000000  
            -1.000000   1.000000  
            >>> L,b = term._buildMatrix(var = CellVariable(mesh = mesh), SparseMatrix=SparseMatrix)
@@ -448,11 +403,7 @@
 
            >>> term = DiffusionTerm(coeff = CellVariable(mesh = mesh, value = 1))
            >>> coeff = term._getGeomCoeff(mesh)
-<<<<<<< HEAD
-           >>> print term._getCoefficientMatrix(SparseMatrix, mesh, coeff)
-=======
-           >>> print term._getCoefficientMatrix(SparseMatrix, mesh, coeff[0])
->>>>>>> 23b19207
+           >>> print term._getCoefficientMatrix(SparseMatrix, mesh, coeff[0])
             1.000000  -1.000000  
            -1.000000   1.000000  
            >>> L,b = term._buildMatrix(var = CellVariable(mesh = mesh), SparseMatrix=SparseMatrix)
@@ -465,11 +416,7 @@
            >>> from fipy.variables.variable import Variable
            >>> term = DiffusionTerm(coeff = Variable(value = 1))
            >>> coeff = term._getGeomCoeff(mesh)
-<<<<<<< HEAD
-           >>> print term._getCoefficientMatrix(SparseMatrix, mesh, coeff)
-=======
-           >>> print term._getCoefficientMatrix(SparseMatrix, mesh, coeff[0])
->>>>>>> 23b19207
+           >>> print term._getCoefficientMatrix(SparseMatrix, mesh, coeff[0])
             1.000000  -1.000000  
            -1.000000   1.000000  
            >>> L,b = term._buildMatrix(var = CellVariable(mesh = mesh), SparseMatrix=SparseMatrix)
@@ -492,11 +439,7 @@
            >>> bcRight = FixedValue(mesh.getFacesRight(), 4.)
            >>> term = DiffusionTerm(coeff = (1.,))
            >>> coeff = term._getGeomCoeff(mesh)
-<<<<<<< HEAD
-           >>> print term._getCoefficientMatrix(SparseMatrix, mesh, coeff)
-=======
-           >>> print term._getCoefficientMatrix(SparseMatrix, mesh, coeff[0])
->>>>>>> 23b19207
+           >>> print term._getCoefficientMatrix(SparseMatrix, mesh, coeff[0])
             1.000000  -1.000000  
            -1.000000   1.000000  
            >>> L,b = term._buildMatrix(var = CellVariable(mesh = mesh), 
@@ -519,11 +462,7 @@
            >>> bcRight2 =  NthOrderBoundaryCondition(mesh.getFacesRight(), 0., 2)
            >>> term = DiffusionTerm(coeff = (1., 1.))
            >>> coeff = term._getGeomCoeff(mesh)
-<<<<<<< HEAD
-           >>> print term._getCoefficientMatrix(SparseMatrix, mesh, coeff)
-=======
-           >>> print term._getCoefficientMatrix(SparseMatrix, mesh, coeff[0])
->>>>>>> 23b19207
+           >>> print term._getCoefficientMatrix(SparseMatrix, mesh, coeff[0])
             1.000000  -1.000000  
            -1.000000   1.000000  
            >>> L,b = term._buildMatrix(var = CellVariable(mesh = mesh), SparseMatrix=SparseMatrix,
@@ -544,11 +483,7 @@
            >>> bcRight2 =  NthOrderBoundaryCondition(mesh.getFacesRight(), -1., 3)
            >>> term = DiffusionTerm(coeff = (-1., 1.))
            >>> coeff = term._getGeomCoeff(mesh)
-<<<<<<< HEAD
-           >>> print term._getCoefficientMatrix(SparseMatrix, mesh, coeff)
-=======
-           >>> print term._getCoefficientMatrix(SparseMatrix, mesh, coeff[0])
->>>>>>> 23b19207
+           >>> print term._getCoefficientMatrix(SparseMatrix, mesh, coeff[0])
            -1.000000   1.000000  
             1.000000  -1.000000  
            >>> L,b = term._buildMatrix(var = CellVariable(mesh = mesh), 
@@ -570,11 +505,7 @@
            >>> bcRight2 =  NthOrderBoundaryCondition(mesh.getFacesRight(), 0., 3)
            >>> term = DiffusionTerm(coeff = (1., 1.))
            >>> coeff = term._getGeomCoeff(mesh)
-<<<<<<< HEAD
-           >>> print term._getCoefficientMatrix(SparseMatrix, mesh, coeff)
-=======
-           >>> print term._getCoefficientMatrix(SparseMatrix, mesh, coeff[0])
->>>>>>> 23b19207
+           >>> print term._getCoefficientMatrix(SparseMatrix, mesh, coeff[0])
             2.000000  -2.000000  
            -2.000000   2.000000  
            >>> L,b = term._buildMatrix(var = CellVariable(mesh = mesh), 
@@ -596,11 +527,7 @@
            >>> bcRight2 =  NthOrderBoundaryCondition(mesh.getFacesRight(), 0., 3)
            >>> term = DiffusionTerm(coeff = (1., 1.))
            >>> coeff = term._getGeomCoeff(mesh)
-<<<<<<< HEAD
-           >>> print term._getCoefficientMatrix(SparseMatrix, mesh, coeff)
-=======
-           >>> print term._getCoefficientMatrix(SparseMatrix, mesh, coeff[0])
->>>>>>> 23b19207
+           >>> print term._getCoefficientMatrix(SparseMatrix, mesh, coeff[0])
             4.000000  -4.000000  
            -4.000000   4.000000  
            >>> L,b = term._buildMatrix(var = CellVariable(mesh = mesh), 
@@ -626,32 +553,15 @@
            [ 6.   6.   6.   6.   1.5  1.5  1.5  1.5]
            >>> term = DiffusionTerm(CellVariable(value=(0.5, 1), mesh=mesh, rank=1))
            >>> term = DiffusionTerm(CellVariable(value=((0.5,), (1,)), mesh=mesh, rank=1))
-<<<<<<< HEAD
-           >>> print term._getGeomCoeff(mesh)
-           [ 6.     6.     3.     3.     1.125  1.125  1.125  1.125]
-           >>> term = DiffusionTerm(FaceVariable(value=(0.5, 1), mesh=mesh, rank=1))
-           >>> term = DiffusionTerm(FaceVariable(value=((0.5,), (1,)), mesh=mesh, rank=1))
-           >>> print term._getGeomCoeff(mesh)
-=======
            >>> print term._getGeomCoeff(mesh)[0]
            [ 6.     6.     3.     3.     1.125  1.125  1.125  1.125]
            >>> term = DiffusionTerm(FaceVariable(value=(0.5, 1), mesh=mesh, rank=1))
            >>> term = DiffusionTerm(FaceVariable(value=((0.5,), (1,)), mesh=mesh, rank=1))
            >>> print term._getGeomCoeff(mesh)[0]
->>>>>>> 23b19207
            [ 6.     6.     3.     3.     1.125  1.125  1.125  1.125]
            >>> mesh = Tri2D(nx = 1, ny = 1, dy = 0.1)
            >>> term = DiffusionTerm(FaceVariable(value=(0.5, 1), mesh=mesh, rank=1))
            >>> term = DiffusionTerm(FaceVariable(value=((0.5,), (1,)), mesh=mesh, rank=1))
-<<<<<<< HEAD
-           >>> val = (60., 60., 0.3, 0.3, 1.49257426, 1.49257426, 1.49257426, 1.49257426)
-           >>> print numerix.allclose(term._getGeomCoeff(mesh), val)
-           1
-           >>> term = DiffusionTerm(((0.5, 1),))
-           >>> term = DiffusionTerm((((0.5,), (1,)),))
-           >>> print numerix.allclose(term._getGeomCoeff(mesh), val)
-           1
-=======
            >>> val = (60., 60., 0.3, 0.3, 0.22277228, 0.22277228, 0.22277228, 0.22277228)
            >>> print numerix.allclose(term._getGeomCoeff(mesh)[0], val)
            1
@@ -672,7 +582,6 @@
                7.5          0.        ]
             [ -3.          -3.           2.           2.          -1.41421356
                0.70710678   0.70710678  -1.41421356]]
->>>>>>> 23b19207
 
         """
         pass
