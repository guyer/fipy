#!/usr/bin/env python

## -*-Pyth-*-
 # ###################################################################
 #  FiPy - Python-based finite volume PDE solver
 # 
 #  FILE: "exponentialConvectionTerm.py"
 #                                    created: 12/5/03 {2:50:05 PM} 
 #                                last update: 12/22/05 {10:57:13 AM} 
 #  Author: Jonathan Guyer <guyer@nist.gov>
 #  Author: Daniel Wheeler <daniel.wheeler@nist.gov>
 #  Author: James Warren   <jwarren@nist.gov>
 #    mail: NIST
 #     www: http://www.ctcms.nist.gov/fipy/
 #  
 # ========================================================================
 # This software was developed at the National Institute of Standards
 # and Technology by employees of the Federal Government in the course
 # of their official duties.  Pursuant to title 17 Section 105 of the
 # United States Code this software is not subject to copyright
 # protection and is in the public domain.  FiPy is an experimental
 # system.  NIST assumes no responsibility whatsoever for its use by
 # other parties, and makes no guarantees, expressed or implied, about
 # its quality, reliability, or any other characteristic.  We would
 # appreciate acknowledgement if the software is used.
 # 
 # This software can be redistributed and/or modified freely
 # provided that any derivative works bear some notice that they are
 # derived from it, and any modified versions bear some notice that
 # they have been modified.
 # ========================================================================
 #  See the file "license.terms" for information on usage and  redistribution
 #  of this file, and for a DISCLAIMER OF ALL WARRANTIES.
 #  
 # ###################################################################
 ##

__docformat__ = 'restructuredtext'

from fipy.tools import numerix

from fipy.terms.convectionTerm import ConvectionTerm
from fipy.variables.faceVariable import FaceVariable

class ExponentialConvectionTerm(ConvectionTerm):
    r"""
    The discretization for the `ExponentialConvectionTerm` is given by

    .. raw:: latex
    
       $$ \int_V \nabla \cdot (\vec{u} \phi)\,dV \simeq \sum_{f} (\vec{n}
       \cdot \vec{u})_f \phi_f A_f $$

       where $ \phi_f=\alpha_f \phi_P +(1-\alpha_f)\phi_A $ and
       $\alpha_f$ is calculated using the exponential scheme.
       For further details see ``\nameref{FiPy-sec:NumericalSchemes}'' in the
       main \FiPy{} guide\cite[\S~\ref{FiPy-sec:NumericalSchemes}]{FiPyGuide}.
    """
    class _Alpha(FaceVariable):
	def __init__(self, P):
	    FaceVariable.__init__(self, P.getMesh())
	    self.P = self._requires(P)
	    
	def _calcValue(self):
            """
            
            Test case added because `and` was being used instead of bitwise `&`.
            
                >>> from fipy.meshes.grid1D import Grid1D
                >>> mesh = Grid1D(nx = 3)
                >>> from fipy.variables.faceVariable import FaceVariable
                >>> P = FaceVariable(mesh = mesh, value = (1e-3, 1e+71, 1e-3, 1e-3))
                >>> alpha = ExponentialConvectionTerm._Alpha(P)
                >>> print alpha
                [ 0.5, 1. , 0.5, 0.5,]
                
            """
	    eps = 1e-3
            largeValue = 101.0
	    P  = self.P.getNumericValue()

	    P = numerix.where(abs(P) < eps, eps, P)
	    alpha = numerix.where(P > largeValue, (P - 1) / P, 0.5)
            Pmin = numerix.where(P > largeValue + 1, largeValue + 1, P)
            alpha = numerix.where((abs(Pmin) > eps) & (Pmin <= largeValue), ((Pmin - 1) * numerix.exp(Pmin) + 1) / (Pmin * (numerix.exp(Pmin) - 1)), alpha)

<<<<<<< HEAD
	    self.value = alpha

def _test(): 
    import doctest
    return doctest.testmod()

if __name__ == "__main__":
    _test()
=======
	    return alpha
>>>>>>> 377809fa
<|MERGE_RESOLUTION|>--- conflicted
+++ resolved
@@ -6,7 +6,7 @@
  # 
  #  FILE: "exponentialConvectionTerm.py"
  #                                    created: 12/5/03 {2:50:05 PM} 
- #                                last update: 12/22/05 {10:57:13 AM} 
+ #                                last update: 1/19/06 {11:17:50 AM} 
  #  Author: Jonathan Guyer <guyer@nist.gov>
  #  Author: Daniel Wheeler <daniel.wheeler@nist.gov>
  #  Author: James Warren   <jwarren@nist.gov>
@@ -84,15 +84,11 @@
             Pmin = numerix.where(P > largeValue + 1, largeValue + 1, P)
             alpha = numerix.where((abs(Pmin) > eps) & (Pmin <= largeValue), ((Pmin - 1) * numerix.exp(Pmin) + 1) / (Pmin * (numerix.exp(Pmin) - 1)), alpha)
 
-<<<<<<< HEAD
-	    self.value = alpha
+	    return alpha
 
 def _test(): 
     import doctest
     return doctest.testmod()
 
 if __name__ == "__main__":
-    _test()
-=======
-	    return alpha
->>>>>>> 377809fa
+    _test()