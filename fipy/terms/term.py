--- conflicted
+++ resolved
@@ -131,21 +131,9 @@
                 from fipy.viewers.matplotlibViewer.matplotlibSparseMatrixViewer import MatplotlibSparseMatrixViewer
                 Term._viewer = MatplotlibSparseMatrixViewer()
 
-<<<<<<< HEAD
-        var, matrix, RHSvector = self._buildMatrix(var, solver._getMatrixClass(), boundaryConditions, dt,
+        var, matrix, RHSvector = self._buildMatrix(var, solver._matrixClass, boundaryConditions, dt,
                                                    transientGeomCoeff=self._getTransientGeomCoeff(var),
                                                    diffusionGeomCoeff=self._getDiffusionGeomCoeff(var))
-=======
-        var, matrix, RHSvector = self._buildMatrix(var, solver._matrixClass, boundaryConditions, dt,
-                                                   transientGeomCoeff=self._getTransientGeomCoeff(var.mesh),
-                                                   diffusionGeomCoeff=self._getDiffusionGeomCoeff(var.mesh))
-        
-        if self._cacheMatrix:
-            self.matrix = matrix
-            self.matrix.cache = True
-        else:
-            self.matrix = None
->>>>>>> 462909fb
 
         self._buildCache(matrix, RHSvector)
         
@@ -431,7 +419,6 @@
         >>> print numerix.allclose(v, answer, rtol=2e-5)
         True
 
-<<<<<<< HEAD
  	>>> from fipy import Grid1D, CellVariable, DiffusionTerm, TransientTerm 
  	>>> mesh = Grid1D(nx=3) 
  	>>> A = CellVariable(mesh=mesh, name="A") 
@@ -447,25 +434,7 @@
  	Traceback (most recent call last): 
  	    ... 
         SolutionVariableRequiredError: The solution variable needs to be specified.
- 	>>> solver = eq._prepareLinearSystem(var=A, solver=None, boundaryConditions=(), dt=1.)
-=======
-        >>> from fipy import Grid1D, CellVariable, DiffusionTerm, TransientTerm 
-        >>> mesh = Grid1D(nx=3) 
-        >>> A = CellVariable(mesh=mesh, name="A") 
-        >>> B = CellVariable(mesh=mesh, name="B") 
-        >>> eq = TransientTerm(coeff=1., var=A) == DiffusionTerm(coeff=1., var=B) 
-        >>> print eq 
-        (TransientTerm(coeff=1.0, var=A) + DiffusionTerm(coeff=[-1.0], var=B))
-        >>> print eq._getVars()
-        [A, B]
-        >>> print (eq.term, eq.other) 
-        (TransientTerm(coeff=1.0, var=A), DiffusionTerm(coeff=[-1.0], var=B))
-        >>> solver = eq._prepareLinearSystem(var=None, solver=None, boundaryConditions=(), dt=1.)
-        Traceback (most recent call last): 
-            ... 
-        Exception: The solution variable needs to be specified
         >>> solver = eq._prepareLinearSystem(var=A, solver=None, boundaryConditions=(), dt=1.)
->>>>>>> 462909fb
         >>> from fipy.tools import parallel
         >>> numpyMatrix = solver.matrix.numpyArray
         >>> print parallel.procID > 0 or numerix.allequal(numpyMatrix, [[1, 0, 0], [0, 1, 0], [0, 0, 1]])
@@ -478,7 +447,6 @@
         True
         >>> print parallel.procID > 0 or numerix.allequal(solver.RHSvector, [0, 0, 0,])
         True
-<<<<<<< HEAD
  	>>> eq = TransientTerm(coeff=1.) == DiffusionTerm(coeff=1., var=B) + 10. 
  	Traceback (most recent call last): 
  	    ... 
@@ -489,33 +457,15 @@
  	>>> print eq._getVars()
  	[B]
  	>>> print (eq.term, eq.other)
-=======
-        >>> eq = TransientTerm(coeff=1.) == DiffusionTerm(coeff=1., var=B) + 10. 
-        Traceback (most recent call last): 
-            ... 
-        Exception: Terms with explicit Variables cannot mix with Terms with implicit Variables
-        >>> eq = DiffusionTerm(coeff=1., var=B) + 10. == 0 
-        >>> print eq 
-        (DiffusionTerm(coeff=[1.0], var=B) + 10.0)
-        >>> print eq._getVars()
-        [B]
-        >>> print (eq.term, eq.other)
->>>>>>> 462909fb
         (DiffusionTerm(coeff=[1.0], var=B), 10.0)
         >>> solver = eq._prepareLinearSystem(var=B, solver=None, boundaryConditions=(), dt=1.)
         >>> numpyMatrix = solver.matrix.numpyArray
         >>> print parallel.procID > 0 or numerix.allequal(numpyMatrix, [[-1, 1, 0], [1, -2, 1], [0, 1, -1]])
         True
-<<<<<<< HEAD
  	>>> print parallel.procID > 0 or numerix.allequal(solver.RHSvector, [-10, -10, -10]) 
  	True
 
  	>>> eq.solve(var=B)
-=======
-        >>> print parallel.procID > 0 or numerix.allequal(solver.RHSvector, [-10, -10, -10]) 
-        True
-        >>> eq.solve(var=B)
->>>>>>> 462909fb
 
         >>> m = Grid1D(nx=2)
         >>> A = CellVariable(mesh=m, name='A')
@@ -550,13 +500,8 @@
         >>> eq = (DiffusionTerm(coeff=1., var=A)) & (DiffusionTerm(coeff=2., var=B))
         >>> eq.cacheMatrix()
         >>> eq.cacheRHSvector()
-<<<<<<< HEAD
         >>> eq.solve(solver=DefaultSolver())
-        >>> numpyMatrix = eq.getMatrix().getNumpyArray()
-=======
-        >>> eq.solve()
         >>> numpyMatrix = eq.getMatrix().numpyArray
->>>>>>> 462909fb
         >>> print parallel.procID > 0 or numerix.allequal(numpyMatrix, [[-1, 1, 0, 0], [1, -1, 0, 0], [0, 0, -2, 2], [0, 0, 2, -2]])
         True
         >>> print eq.getRHSvector().getGlobalValue()
@@ -591,13 +536,8 @@
         >>> eq = (DiffusionTerm(coeff=1., var=A) + DiffusionTerm(coeff=2., var=B)) & (DiffusionTerm(coeff=2., var=B) + DiffusionTerm(coeff=3., var=C)) & (DiffusionTerm(coeff=3., var=C) + DiffusionTerm(coeff=1., var=A))
         >>> eq.cacheMatrix()
         >>> eq.cacheRHSvector()
-<<<<<<< HEAD
         >>> eq.solve(solver=DefaultSolver())
-        >>> numpyMatrix = eq.getMatrix().getNumpyArray()
-=======
-        >>> eq.solve()
         >>> numpyMatrix = eq.getMatrix().numpyArray
->>>>>>> 462909fb
         >>> print parallel.procID > 0 or numerix.allequal(numpyMatrix, [[-1, 1, -2, 2, 0, 0],
         ...                                                             [1, -1, 2, -2, 0, 0],
         ...                                                             [0, 0, -2, 2, -3, 3],
@@ -609,14 +549,8 @@
         [ 0.  0.  0.  0.  0.  0.]
         >>> print eq._getVars()
         [A, B, C]
-<<<<<<< HEAD
-            
- 	""" 
-
-=======
         """ 
-        
->>>>>>> 462909fb
+
 class __Term(Term): 
     """
     Dummy subclass for tests
