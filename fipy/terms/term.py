--- conflicted
+++ resolved
@@ -459,12 +459,8 @@
 
         >>> from fipy import Grid1D, CellVariable, DiffusionTerm, TransientTerm 
         >>> mesh = Grid1D(nx=3) 
-<<<<<<< HEAD
         >>> A = CellVariable(mesh=mesh, name="A", value=[1., 2., 3.]) 
         >>> B = CellVariable(mesh=mesh, name="B", value=[3., 4., 5.]) 
-=======
-        >>> A = CellVariable(mesh=mesh, name="A") 
-        >>> B = CellVariable(mesh=mesh, name="B", value=[1., 2., 3.]) 
         >>> C = CellVariable(mesh=mesh, name="C") 
 
         >>> eq = DiffusionTerm(coeff=1.)
@@ -540,7 +536,6 @@
         >>> print parallel.procID > 0 or numerix.allequal(solver.RHSvector, [0, 0, 0])
         True
 
->>>>>>> e3823d34
         >>> eq = TransientTerm(coeff=1., var=A) == DiffusionTerm(coeff=1., var=B) 
         >>> print eq 
         (TransientTerm(coeff=1.0, var=A) + DiffusionTerm(coeff=[-1.0], var=B))
@@ -549,26 +544,18 @@
         >>> print (eq.term, eq.other) 
         (TransientTerm(coeff=1.0, var=A), DiffusionTerm(coeff=[-1.0], var=B))
         >>> solver = eq._prepareLinearSystem(var=None, solver=None, boundaryConditions=(), dt=1.)
-<<<<<<< HEAD
-        >>> from fipy.tools import parallel
-        >>> numpyMatrix = solver.matrix.numpyArray
-        >>> print parallel.procID > 0 or numerix.allequal(numpyMatrix, [[0, 0, 0], [0, 0, 0], [0, 0, 0]])
+        >>> numpyMatrix = solver.matrix.numpyArray
+        >>> print parallel.procID > 0 or numerix.allequal(numpyMatrix, [[0, 0, 0], 
+        ...                                                             [0, 0, 0], 
+        ...                                                             [0, 0, 0]])
         True
         >>> print parallel.procID > 0 or numerix.allequal(solver.RHSvector, [1, 0, -1])
         True
-        >>> solver = eq._prepareLinearSystem(var=A, solver=None, boundaryConditions=(), dt=1.)
-        >>> numpyMatrix = solver.matrix.numpyArray
-        >>> print parallel.procID > 0 or numerix.allequal(numpyMatrix, [[1, 0, 0], [0, 1, 0], [0, 0, 1]])
-=======
-        Traceback (most recent call last): 
-        ... 
-        SolutionVariableRequiredError: The solution variable needs to be specified.
         >>> solver = eq._prepareLinearSystem(var=A, solver=None, boundaryConditions=(), dt=1.)
         >>> numpyMatrix = solver.matrix.numpyArray
         >>> print parallel.procID > 0 or numerix.allequal(numpyMatrix, [[1, 0, 0], 
         ...                                                             [0, 1, 0], 
         ...                                                             [0, 0, 1]])
->>>>>>> e3823d34
         True
         >>> print parallel.procID > 0 or numerix.allequal(solver.RHSvector, [2, 2, 2])
         True
