--- conflicted
+++ resolved
@@ -54,14 +54,12 @@
         :Parameters:
           - `coeff`: The coefficient for the term. A `CellVariable` or number.
             `FaceVariable` objects are also acceptable for diffusion or convection terms.
-          - `var`: The `Variable` for which this `Term` is implicit.
 
         """  
         if self.__class__ is Term:
             raise NotImplementedError, "can't instantiate abstract base class"
             
         self.coeff = coeff
-        self.var = var
         self.geomCoeff = None
         self._cacheMatrix = False
         self.matrix = None
@@ -73,33 +71,11 @@
         return [self.var]
                 
     def copy(self):
-<<<<<<< HEAD
-        return self.__class__(coeff=self.coeff, var=self.var)
-
-    def _checkAndBuildMatrix(self, var, SparseMatrix, boundaryConditions, dt):
-        var = self._checkVariable(var=var)
-        return (var,) + self._buildMatrix(var, SparseMatrix, boundaryConditions, dt)
-
-    def _buildMatrix(self, var, SparseMatrix, boundaryConditions, dt):
-=======
         return self.__class__(self.coeff, var=self.var)
         
     def _buildMatrix(self, var, SparseMatrix, boundaryConditions=(), dt=1.0, transientGeomCoeff=None, diffusionGeomCoeff=None):
->>>>>>> ad4cbb40
         raise NotImplementedError
-        
-    def _checkVariable(self, var):
-        if self.var is None: 
-            if var is None:
-                raise Exception("Term solved for unknown Variable")
-        else:
-            if var is None:
-                var = self.var
-            elif var is not self.var:
-                raise Exception("Term solved for wrong Variable")
-
-<<<<<<< HEAD
-=======
+
     def _verifyVar(self, var):
         if var is None:
             if self.var is None:
@@ -110,33 +86,17 @@
             return var
 
     def _checkVar(self, var):
->>>>>>> ad4cbb40
         if numerix.sctype2char(var.getsctype()) not in numerix.typecodes['Float']:
             import warnings
             warnings.warn("""sweep() or solve() are likely to produce erroneous results when `var` does not contain floats.""",
                           UserWarning, stacklevel=4)
         
         self._verifyCoeffType(var)
-<<<<<<< HEAD
-        
-        return var
-        
-    def _setDiagonalSign(self, sign):
-        self._diagonalSign.setValue(sign)
-        
-    def _setDiffusiveGeomCoeff(self, diffCoeff):
-        pass
-
-    def _prepareLinearSystem(self, var, solver, boundaryConditions, dt):
-            
-        solver = self.getDefaultSolver(solver)
-=======
 
     def __buildMatrix(self, var, solver, boundaryConditions, dt):
 
         var = self._verifyVar(var)
         self._checkVar(var)
->>>>>>> ad4cbb40
 
         if numerix.getShape(dt) != ():
             raise TypeError, "`dt` must be a single number, not a " + type(dt).__name__
@@ -153,9 +113,6 @@
                 from fipy.viewers.matplotlibViewer.matplotlibSparseMatrixViewer import MatplotlibSparseMatrixViewer
                 Term._viewer = MatplotlibSparseMatrixViewer()
 
-<<<<<<< HEAD
-        var, matrix, RHSvector = self._checkAndBuildMatrix(var, solver._getMatrixClass(), boundaryConditions, dt)
-=======
         var, matrix, RHSvector = self._buildMatrix(var, solver._getMatrixClass(), boundaryConditions, dt,
                                                    transientGeomCoeff=self._getTransientGeomCoeff(var.getMesh()),
                                                    diffusionGeomCoeff=self._getDiffusionGeomCoeff(var.getMesh()))
@@ -169,24 +126,19 @@
             self.RHSvector = RHSvector
         else:
             self.RHSvector = None
->>>>>>> ad4cbb40
         
         solver._storeMatrix(var=var, matrix=matrix, RHSvector=RHSvector)
         
-        if os.environ.has_key('FIPY_DISPLAY_MATRIX') and matrix is not None:
+        if os.environ.has_key('FIPY_DISPLAY_MATRIX'):
             self._viewer.title = "%s %s" % (var.name, self.__class__.__name__)
             self._viewer.plot(matrix=matrix, RHSvector=RHSvector)
             from fipy import raw_input
             raw_input()
-<<<<<<< HEAD
-            
-=======
 
     def _prepareLinearSystem(self, var, solver, boundaryConditions, dt):
         solver = self.getDefaultSolver(solver)
             
         self.__buildMatrix(var, solver, boundaryConditions, dt)
->>>>>>> ad4cbb40
         return solver
     
     def solve(self, var=None, solver=None, boundaryConditions=(), dt=1.):
@@ -208,11 +160,7 @@
         
         solver._solve()
 
-<<<<<<< HEAD
-    def sweep(self, var=None, solver = None, boundaryConditions=(), dt=1., underRelaxation=None, residualFn=None):
-=======
     def sweep(self, var=None, solver=None, boundaryConditions=(), dt=1., underRelaxation=None, residualFn=None):
->>>>>>> ad4cbb40
         r"""
         Builds and solves the `Term`'s linear system once. This method
         also recalculates and returns the residual as well as applying
@@ -346,53 +294,13 @@
            (__Term(coeff=1.0) + 10.0)
 
         """
-<<<<<<< HEAD
-        from fipy.terms.equation import _Equation
-
-        if self._otherIsZero(other):
-            return self
-        elif isinstance(other, _Equation):
-            return other + self
-        elif (self.__class__ == other.__class__) and (other.var is self.var):
-            return self.__class__(coeff=self.coeff + other.coeff, var=self.var)
-=======
         if isinstance(other, (int, float)) and other == 0:
             return self
->>>>>>> ad4cbb40
         else:
             from fipy.terms.binaryTerm import _BinaryTerm
             return _BinaryTerm(self, other)
 
-<<<<<<< HEAD
-           >>> 10. + __Term(coeff=1.)
-           10.0 + __Term(coeff=1.0) == 0
-        """
-        return self + other
-        
-    def __and__(self, other):
-        """Combine this equation with another
-        
-        >>> eq1 = 10. + __Term(coeff=1.)
-        >>> eq2 = 20. + __Term(coeff=2.)
-        >>> eq1 & eq2
-        10.0 + __Term(coeff=1.0) == 0
-          &
-        20.0 + __Term(coeff=2.0) == 0
-        """
-        from fipy.terms.coupledEquation import _CoupledEquation
-
-        if isinstance(other, _CoupledEquation):
-            return other & self
-        else:
-            eq = _CoupledEquation()
-            eq &= self
-            eq &= other
-            return eq
-        
-    __rand__ = __and__
-=======
     __radd__ = __add__
->>>>>>> ad4cbb40
     
     def __neg__(self):
         r"""
@@ -402,19 +310,10 @@
            __Term(coeff=-1.0)
 
         """
-<<<<<<< HEAD
-        try:
-            coeff = -self.coeff
-        except:
-            coeff = -numerix.array(self.coeff)
-
-        return self.__class__(coeff=coeff, var=self.var)
-=======
         if isinstance(self.coeff, (tuple, list)):
             return self.__class__(coeff=-numerix.array(self.coeff), var=self.var)
         else:
             return self.__class__(coeff=-self.coeff, var=self.var)
->>>>>>> ad4cbb40
 
     def __pos__(self):
         r"""
@@ -533,17 +432,11 @@
 
         """
         if self.var is None:
-<<<<<<< HEAD
-            return "%s(coeff=%s)" % (self.__class__.__name__, repr(self.coeff))
-        else:
-            return "%s(coeff=%s, var=%s)" % (self.__class__.__name__, repr(self.coeff), repr(self.var))
-=======
             varString = ''
         else:
             varString = ', var=%s' % repr(self.var)
 
         return "%s(coeff=%s%s)" % (self.__class__.__name__, repr(self.coeff), varString)
->>>>>>> ad4cbb40
 
     def _calcGeomCoeff(self, mesh):
         return None
@@ -559,18 +452,6 @@
     def _getWeight(self, mesh):
         raise NotImplementedError
 
-<<<<<<< HEAD
-    def _isAdditive(self):
-        return True
-        
-    def _test(self):
-        """
-        These tests are not useful as documentation, but are here to ensure
-        everything works as expected.
-        
-        """
-        pass
-=======
     def _getDiffusionGeomCoeff(self, mesh):
         return None
 
@@ -750,7 +631,6 @@
         [ 0.  0.  0.  0.  0.  0.]
         >>> print eq._getVars()
         [A, B, C]
->>>>>>> ad4cbb40
             
  	""" 
         
