--- conflicted
+++ resolved
@@ -6,11 +6,7 @@
  # 
  #  FILE: "term.py"
  #                                    created: 11/12/03 {10:54:37 AM} 
-<<<<<<< HEAD
- #                                last update: 4/7/05 {11:35:28 AM} 
-=======
  #                                last update: 8/9/05 {3:46:21 PM} 
->>>>>>> b1316678
  #  Author: Jonathan Guyer <guyer@nist.gov>
  #  Author: Daniel Wheeler <daniel.wheeler@nist.gov>
  #  Author: James Warren   <jwarren@nist.gov>
@@ -105,15 +101,9 @@
         
  	matrix, RHSvector = self._buildMatrix(var, boundaryConditions, dt = dt)
         residual = self._getResidual(matrix, var, RHSvector)
-<<<<<<< HEAD
-	if solver is None:
-	    from fipy.solvers.linearPCGSolver import LinearPCGSolver
-	    solver = LinearPCGSolver()
-=======
         
         from fipy.solvers.linearPCGSolver import LinearPCGSolver
         solver = self._getDefaultSolver(solver) or solver or LinearPCGSolver()
->>>>>>> b1316678
 	    
 	array = var.getNumericValue()
 	solver._solve(matrix, array, RHSvector)
@@ -126,12 +116,9 @@
             dict = { 'matrix' : matrix, 'var' : var, 'RHSvector' : RHSvector, 'residual' : residual}
             return tuple([dict[item] for item in returnItems if dict.has_key(item)])
             
-<<<<<<< HEAD
-=======
     def _getDefaultSolver(self, solver):
         return None
         
->>>>>>> b1316678
     def _otherIsZero(self, other):
         if (type(other) is type(0) or type(other) is type(0.)) and other == 0:
             return True
@@ -165,7 +152,6 @@
 
         """
         return self.__class__(coeff = -self.coeff)
-<<<<<<< HEAD
         
     def __sub__(self, other):
         """
@@ -241,83 +227,6 @@
         """
         The representation of a `Term` object is given by,
         
-=======
-        
-    def __sub__(self, other):
-        """
-        Subtract a `Term` from a `Term`, number or variable.
-
-           >>> Term(coeff = 1.) - 10.
-           (Term(coeff = 1.0) - _ExplicitSourceTerm(coeff = 10.0))
-           >>> Term(coeff = 1.) - Term(coeff = 2.)
-           (Term(coeff = 1.0) - Term(coeff = 2.0))
-           
-        """        
-        if self._otherIsZero(other):
-            return self
-        else:
-            from fipy.terms.binaryTerm import _SubtractionTerm
-            return _SubtractionTerm(term1 = self, term2 = other)
-
-    def __rsub__(self, other):
-        """
-        Subtract a `Term`, number or variable from a `Term`.
-
-           >>> 10. - Term(coeff = 1.)
-           (_ExplicitSourceTerm(coeff = 10.0) - Term(coeff = 1.0))
-
-        """        
-        if self._otherIsZero(other):
-            return self
-        else:
-            from fipy.terms.binaryTerm import _SubtractionTerm
-            return _SubtractionTerm(term1 = other, term2 = self)
-        
-    def __eq__(self, other):
-        """
-        This method allows `Terms` to be equated in a natural way. Note that the
-        following does not return `False.`
-
-           >>> Term(coeff = 1.) == Term(coeff = 2.)
-           (Term(coeff = 1.0) == Term(coeff = 2.0))
-
-        it is equivalent to,
-
-           >>> Term(coeff = 1.) - Term(coeff = 2.)
-           (Term(coeff = 1.0) - Term(coeff = 2.0))
-
-        A `Term` should equate with a float. This does not work due to
-        sign difficulties.
-
-           >>> Term(coeff = 1.) == 1.  
-           False
-           
-        Likewise for integers.
-
-           >>> Term(coeff = 1.) == 1
-           False
-           
-        """
-
-        if self._otherIsZero(other):
-            return self
-        else:
-            if not isinstance(other, Term):
-                return False
-            else:
-                from fipy.terms.binaryTerm import _EquationTerm
-                return _EquationTerm(term1 = self, term2 = other)
-
-                # because of the semantics of comparisons in Python,
-                # the following test doesn't work
-                ##         if isinstance(self, _EquationTerm) or isinstance(other, _EquationTerm):
-                ##             raise SyntaxError, "Can't equate an equation with a term: %s == %s" % (str(self), str(other))
-
-    def __repr__(self):
-        """
-        The representation of a `Term` object is given by,
-        
->>>>>>> b1316678
            >>> print Term(123.456)
            Term(coeff = 123.456)
 
