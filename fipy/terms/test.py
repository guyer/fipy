--- conflicted
+++ resolved
@@ -6,11 +6,7 @@
  # 
  #  FILE: "test.py"
  #                                    created: 6/7/04 {2:33:34 PM} 
-<<<<<<< HEAD
- #                                last update: 3/29/07 {12:27:55 PM} 
-=======
- #                                last update: 3/30/07 {12:23:22 PM} 
->>>>>>> ecec6ff8
+ #                                last update: 3/30/07 {2:15:05 PM} 
  #  Author: Jonathan Guyer <guyer@nist.gov>
  #  Author: Daniel Wheeler <daniel.wheeler@nist.gov>
  #  Author: James Warren   <jwarren@nist.gov>
@@ -58,11 +54,8 @@
             'transientTerm',
             'powerLawConvectionTerm',
             'exponentialConvectionTerm',
-<<<<<<< HEAD
-            'equation'
-=======
+            'equation',
             'upwindConvectionTerm'
->>>>>>> ecec6ff8
         ), base = __name__)
 
 if __name__ == '__main__':
