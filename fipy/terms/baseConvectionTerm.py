#!/usr/bin/env python

## -*-Pyth-*-
 # ###################################################################
 #  FiPy - Python-based finite volume PDE solver
 # 
 #  FILE: "baseConvectionTerm.py"
 #
 #  Author: Jonathan Guyer <guyer@nist.gov>
 #  Author: Daniel Wheeler <daniel.wheeler@nist.gov>
 #  Author: James Warren   <jwarren@nist.gov>
 #    mail: NIST
 #     www: http://www.ctcms.nist.gov/fipy/
 #  
 # ========================================================================
 # This software was developed at the National Institute of Standards
 # and Technology by employees of the Federal Government in the course
 # of their official duties.  Pursuant to title 17 Section 105 of the
 # United States Code this software is not subject to copyright
 # protection and is in the public domain.  FiPy is an experimental
 # system.  NIST assumes no responsibility whatsoever for its use by
 # other parties, and makes no guarantees, expressed or implied, about
 # its quality, reliability, or any other characteristic.  We would
 # appreciate acknowledgement if the software is used.
 # 
 # This software can be redistributed and/or modified freely
 # provided that any derivative works bear some notice that they are
 # derived from it, and any modified versions bear some notice that
 # they have been modified.
 # ========================================================================
 #  
 # ###################################################################
 ##

__docformat__ = 'restructuredtext'

__all__ = []

from fipy.terms.faceTerm import FaceTerm
from fipy.variables.meshVariable import _MeshVariable
from fipy.variables.faceVariable import FaceVariable
from fipy.variables.cellVariable import CellVariable
from fipy.terms import AbstractBaseClassError
from fipy.terms import VectorCoeffError
from fipy.tools import numerix

class _BaseConvectionTerm(FaceTerm):
    """
    .. attention:: This class is abstract. Always create one of its subclasses.
    """
    def __init__(self, coeff=1.0, var=None):
        """
        Create a `_BaseConvectionTerm` object.
        
            >>> from fipy import *
            >>> m = Grid1D(nx = 2)
            >>> cv = CellVariable(mesh = m)
            >>> fv = FaceVariable(mesh = m)
            >>> vcv = CellVariable(mesh=m, rank=1)
            >>> vfv = FaceVariable(mesh=m, rank=1)
            >>> __ConvectionTerm(coeff = cv) # doctest: +IGNORE_EXCEPTION_DETAIL
            Traceback (most recent call last):
                ...
            VectorCoeffError: The coefficient must be a vector value.
            >>> __ConvectionTerm(coeff = fv) # doctest: +IGNORE_EXCEPTION_DETAIL
            Traceback (most recent call last):
                ...
            VectorCoeffError: The coefficient must be a vector value.
            >>> __ConvectionTerm(coeff = vcv)
            __ConvectionTerm(coeff=_ArithmeticCellToFaceVariable(value=array([[ 0.,  0.,  0.]]), mesh=UniformGrid1D(dx=1.0, nx=2)))
            >>> __ConvectionTerm(coeff = vfv)
            __ConvectionTerm(coeff=FaceVariable(value=array([[ 0.,  0.,  0.]]), mesh=UniformGrid1D(dx=1.0, nx=2)))
            >>> __ConvectionTerm(coeff = (1,))
            __ConvectionTerm(coeff=(1,))
            >>> ExplicitUpwindConvectionTerm(coeff = (0,)).solve(var=cv, solver=DummySolver())
            >>> ExplicitUpwindConvectionTerm(coeff = 1).solve(var=cv, solver=DummySolver()) # doctest: +IGNORE_EXCEPTION_DETAIL
            Traceback (most recent call last):
                ...
            VectorCoeffError: The coefficient must be a vector value.
            >>> m2 = Grid2D(nx=2, ny=1)
            >>> cv2 = CellVariable(mesh=m2)
            >>> vcv2 = CellVariable(mesh=m2, rank=1)
            >>> vfv2 = FaceVariable(mesh=m2, rank=1)
            >>> __ConvectionTerm(coeff=vcv2)
            __ConvectionTerm(coeff=_ArithmeticCellToFaceVariable(value=array([[ 0.,  0.,  0.,  0.,  0.,  0.,  0.],
                   [ 0.,  0.,  0.,  0.,  0.,  0.,  0.]]), mesh=UniformGrid2D(dx=1.0, nx=2, dy=1.0, ny=1)))
            >>> __ConvectionTerm(coeff=vfv2)
            __ConvectionTerm(coeff=FaceVariable(value=array([[ 0.,  0.,  0.,  0.,  0.,  0.,  0.],
                   [ 0.,  0.,  0.,  0.,  0.,  0.,  0.]]), mesh=UniformGrid2D(dx=1.0, nx=2, dy=1.0, ny=1)))
            >>> ExplicitUpwindConvectionTerm(coeff = ((0,),(0,))).solve(var=cv2, solver=DummySolver())
            >>> ExplicitUpwindConvectionTerm(coeff = (0,0)).solve(var=cv2, solver=DummySolver())

        
        :Parameters:
          - `coeff` : The `Term`'s coefficient value.
        """
        if self.__class__ is _BaseConvectionTerm:
            raise AbstractBaseClassError
            
        self.stencil = None
        
        if isinstance(coeff, _MeshVariable) and coeff.rank < 1:
            raise VectorCoeffError

        if isinstance(coeff, CellVariable):
            coeff = coeff.arithmeticFaceValue

        super(_BaseConvectionTerm, self).__init__(coeff=coeff, var=var)
        
    def _calcGeomCoeff(self, var):
        mesh = var.mesh

        if not isinstance(self.coeff, FaceVariable):
            shape = numerix.array(self.coeff).shape
            if shape != () and shape[-1] == 1:
                shape = shape[:-1]
            
            self.coeff = FaceVariable(mesh=mesh, elementshape=shape, value=self.coeff)

        projectedCoefficients = self.coeff * mesh._orientedAreaProjections

        return projectedCoefficients.sum(0)
        
    def _getWeight(self, var, transientGeomCoeff=None, diffusionGeomCoeff=None):

        if self.stencil is None:

            small = -1e-20

            if diffusionGeomCoeff is None:
                diffCoeff = small
            else:
                diffCoeff = diffusionGeomCoeff[0]
                if diffCoeff is None:
                    diffCoeff = small
                else:
                    diffCoeff = diffCoeff.numericValue
                    diffCoeff = (diffCoeff == 0) * small + diffCoeff

            alpha = self._alpha(-self._getGeomCoeff(var) / diffCoeff)
            
            self.stencil = {'implicit' : {'cell 1 diag'    : alpha,
                                          'cell 1 offdiag' : (1-alpha),
                                          'cell 2 diag'    : -(1-alpha),
                                          'cell 2 offdiag' : -alpha}}

        return self.stencil

<<<<<<< HEAD
    def _buildMatrix(self, var, SparseMatrix, boundaryConditions=(), dt=1., transientGeomCoeff=None, diffusionGeomCoeff=None):
=======
    def _checkVar(self, var):
        FaceTerm._checkVar(self, var)
        
        if not (isinstance(self.coeff, FaceVariable) and self.coeff.rank == 1) \
        and numerix.getShape(self.coeff) != (var.mesh.dim,):
            raise VectorCoeffError

    def _buildMatrix(self, var, SparseMatrix, boundaryConditions=(), dt=None, transientGeomCoeff=None, diffusionGeomCoeff=None):
>>>>>>> f5e1d268
        
        var, L, b = super(_BaseConvectionTerm, self)._buildMatrix(var, SparseMatrix, boundaryConditions=boundaryConditions, dt=dt, transientGeomCoeff=transientGeomCoeff, diffusionGeomCoeff=diffusionGeomCoeff)

        mesh = var.mesh

        if (not hasattr(self, 'constraintL')) or (not hasattr(self, 'constraintB')):

            constraintMask = var.faceGrad.constraintMask | var.arithmeticFaceValue.constraintMask

            weight = self._getWeight(var, transientGeomCoeff, diffusionGeomCoeff)

            if 'implicit' in weight:
                alpha = weight['implicit']['cell 1 diag']
            else:
                alpha = 0.0

            exteriorCoeff =  self.coeff * mesh.exteriorFaces

            self.constraintL = (alpha * constraintMask * exteriorCoeff).divergence * mesh.cellVolumes
            self.constraintB =  -((1 - alpha) * var.arithmeticFaceValue * constraintMask * exteriorCoeff).divergence * mesh.cellVolumes

        ids = self._reshapeIDs(var, numerix.arange(mesh.numberOfCells))
        L.addAt(numerix.array(self.constraintL).ravel(), ids.ravel(), ids.swapaxes(0,1).ravel())
        b += numerix.reshape(self.constraintB.value, ids.shape).sum(0).ravel()

        return (var, L, b)

class __ConvectionTerm(_BaseConvectionTerm): 
    """
    Dummy subclass for tests
    """
    pass 

def _test(): 
    import fipy.tests.doctestPlus
    return fipy.tests.doctestPlus.testmod()

if __name__ == "__main__":
    _test()<|MERGE_RESOLUTION|>--- conflicted
+++ resolved
@@ -146,18 +146,7 @@
 
         return self.stencil
 
-<<<<<<< HEAD
-    def _buildMatrix(self, var, SparseMatrix, boundaryConditions=(), dt=1., transientGeomCoeff=None, diffusionGeomCoeff=None):
-=======
-    def _checkVar(self, var):
-        FaceTerm._checkVar(self, var)
-        
-        if not (isinstance(self.coeff, FaceVariable) and self.coeff.rank == 1) \
-        and numerix.getShape(self.coeff) != (var.mesh.dim,):
-            raise VectorCoeffError
-
     def _buildMatrix(self, var, SparseMatrix, boundaryConditions=(), dt=None, transientGeomCoeff=None, diffusionGeomCoeff=None):
->>>>>>> f5e1d268
         
         var, L, b = super(_BaseConvectionTerm, self)._buildMatrix(var, SparseMatrix, boundaryConditions=boundaryConditions, dt=dt, transientGeomCoeff=transientGeomCoeff, diffusionGeomCoeff=diffusionGeomCoeff)
 
