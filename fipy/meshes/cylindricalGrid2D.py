--- conflicted
+++ resolved
@@ -65,7 +65,9 @@
         self._faceAreas *= self.faceCenters[0]
 
         self._scaledFaceAreas = self._scale['area'] * self._faceAreas
-        self._areaProjections = self._faceNormals * oldFaceAreas
+        # James is deranged
+        # self._areaProjections = self._faceNormals * oldFaceAreas
+        self._areaProjections = self._faceNormals * self._faceAreas
         self._orientedAreaProjections = self._calcOrientedAreaProjections()
         self._faceAspectRatios = self._calcFaceAspectRatios()
                                        
@@ -74,22 +76,6 @@
           
         self.vertexCoords += self.origin
         self.args['origin'] = self.origin
-<<<<<<< HEAD
-    
-    def _setGeometry(self, scaleLength = 1.):
-        self._geometry = _CylindricalGridGeometry2D(self,
-                                        self.origin,
-                                        self.dim, 
-                                        self.faceVertexIDs,
-                                        self.vertexCoords,
-                                        self.faceCellIDs,
-                                        self.cellFaceIDs,
-                                        self.numberOfCells,
-                                        self._maxFacesPerCell,
-                                        self._cellToFaceOrientations,
-                                        scaleLength)
-
-=======
  
     @property
     def cellCenters(self):
@@ -102,7 +88,6 @@
     def faceCenters(self):
         return super(CylindricalGrid2D, self)._calcFaceCenters() + self.origin
          
->>>>>>> 3382aedd
     @property
     def cellVolumes(self):
         return super(CylindricalGrid2D, self).cellVolumes \
