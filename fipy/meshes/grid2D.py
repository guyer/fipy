#!/usr/bin/env python

## -*-Pyth-*-
 # ###################################################################
 #  FiPy - Python-based finite volume PDE solver
 # 
 #  FILE: "grid2D.py"
 #
 #  Author: Jonathan Guyer <guyer@nist.gov>
 #  Author: Daniel Wheeler <daniel.wheeler@nist.gov>
 #  Author: James Warren   <jwarren@nist.gov>
 #  Author: James O'Beirne <james.obeirne@gmail.com>
 #    mail: NIST
 #     www: http://www.ctcms.nist.gov/fipy/
 #  
 # ========================================================================
 # This software was developed at the National Institute of Standards
 # and Technology by employees of the Federal Government in the course
 # of their official duties.  Pursuant to title 17 Section 105 of the
 # United States Code this software is not subject to copyright
 # protection and is in the public domain.  FiPy is an experimental
 # system.  NIST assumes no responsibility whatsoever for its use by
 # other parties, and makes no guarantees, expressed or implied, about
 # its quality, reliability, or any other characteristic.  We would
 # appreciate acknowledgement if the software is used.
 # 
 # This software can be redistributed and/or modified freely
 # provided that any derivative works bear some notice that they are
 # derived from it, and any modified versions bear some notice that
 # they have been modified.
 # ========================================================================
 #  
 # ###################################################################
 ##

"""
2D rectangular Mesh
"""
__docformat__ = 'restructuredtext'

from fipy.meshes.mesh2D import Mesh2D
from fipy.tools import inline
from fipy.tools import numerix
from fipy.tools import vector
from fipy.tools.dimensions.physicalField import PhysicalField
from fipy.tools import parallel
from fipy.tools.decorators import getsetDeprecated

from fipy.meshes.builders import NonuniformGrid2DBuilder
from fipy.meshes.gridlike import Gridlike2D

class Grid2D(Mesh2D):
    """
    Creates a 2D grid mesh with horizontal faces numbered
    first and then vertical faces.
    """
    def __init__(self, dx=1., dy=1., nx=None, ny=None, overlap=2, communicator=parallel):

        builder = NonuniformGrid2DBuilder()
        
        self.args = {
            'dx': dx, 
            'dy': dy, 
            'nx': nx, 
            'ny': ny, 
            'overlap': overlap,
            'communicator': communicator
        }
        
        builder.buildGridData([dx, dy], [nx, ny], overlap, communicator)
                                               
        ([self.dx, self.dy],
         [self.nx, self.ny],
         self.dim,
         scale,
         self.globalNumberOfCells,
         self.globalNumberOfFaces,
         self.overlap,
         self.offset,
         self.numberOfVertices,
         self.numberOfFaces,
         self.numberOfCells,
         self.shape,
         self.physicalShape,
         self._meshSpacing,
         self.numberOfHorizontalRows,
         self.numberOfVerticalColumns,
         self.numberOfHorizontalFaces,
         vertices,
         faces,
         cells,
         [self.Xoffset, self.Yoffset]) = builder.gridData
         
        Mesh2D.__init__(self, vertices, faces, cells, communicator=communicator)
        
        self.scale = scale

    def __getstate__(self):
        return Gridlike2D.__getstate__(self)

    def __setstate__(self, dict):
        return Gridlike2D.__setstate__(self, dict)

    def __repr__(self):
<<<<<<< HEAD
        args = ["%s=%s" % (d, str(self.args[d])) for d in ("dx", "dy")]
        args += ["%s=%d" % (n, self.args[n]) for n in ("nx", "ny") if self.args[n] is not None]
        return self.__class__.__name__ + "(" + ", ".join(args) + ")"
            
    def _createVertices(self):
        x = self._calcVertexCoordinates(self.dx, self.nx)
        x = numerix.resize(x, (self.numberOfVertices,))
            
        y = self._calcVertexCoordinates(self.dy, self.ny)
        y = numerix.repeat(y, self.numberOfVerticalColumns)
        
        return numerix.array((x, y))
    
    def _createFaces(self):
        """
        v1, v2 refer to the vertices.
        Horizontal faces are first

        Ugly return to avoid side-effects.
        """
        v1 = numerix.arange(self.numberOfVertices)
        v2 = v1 + 1

        horizontalFaces = vector.prune(numerix.array((v1, v2)), self.numberOfVerticalColumns, self.nx, axis=1)

        v1 = numerix.arange(self.numberOfVertices - self.numberOfVerticalColumns)
        v2 = v1 + self.numberOfVerticalColumns
        verticalFaces =  numerix.array((v1, v2))

        ## The cell normals must point out of the cell.
        ## The left and bottom faces have only one neighboring cell,
        ## in the 2nd neighbor position (there is nothing in the 1st).
        ## 
        ## reverse some of the face orientations to obtain the correct normals

        tmp = horizontalFaces.copy()
        horizontalFaces[0,:self.nx] = tmp[1,:self.nx]
        horizontalFaces[1,:self.nx] = tmp[0,:self.nx]

        numberOfHorizontalFaces = horizontalFaces.shape[-1]

        tmp = verticalFaces.copy()
        verticalFaces[0, :] = tmp[1, :]
        verticalFaces[1, :] = tmp[0, :]
        if self.numberOfVerticalColumns > 0:
            verticalFaces[0, ::self.numberOfVerticalColumns] = tmp[0, ::self.numberOfVerticalColumns]
            verticalFaces[1, ::self.numberOfVerticalColumns] = tmp[1,::self.numberOfVerticalColumns]

        return (numerix.concatenate((horizontalFaces, verticalFaces), axis=1),
                numberOfHorizontalFaces)
           
    if inline.doInline:
        def _createCells(self):
            """
            cells = (f1, f2, f3, f4) going anticlock wise.
            f1 etc. refer to the faces
            """
            cellFaceIDs = numerix.zeros((4, self.nx * self.ny))
            
            inline._runInline("""
                int ID = j * ni + i;
                int NCELLS = ni * nj;
                cellFaceIDs[ID + 0 * NCELLS] = ID;
                cellFaceIDs[ID + 2 * NCELLS] = cellFaceIDs[ID + 0 * NCELLS] + ni;
                cellFaceIDs[ID + 3 * NCELLS] = horizontalFaces + ID + j;
                cellFaceIDs[ID + 1 * NCELLS] = cellFaceIDs[ID + 3 * NCELLS] + 1;
            """,
            horizontalFaces=self.numberOfHorizontalFaces,
            cellFaceIDs=cellFaceIDs,
            ni=self.nx,
            nj=self.ny)

            return cellFaceIDs
    else:
        def _createCells(self):
            """
            cells = (f1, f2, f3, f4) going anticlock wise.
            f1 etc. refer to the faces
            """
            cellFaceIDs = numerix.zeros((4, self.nx * self.ny))
            faceIDs = numerix.arange(self.numberOfFaces)
            if self.numberOfFaces > 0:
                cellFaceIDs[0,:] = faceIDs[:self.numberOfHorizontalFaces - self.nx]
                cellFaceIDs[2,:] = cellFaceIDs[0,:] + self.nx
                cellFaceIDs[1,:] = vector.prune(faceIDs[self.numberOfHorizontalFaces:], self.numberOfVerticalColumns)
                cellFaceIDs[3,:] = cellFaceIDs[1,:] - 1
            return cellFaceIDs
    
    @getsetDeprecated
    def getScale(self):
        return self.scale['length']
        
    @getsetDeprecated
    def getPhysicalShape(self):
        return self.physicalShape

    @property
    def physicalShape(self):
        """Return physical dimensions of Grid2D.
        """
        return PhysicalField(value = (self.nx * self.dx * self.scale, 
                                      self.ny * self.dy * self.scale))

    @getsetDeprecated
    def _getMeshSpacing(self):
        return self._meshSpacing

    @property
    def _meshSpacing(self):
        return numerix.array((self.dx,self.dy))[...,numerix.newaxis]
    
    @getsetDeprecated
    def getShape(self):
        return self.shape

    @property
    def shape(self):
        return (self.nx, self.ny)
=======
        return Gridlike2D.__repr__(self)
>>>>>>> 3382aedd

    def _isOrthogonal(self):
        return Gridlike2D._isOrthogonal(self)

    @property
    def _concatenatedClass(self):
        return Gridlike2D._concatenatedClass
                                                                
    @property
    def _globalNonOverlappingCellIDs(self):
        """
        Return the IDs of the local mesh in the context of the
        global parallel mesh. Does not include the IDs of boundary cells.

        E.g., would return [0, 1, 4, 5] for mesh A

            A        B
        ------------------
        | 4 | 5 || 6 | 7 |
        ------------------
        | 0 | 1 || 2 | 3 |
        ------------------
        
        .. note:: Trivial except for parallel meshes
        """
        return Gridlike2D._globalNonOverlappingCellIDs(self)

    @property
    def _globalOverlappingCellIDs(self):
        """
        Return the IDs of the local mesh in the context of the
        global parallel mesh. Includes the IDs of boundary cells.
        
        E.g., would return [0, 1, 2, 4, 5, 6] for mesh A

            A        B
        ------------------
        | 4 | 5 || 6 | 7 |
        ------------------
        | 0 | 1 || 2 | 3 |
        ------------------
        
        .. note:: Trivial except for parallel meshes
        """
        return Gridlike2D._globalOverlappingCellIDs(self)

    @property
    def _localNonOverlappingCellIDs(self):
        """
        Return the IDs of the local mesh in isolation. 
        Does not include the IDs of boundary cells.
        
        E.g., would return [0, 1, 2, 3] for mesh A

            A        B
        ------------------
        | 3 | 4 || 4 | 5 |
        ------------------
        | 0 | 1 || 1 | 2 |
        ------------------
        
        .. note:: Trivial except for parallel meshes
        """
        return Gridlike2D._localNonOverlappingCellIDs(self)

    @property
    def _localOverlappingCellIDs(self):
        """
        Return the IDs of the local mesh in isolation. 
        Includes the IDs of boundary cells.
        
        E.g., would return [0, 1, 2, 3, 4, 5] for mesh A

            A        B
        ------------------
        | 3 | 4 || 5 |   |
        ------------------
        | 0 | 1 || 2 |   |
        ------------------
        
        .. note:: Trivial except for parallel meshes
        """
        return Gridlike2D._localOverlappingCellIDs(self)
 
## pickling

    def _test(self):
        """
        These tests are not useful as documentation, but are here to ensure
        everything works as expected.

            >>> dx = 0.5
            >>> dy = 2.
            >>> nx = 3
            >>> ny = 2
            
            >>> mesh = Grid2D(nx = nx, ny = ny, dx = dx, dy = dy)     
            
            >>> vertices = numerix.array(((0., 1., 2., 3., 0., 1., 2., 3., 0., 1., 2., 3.),
            ...                           (0., 0., 0., 0., 1., 1., 1., 1., 2., 2., 2., 2.)))
            >>> vertices *= numerix.array(((dx,), (dy,)))
            >>> from fipy.tools import parallel
            >>> print parallel.procID > 0 or numerix.allequal(vertices,
            ...                                               mesh.vertexCoords)
            True
        
            >>> faces = numerix.array(((1, 2, 3, 4, 5, 6, 8, 9, 10, 0, 5, 6, 7, 4, 9, 10, 11),
            ...                        (0, 1, 2, 5, 6, 7, 9, 10, 11, 4, 1, 2, 3, 8, 5, 6, 7)))
            >>> print parallel.procID > 0 or numerix.allequal(faces,
            ...                                               mesh.faceVertexIDs)
            True

            >>> cells = numerix.array(((0, 1, 2, 3, 4, 5),
            ...                        (10, 11, 12, 14, 15, 16),
            ...                        (3, 4, 5, 6, 7, 8),
            ...                        (9, 10, 11, 13, 14, 15)))
            >>> print parallel.procID > 0 or numerix.allequal(cells,
            ...                                               mesh.cellFaceIDs)
            True

            >>> externalFaces = numerix.array((0, 1, 2, 6, 7, 8, 9 , 12, 13, 16))
            >>> print parallel.procID > 0 or numerix.allequal(externalFaces, 
            ...                                               numerix.nonzero(mesh.exteriorFaces))
            True

            >>> internalFaces = numerix.array((3, 4, 5, 10, 11, 14, 15))
            >>> print parallel.procID > 0 or numerix.allequal(internalFaces, 
            ...                                               numerix.nonzero(mesh.interiorFaces))
            True

            >>> from fipy.tools.numerix import MA
            >>> faceCellIds = MA.masked_values(((0, 1, 2, 0, 1, 2, 3, 4, 5, 0, 0, 1, 2, 3, 3, 4, 5),
            ...                                 (-1, -1, -1, 3, 4, 5, -1, -1, -1, -1, 1, 2, -1, -1, 4, 5, -1)), -1)
            >>> print parallel.procID > 0 or numerix.allequal(faceCellIds, mesh.faceCellIDs)
            True
            
            >>> faceAreas = numerix.array((dx, dx, dx, dx, dx, dx, dx, dx, dx,
            ...                            dy, dy, dy, dy, dy, dy, dy, dy))
            >>> print parallel.procID > 0 or numerix.allclose(faceAreas, mesh._faceAreas, atol = 1e-10, rtol = 1e-10)
            True
            
            >>> faceCoords = numerix.take(vertices, faces, axis=1)
            >>> faceCenters = (faceCoords[...,0,:] + faceCoords[...,1,:]) / 2.
            >>> print parallel.procID > 0 or numerix.allclose(faceCenters, mesh.faceCenters, atol = 1e-10, rtol = 1e-10)
            True

            >>> faceNormals = numerix.array(((0., 0., 0., 0., 0., 0., 0., 0., 0., -1., 1., 1., 1., -1., 1., 1., 1.),
            ...                              (-1., -1., -1., 1., 1., 1., 1., 1., 1., 0., 0., 0., 0., 0., 0., 0., 0.)))
            >>> print parallel.procID > 0 or numerix.allclose(faceNormals, mesh._faceNormals, atol = 1e-10, rtol = 1e-10)
            True

            >>> cellToFaceOrientations = numerix.array(((1,  1,  1, -1, -1, -1),
            ...                                         (1,  1,  1,  1,  1,  1),
            ...                                         (1,  1,  1,  1,  1,  1),
            ...                                         (1, -1, -1,  1, -1, -1)))
            >>> print parallel.procID > 0 or numerix.allequal(cellToFaceOrientations, mesh._cellToFaceOrientations)
            True
                                             
            >>> cellVolumes = numerix.array((dx*dy, dx*dy, dx*dy, dx*dy, dx*dy, dx*dy))
            >>> print parallel.procID > 0 or numerix.allclose(cellVolumes, mesh.cellVolumes, atol = 1e-10, rtol = 1e-10)
            True

            >>> cellCenters = numerix.array(((dx/2., 3.*dx/2., 5.*dx/2., dx/2., 3.*dx/2., 5.*dx/2.),
            ...                              (dy/2., dy/2., dy/2., 3.*dy/2., 3.*dy/2., 3.*dy/2.)))
            >>> print numerix.allclose(mesh.cellCenters, cellCenters, atol = 1e-10, rtol = 1e-10)
            True
                                              
            >>> faceToCellDistances = MA.masked_values(((dy / 2., dy / 2., dy / 2., dy / 2., dy / 2., dy / 2., dy / 2., dy / 2., dy / 2., dx / 2., dx / 2., dx / 2., dx / 2., dx / 2., dx / 2., dx / 2., dx / 2.),
            ...                                         (-1, -1, -1, dy / 2., dy / 2., dy / 2., -1, -1, -1, -1, dx / 2., dx / 2., -1, -1, dx / 2., dx / 2., -1)), -1)
            >>> print parallel.procID > 0 or numerix.allclose(faceToCellDistances, mesh._faceToCellDistances, atol = 1e-10, rtol = 1e-10)
            True
                                              
            >>> cellDistances = numerix.array((dy / 2., dy / 2., dy / 2.,
            ...                                dy, dy, dy,
            ...                                dy / 2., dy / 2., dy / 2.,
            ...                                dx / 2., dx, dx,
            ...                                dx / 2.,
            ...                                dx / 2., dx, dx,
            ...                                dx / 2.))
            >>> print parallel.procID > 0 or numerix.allclose(cellDistances, mesh._cellDistances, atol = 1e-10, rtol = 1e-10)
            True
            
            >>> faceToCellDistanceRatios = faceToCellDistances[0] / cellDistances
            >>> print parallel.procID > 0 or numerix.allclose(faceToCellDistanceRatios, mesh._faceToCellDistanceRatio, atol = 1e-10, rtol = 1e-10)
            True

            >>> areaProjections = faceNormals * faceAreas
            >>> print parallel.procID > 0 or numerix.allclose(areaProjections, mesh._areaProjections, atol = 1e-10, rtol = 1e-10)
            True

            >>> tangents1 = numerix.array(((1., 1., 1., -1., -1., -1., -1., -1., -1., 0., 0., 0., 0., 0., 0., 0., 0.),
            ...                            (0., 0., 0., 0., 0., 0., 0., 0., 0., -1., 1., 1., 1., -1., 1., 1., 1.)))
            >>> print parallel.procID > 0 or numerix.allclose(tangents1, mesh._faceTangents1, atol = 1e-10, rtol = 1e-10)
            True

            >>> tangents2 = numerix.zeros((2, 17), 'd')
            >>> print parallel.procID > 0 or numerix.allclose(tangents2, mesh._faceTangents2, atol = 1e-10, rtol = 1e-10)
            True

            >>> cellToCellIDs = MA.masked_values(((-1, -1, -1, 0, 1, 2),
            ...                                   (1, 2, -1, 4, 5, -1),
            ...                                   (3, 4, 5, -1, -1, -1),
            ...                                   (-1, 0, 1, -1, 3, 4)), -1)
            >>> print parallel.procID > 0 or numerix.allequal(cellToCellIDs, mesh._cellToCellIDs)
            True

            >>> cellToCellDistances = MA.masked_values(((dy / 2., dy / 2., dy / 2.,      dy,      dy,      dy),
            ...                                         (     dx,      dx, dx / 2.,      dx,      dx, dx / 2.),
            ...                                         (     dy,      dy,      dy, dy / 2., dy / 2., dy / 2.),
            ...                                         (dx / 2.,      dx,      dx, dx / 2.,      dx,      dx)), -1)
            >>> print parallel.procID > 0 or numerix.allclose(cellToCellDistances, mesh._cellToCellDistances, atol = 1e-10, rtol = 1e-10)
            True

            >>> interiorCellIDs = numerix.array(())
            >>> print parallel.procID > 0 or numerix.allequal(interiorCellIDs, mesh._interiorCellIDs)
            True

            >>> exteriorCellIDs = numerix.array((0, 1, 2, 3, 4, 5))
            >>> print parallel.procID > 0 or numerix.allequal(exteriorCellIDs, mesh._exteriorCellIDs)
            True

            >>> cellNormals = numerix.array(((( 0,  0,  0,  0,  0,  0),
            ...                               ( 1,  1,  1,  1,  1,  1),
            ...                               ( 0,  0,  0,  0,  0,  0),
            ...                               (-1, -1, -1, -1, -1, -1)),
            ...                              ((-1, -1, -1, -1, -1, -1),
            ...                               ( 0,  0,  0,  0,  0,  0),
            ...                               ( 1,  1,  1,  1,  1,  1),
            ...                               ( 0,  0,  0,  0,  0,  0))))
            >>> print parallel.procID > 0 or numerix.allclose(cellNormals, mesh._cellNormals, atol = 1e-10, rtol = 1e-10)
            True

            >>> cellAreaProjections = numerix.array((((  0,  0,  0,  0,  0,  0),
            ...                                       ( dy, dy, dy, dy, dy, dy),
            ...                                       (  0,  0,  0,  0,  0,  0),
            ...                                       (-dy,-dy,-dy,-dy,-dy,-dy)),
            ...                                      ((-dx,-dx,-dx,-dx,-dx,-dx),
            ...                                       (  0,  0,  0,  0,  0,  0),
            ...                                       ( dx, dx, dx, dx, dx, dx),
            ...                                       (  0,  0,  0,  0,  0,  0))))
            >>> print parallel.procID > 0 or numerix.allclose(cellAreaProjections, mesh._cellAreaProjections, atol = 1e-10, rtol = 1e-10)
            True

            >>> cellVertexIDs = MA.masked_values(((5, 6, 7, 9, 10, 11),
            ...                                   (4, 5, 6, 8,  9, 10),
            ...                                   (1, 2, 3, 5,  6,  7),
            ...                                   (0, 1, 2, 4,  5,  6)), -1000)

            >>> print parallel.procID > 0 or numerix.allclose(mesh._cellVertexIDs, cellVertexIDs)
            True

            >>> from fipy.tools import dump            
            >>> (f, filename) = dump.write(mesh, extension = '.gz')            
            >>> unpickledMesh = dump.read(filename, f)

            >>> print numerix.allclose(mesh.cellCenters, unpickledMesh.cellCenters)
            True
        """

def _test():
    import doctest
    return doctest.testmod()

if __name__ == "__main__":
    _test()<|MERGE_RESOLUTION|>--- conflicted
+++ resolved
@@ -102,128 +102,7 @@
         return Gridlike2D.__setstate__(self, dict)
 
     def __repr__(self):
-<<<<<<< HEAD
-        args = ["%s=%s" % (d, str(self.args[d])) for d in ("dx", "dy")]
-        args += ["%s=%d" % (n, self.args[n]) for n in ("nx", "ny") if self.args[n] is not None]
-        return self.__class__.__name__ + "(" + ", ".join(args) + ")"
-            
-    def _createVertices(self):
-        x = self._calcVertexCoordinates(self.dx, self.nx)
-        x = numerix.resize(x, (self.numberOfVertices,))
-            
-        y = self._calcVertexCoordinates(self.dy, self.ny)
-        y = numerix.repeat(y, self.numberOfVerticalColumns)
-        
-        return numerix.array((x, y))
-    
-    def _createFaces(self):
-        """
-        v1, v2 refer to the vertices.
-        Horizontal faces are first
-
-        Ugly return to avoid side-effects.
-        """
-        v1 = numerix.arange(self.numberOfVertices)
-        v2 = v1 + 1
-
-        horizontalFaces = vector.prune(numerix.array((v1, v2)), self.numberOfVerticalColumns, self.nx, axis=1)
-
-        v1 = numerix.arange(self.numberOfVertices - self.numberOfVerticalColumns)
-        v2 = v1 + self.numberOfVerticalColumns
-        verticalFaces =  numerix.array((v1, v2))
-
-        ## The cell normals must point out of the cell.
-        ## The left and bottom faces have only one neighboring cell,
-        ## in the 2nd neighbor position (there is nothing in the 1st).
-        ## 
-        ## reverse some of the face orientations to obtain the correct normals
-
-        tmp = horizontalFaces.copy()
-        horizontalFaces[0,:self.nx] = tmp[1,:self.nx]
-        horizontalFaces[1,:self.nx] = tmp[0,:self.nx]
-
-        numberOfHorizontalFaces = horizontalFaces.shape[-1]
-
-        tmp = verticalFaces.copy()
-        verticalFaces[0, :] = tmp[1, :]
-        verticalFaces[1, :] = tmp[0, :]
-        if self.numberOfVerticalColumns > 0:
-            verticalFaces[0, ::self.numberOfVerticalColumns] = tmp[0, ::self.numberOfVerticalColumns]
-            verticalFaces[1, ::self.numberOfVerticalColumns] = tmp[1,::self.numberOfVerticalColumns]
-
-        return (numerix.concatenate((horizontalFaces, verticalFaces), axis=1),
-                numberOfHorizontalFaces)
-           
-    if inline.doInline:
-        def _createCells(self):
-            """
-            cells = (f1, f2, f3, f4) going anticlock wise.
-            f1 etc. refer to the faces
-            """
-            cellFaceIDs = numerix.zeros((4, self.nx * self.ny))
-            
-            inline._runInline("""
-                int ID = j * ni + i;
-                int NCELLS = ni * nj;
-                cellFaceIDs[ID + 0 * NCELLS] = ID;
-                cellFaceIDs[ID + 2 * NCELLS] = cellFaceIDs[ID + 0 * NCELLS] + ni;
-                cellFaceIDs[ID + 3 * NCELLS] = horizontalFaces + ID + j;
-                cellFaceIDs[ID + 1 * NCELLS] = cellFaceIDs[ID + 3 * NCELLS] + 1;
-            """,
-            horizontalFaces=self.numberOfHorizontalFaces,
-            cellFaceIDs=cellFaceIDs,
-            ni=self.nx,
-            nj=self.ny)
-
-            return cellFaceIDs
-    else:
-        def _createCells(self):
-            """
-            cells = (f1, f2, f3, f4) going anticlock wise.
-            f1 etc. refer to the faces
-            """
-            cellFaceIDs = numerix.zeros((4, self.nx * self.ny))
-            faceIDs = numerix.arange(self.numberOfFaces)
-            if self.numberOfFaces > 0:
-                cellFaceIDs[0,:] = faceIDs[:self.numberOfHorizontalFaces - self.nx]
-                cellFaceIDs[2,:] = cellFaceIDs[0,:] + self.nx
-                cellFaceIDs[1,:] = vector.prune(faceIDs[self.numberOfHorizontalFaces:], self.numberOfVerticalColumns)
-                cellFaceIDs[3,:] = cellFaceIDs[1,:] - 1
-            return cellFaceIDs
-    
-    @getsetDeprecated
-    def getScale(self):
-        return self.scale['length']
-        
-    @getsetDeprecated
-    def getPhysicalShape(self):
-        return self.physicalShape
-
-    @property
-    def physicalShape(self):
-        """Return physical dimensions of Grid2D.
-        """
-        return PhysicalField(value = (self.nx * self.dx * self.scale, 
-                                      self.ny * self.dy * self.scale))
-
-    @getsetDeprecated
-    def _getMeshSpacing(self):
-        return self._meshSpacing
-
-    @property
-    def _meshSpacing(self):
-        return numerix.array((self.dx,self.dy))[...,numerix.newaxis]
-    
-    @getsetDeprecated
-    def getShape(self):
-        return self.shape
-
-    @property
-    def shape(self):
-        return (self.nx, self.ny)
-=======
         return Gridlike2D.__repr__(self)
->>>>>>> 3382aedd
 
     def _isOrthogonal(self):
         return Gridlike2D._isOrthogonal(self)
