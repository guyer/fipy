#!/usr/bin/env python

## 
 # -*-Pyth-*-
 # ###################################################################
 #  FiPy - Python-based finite volume PDE solver
 # 
 #  FILE: "mesh.py"
 #                                    created: 11/10/03 {2:44:42 PM} 
<<<<<<< HEAD
 #                                last update: 11/23/07 {9:06:45 PM} 
=======
 #                                last update: 2/7/08 {11:01:14 AM} 
>>>>>>> c259fec3
 #  Author: Jonathan Guyer <guyer@nist.gov>
 #  Author: Daniel Wheeler <daniel.wheeler@nist.gov>
 #  Author: James Warren   <jwarren@nist.gov>
 #    mail: NIST
 #     www: http://www.ctcms.nist.gov/fipy/
 #  
 # ========================================================================
 # This software was developed at the National Institute of Standards
 # and Technology by employees of the Federal Government in the course
 # of their official duties.  Pursuant to title 17 Section 105 of the
 # United States Code this software is not subject to copyright
 # protection and is in the public domain.  FiPy is an experimental
 # system.  NIST assumes no responsibility whatsoever for its use by
 # other parties, and makes no guarantees, expressed or implied, about
 # its quality, reliability, or any other characteristic.  We would
 # appreciate acknowledgement if the software is used.
 # 
 # This software can be redistributed and/or modified freely
 # provided that any derivative works bear some notice that they are
 # derived from it, and any modified versions bear some notice that
 # they have been modified.
 # ========================================================================
 #  See the file "license.terms" for information on usage and  redistribution
 #  of this file, and for a DISCLAIMER OF ALL WARRANTIES.
 #  
 # ###################################################################
 ##

__docformat__ = 'restructuredtext'

from fipy.tools import numerix
from fipy.tools.numerix import MA
from fipy.tools import numerix

from fipy.tools.dimensions.physicalField import PhysicalField

class Mesh:
    """
    Generic mesh class defining implementation-agnostic behavior.

    Make changes to mesh here first, then implement specific implementations in
    `numMesh`.

    Meshes contain cells, faces, and vertices.
    """

    def __init__(self):
        self.scale = {
            'length': 1.,
            'area': 1.,
            'volume': 1.
        }
        
        self._calcTopology()
        self._calcGeometry()
    
    def __add__(self, other):
        """
        Either translate a `Mesh` or concatenate two `Mesh` objects.
        
            >>> from fipy.meshes.grid2D import Grid2D
            >>> baseMesh = Grid2D(dx = 1.0, dy = 1.0, nx = 2, ny = 2)
            >>> print baseMesh.getCellCenters()
            [[ 0.5, 0.5,]
             [ 1.5, 0.5,]
             [ 0.5, 1.5,]
             [ 1.5, 1.5,]] 1
             
        If a vector is added to a `Mesh`, a translated `Mesh` is returned
        
            >>> translatedMesh = baseMesh + (5, 10)
            >>> translatedMesh.getCellCenters()
            [[  5.5, 10.5,]
             [  6.5, 10.5,]
             [  5.5, 11.5,]
             [  6.5, 11.5,]]
             
        If a `Mesh` is added to a `Mesh`, a concatenation of the two 
        `Mesh` objects is returned
        
            >>> addedMesh = baseMesh + (baseMesh + (2, 0))
            >>> addedMesh.getCellCenters()
            [[ 0.5, 0.5,]
             [ 1.5, 0.5,]
             [ 0.5, 1.5,]
             [ 1.5, 1.5,]
             [ 2.5, 0.5,]
             [ 3.5, 0.5,]
             [ 2.5, 1.5,]
             [ 3.5, 1.5,]]
        
        The two `Mesh` objects must be properly aligned in order to concatenate them
        
            >>> addedMesh = baseMesh + (baseMesh + (3, 0))
            Traceback (most recent call last):
            ...
            MeshAdditionError: Vertices are not aligned

            >>> addedMesh = baseMesh + (baseMesh + (2, 2))
            Traceback (most recent call last):
            ...
            MeshAdditionError: Faces are not aligned

        No provision is made to avoid or consolidate overlapping `Mesh` objects
        
            >>> addedMesh = baseMesh + (baseMesh + (1, 0))
            >>> addedMesh.getCellCenters()
            [[ 0.5, 0.5,]
             [ 1.5, 0.5,]
             [ 0.5, 1.5,]
             [ 1.5, 1.5,]
             [ 1.5, 0.5,]
             [ 2.5, 0.5,]
             [ 1.5, 1.5,]
             [ 2.5, 1.5,]]
             
        Different `Mesh` classes can be concatenated
         
            >>> from fipy.meshes.tri2D import Tri2D
            >>> triMesh = Tri2D(dx = 1.0, dy = 1.0, nx = 2, ny = 1)
            >>> triMesh = triMesh + (2, 0)
            >>> triAddedMesh = baseMesh + triMesh
            >>> triAddedMesh.getCellCenters()
            [[ 0.5       , 0.5       ,]
             [ 1.5       , 0.5       ,]
             [ 0.5       , 1.5       ,]
             [ 1.5       , 1.5       ,]
             [ 2.83333333, 0.5       ,]
             [ 3.83333333, 0.5       ,]
             [ 2.5       , 0.83333333,]
             [ 3.5       , 0.83333333,]
             [ 2.16666667, 0.5       ,]
             [ 3.16666667, 0.5       ,]
             [ 2.5       , 0.16666667,]
             [ 3.5       , 0.16666667,]]

        but their faces must still align properly
        
            >>> triMesh = Tri2D(dx = 1.0, dy = 2.0, nx = 2, ny = 1)
            >>> triMesh = triMesh + (2, 0)
            >>> triAddedMesh = baseMesh + triMesh
            Traceback (most recent call last):
            ...
            MeshAdditionError: Faces are not aligned

        `Mesh` concatenation is not limited to 2D meshes
        
            >>> from fipy.meshes.grid3D import Grid3D
            >>> threeDBaseMesh = Grid3D(dx = 1.0, dy = 1.0, dz = 1.0, 
            ...                         nx = 2, ny = 2, nz = 2)
            >>> threeDSecondMesh = Grid3D(dx = 1.0, dy = 1.0, dz = 1.0, 
            ...                           nx = 1, ny = 1, nz = 1)
            >>> threeDAddedMesh = threeDBaseMesh + (threeDSecondMesh + (2, 0, 0))
            >>> threeDAddedMesh.getCellCenters()
            [[ 0.5, 0.5, 0.5,]
             [ 1.5, 0.5, 0.5,]
             [ 0.5, 1.5, 0.5,]
             [ 1.5, 1.5, 0.5,]
             [ 0.5, 0.5, 1.5,]
             [ 1.5, 0.5, 1.5,]
             [ 0.5, 1.5, 1.5,]
             [ 1.5, 1.5, 1.5,]
             [ 2.5, 0.5, 0.5,]]

        but the different `Mesh` objects must, of course, have the same 
        dimensionality.
        
            >>> InvalidMesh = threeDBaseMesh + baseMesh
            Traceback (most recent call last):
            ...
            MeshAdditionError: Dimensions do not match
        """
        pass
        
    def __mul__(self, factor):
        """
        Dilate a `Mesh` by `factor`.
        
            >>> from fipy.meshes.grid2D import Grid2D
            >>> baseMesh = Grid2D(dx = 1.0, dy = 1.0, nx = 2, ny = 2)
            >>> print baseMesh.getCellCenters()
            [[ 0.5, 0.5,]
             [ 1.5, 0.5,]
             [ 0.5, 1.5,]
             [ 1.5, 1.5,]] 1
             
        The `factor` can be a scalar
        
            >>> dilatedMesh = baseMesh * 3
            >>> dilatedMesh.getCellCenters()
            [[ 1.5, 1.5,]
             [ 4.5, 1.5,]
             [ 1.5, 4.5,]
             [ 4.5, 4.5,]]
             
        or a vector
        
            >>> dilatedMesh = baseMesh * (3, 2)
            >>> dilatedMesh.getCellCenters()
            [[ 1.5, 1. ,]
             [ 4.5, 1. ,]
             [ 1.5, 3. ,]
             [ 4.5, 3. ,]]
        
        but the vector must have the same dimensionality as the `Mesh`
        
            >>> dilatedMesh = baseMesh * (3, 2, 1)
            Traceback (most recent call last):
            ...
            ValueError: frames are not aligned

        """
        pass
        
    def __repr__(self):
        return "%s()" % self.__class__.__name__
        
    """topology methods"""
    
    def _calcTopology(self):
        self._calcInteriorAndExteriorFaceIDs()
        self._calcInteriorAndExteriorCellIDs()
        self._calcCellToFaceOrientations()
        self._calcAdjacentCellIDs()
        self._calcCellToCellIDs()
        self._calcCellToCellIDsFilled()
       
    """calc topology methods"""
        
    def _calcInteriorAndExteriorFaceIDs(self):
        pass

    def _calcExteriorCellIDs(self):
        pass
        
    def _calcInteriorCellIDs(self):
        pass
##      self.interiorCellIDs = list(sets.Set(range(self.numberOfCells)) - sets.Set(self.exteriorCellIDs))
##        onesWhereInterior = numerix.zeros(self.numberOfCells)
##        numerix.put(onesWhereInterior, self.exteriorCells, numerix.zeros((len(self.exteriorCellIDs))))
##        self.interiorCellIDs = numerix.nonzero(onesWhereInterior)
##        self.interiorCellIDs = (0,0)
        
    def _calcInteriorAndExteriorCellIDs(self):
        self._calcExteriorCellIDs()
        self._calcInteriorCellIDs()

    def _calcCellToFaceOrientations(self):
        pass

    def _calcAdjacentCellIDs(self):
        pass

    def _calcCellToCellIDs(self):
        pass

    def _calcCellToCellIDsFilled(self):
        N = self.getNumberOfCells()
        M = self._getMaxFacesPerCell()
        cellIDs = numerix.repeat(numerix.arange(N)[numerix.newaxis, ...], M, axis=0)
        mask = self._getCellToCellIDs().getMask()
        self.cellToCellIDsFilled = mask * cellIDs  + ~mask * self._getCellToCellIDs().filled()
    
    """get topology methods"""

    def _getFaceVertexIDs(self):
        return self.faceVertexIDs

    def _getCellFaceIDs(self):
        return self.cellFaceIDs

    def _getNumberOfFacesPerCell(self):
        cellFaceIDs = self._getCellFaceIDs()
        if type(cellFaceIDs) is type(MA.array(0)):
            ## bug in count returns float values when there is no mask
            return numerix.array(cellFaceIDs.count(axis=0), 'l')
        else:
            return self._getMaxFacesPerCell() * numerix.ones(cellFaceIDs.shape[-1], 'l')

    def getExteriorFaces(self):
        pass

    def getInteriorFaces(self):
        pass
        
    def _getExteriorCellIDs(self):
        """ Why do we have this?!? It's only used for testing against itself? """
        return self.exteriorCellIDs

    def _getInteriorCellIDs(self):
        """ Why do we have this?!? It's only used for testing against itself? """
        return self.interiorCellIDs

    def _getCellFaceOrientations(self):
        return self.cellToFaceOrientations

    def getNumberOfCells(self):
        return self.numberOfCells
    
    def _getNumberOfVertices(self):
        return self.getVertexCoords().shape[-1]
        
    def _getAdjacentCellIDs(self):
        return self.adjacentCellIDs

    def getDim(self):
        return self.dim

    def _getCellsByID(self, ids = None):
        pass
            
    def getCells(self, filter = None, ids = None, **args):
        """Return `Cell` objects of `Mesh`."""
        cells = self._getCellsByID(ids)
        
        if filter is not None:
            cells = [cell for cell in cells if filter(cell, **args)]

        return cells
        
    def _getFaces(self):
        pass
    
    def getFaces(self, filter = None, **args):
        """Return `Face` objects of `Mesh`."""
        faces = self._getFaces()
        
        if filter is not None:
            from fipy.meshes.meshIterator import FaceIterator            
            return FaceIterator(mesh=self, ids=[face for face in faces if filter(face, **args)])
##            return [face for face in faces if filter(face, **args)]

        return faces

    def _getMaxFacesPerCell(self):
        pass

    def _getNumberOfFaces(self):
        return self.numberOfFaces

    def _getCellToCellIDs(self):
        return self.cellToCellIDs

    def _getCellToCellIDsFilled(self):
        return self.cellToCellIDsFilled
        
    """geometry methods"""
    
    def _calcGeometry(self):
        self._calcFaceAreas()
        self._calcCellCenters()
        self._calcFaceToCellDistances()
        self._calcCellDistances()        
        self._calcFaceNormals()
        self._calcOrientedFaceNormals()
        self._calcCellVolumes()
        self._calcFaceTangents()
        self._calcCellToCellDistances()
        self._calcScaledGeometry()
        self._calcCellAreas()
       
    """calc geometry methods"""
    
    def _calcFaceAreas(self):
        pass
        
    def _calcFaceNormals(self):
        pass
        
    def _calcOrientedFaceNormals(self):
        pass
        
    def _calcCellVolumes(self):
        pass
        
    def _calcCellCenters(self):
        pass
        
    def _calcFaceToCellDistances(self):
        pass

    def _calcCellDistances(self):
        pass
        
    def _calcAreaProjections(self):
        pass

    def _calcOrientedAreaProjections(self):
        pass

    def _calcFaceTangents(self):
        pass

    def _calcFaceToCellDistanceRatio(self):
        pass

    def _calcFaceAspectRatios(self):
        self.faceAspectRatios = self._getFaceAreas() / self._getCellDistances()

    def _calcCellToCellDistances(self):
        pass

    def _calcCellAreas(self):
        from fipy.tools.numerix import take
        self.cellAreas =  take(self._getFaceAreas(), self.cellFaceIDs, axis=-1)
    
    """get geometry methods"""
        
    def _getFaceAreas(self):
        return self.scaledFaceAreas

    def _getFaceNormals(self):
        return self.faceNormals
        
    def getCellVolumes(self):
        return self.scaledCellVolumes

    def getCellCenters(self):
        return self.scaledCellCenters

    def _getFaceToCellDistances(self):
        return self.scaledFaceToCellDistances

    def _getCellDistances(self):
        return self.scaledCellDistances

    def _getFaceToCellDistanceRatio(self):
        return self.faceToCellDistanceRatio

    def _getOrientedAreaProjections(self):
        return self.orientedAreaProjections

    def _getAreaProjections(self):
        return self.areaProjections

    def _getOrientedFaceNormals(self):
        return self.orientedFaceNormals

    def _getFaceTangents1(self):
        return self.faceTangents1

    def _getFaceTangents2(self):
        return self.faceTangents2
        
    def _getFaceAspectRatios(self):
        return self.faceAspectRatios
    
    def _getCellToCellDistances(self):
        return self.scaledCellToCellDistances

    def _getCellNormals(self):
        return self.cellNormals

    def _getCellAreas(self):
        return self.cellAreas

    def _getCellAreaProjections(self):
        return self.cellNormals * self._getCellAreas()

    """scaling"""

    def setScale(self, value = 1.):
        self.scale['length'] = PhysicalField(value = value)
        if self.scale['length'].getUnit().isDimensionless():
            self.scale['length'] = 1
        self._calcHigherOrderScalings()
        self._calcScaledGeometry()

    def _calcHigherOrderScalings(self):
        self.scale['area'] = self.scale['length']**2
        self.scale['volume'] = self.scale['length']**3

    def _calcScaledGeometry(self):
        self.scaledFaceAreas = self.scale['area'] * self.faceAreas
        self.scaledCellVolumes = self.scale['volume'] * self.cellVolumes
        self.scaledCellCenters = self.scale['length'] * self.cellCenters
        
        self.scaledFaceToCellDistances = self.scale['length'] * self.faceToCellDistances
        self.scaledCellDistances = self.scale['length'] * self.cellDistances
        self.scaledCellToCellDistances = self.scale['length'] * self.cellToCellDistances
        
        self._calcAreaProjections()
        self._calcOrientedAreaProjections()
        self._calcFaceToCellDistanceRatio()
        self._calcFaceAspectRatios()
        
    """point to cell distances"""
    
    def _getPointToCellDistances(self, point):
        tmp = self.getCellCenters() - PhysicalField(point)
        from fipy.tools import numerix
        return numerix.sqrtDot(tmp, tmp)

    def getNearestCell(self, point):
        return self._getCellsByID([self._getNearestCellID(point)])[0]

    def _getNearestCellID(self, point):
        try:
            tmp = self.getCellCenters() - point
        except TypeError:
            tmp = self.getCellCenters() - PhysicalField(point)
        i = numerix.argmin(numerix.add.reduce((tmp * tmp), axis = 0))
        return i   
        
    def _subscribe(self, var):
        if not hasattr(self, 'subscribedVariables'):
            self.subscribedVariables = []

        # we retain a weak reference to avoid a memory leak 
        # due to circular references between the subscriber
        # and the subscribee
        import weakref
        self.subscribedVariables.append(weakref.ref(var))

    def getSubscribedVariables(self):
        if not hasattr(self, 'subscribedVariables'):
            self.subscribedVariables = []
            
        self.subscribedVariables = [sub for sub in self.subscribedVariables if sub() is not None]
        
        return self.subscribedVariables
        


## pickling

##    self.__getinitargs__(self):
##        return (self.vertexCoords, self.faceVertexIDs, self.cellFaceIDs)
    

## ##     def __getstate__(self):
## ##         dict = {
## ##             'vertexCoords' : self.vertexCoords,            
## ##             'faceVertexIDs' : self.faceVertexIDs,
## ##             'cellFaceIDs' : self.cellFaceIDs }
## ##         return dict
## ## 
## ##     def __setstate__(self, dict):
## ##         self.__init__(dict['vertexCoords'], dict['faceVertexIDs'], dict['cellFaceIDs'])
        
                      
    
def _test():
    import doctest
    return doctest.testmod()

if __name__ == "__main__":
    _test()<|MERGE_RESOLUTION|>--- conflicted
+++ resolved
@@ -7,11 +7,7 @@
  # 
  #  FILE: "mesh.py"
  #                                    created: 11/10/03 {2:44:42 PM} 
-<<<<<<< HEAD
- #                                last update: 11/23/07 {9:06:45 PM} 
-=======
- #                                last update: 2/7/08 {11:01:14 AM} 
->>>>>>> c259fec3
+ #                                last update: 2/8/08 {2:11:11 PM} 
  #  Author: Jonathan Guyer <guyer@nist.gov>
  #  Author: Daniel Wheeler <daniel.wheeler@nist.gov>
  #  Author: James Warren   <jwarren@nist.gov>
@@ -368,6 +364,9 @@
         self._calcFaceNormals()
         self._calcOrientedFaceNormals()
         self._calcCellVolumes()
+        self._calcCellCenters()
+        self._calcFaceToCellDistances()
+        self._calcCellDistances()        
         self._calcFaceTangents()
         self._calcCellToCellDistances()
         self._calcScaledGeometry()
