--- conflicted
+++ resolved
@@ -7,11 +7,7 @@
  # 
  #  FILE: "mesh.py"
  #                                    created: 11/10/03 {2:44:42 PM} 
-<<<<<<< HEAD
- #                                last update: 7/5/07 {9:59:22 AM} 
-=======
- #                                last update: 2/7/08 {11:01:14 AM} 
->>>>>>> c259fec3
+ #                                last update: 2/8/08 {1:44:27 PM} 
  #  Author: Jonathan Guyer <guyer@nist.gov>
  #  Author: Daniel Wheeler <daniel.wheeler@nist.gov>
  #  Author: James Warren   <jwarren@nist.gov>
@@ -367,12 +363,15 @@
     def _calcGeometry(self):
         self._calcFaceAreas()
         self._calcCellCenters()
-        self._calcFaceCellToCellNormals()
         self._calcFaceToCellDistances()
         self._calcCellDistances()        
         self._calcFaceNormals()
         self._calcOrientedFaceNormals()
         self._calcCellVolumes()
+        self._calcCellCenters()
+        self._calcFaceCellToCellNormals()
+        self._calcFaceToCellDistances()
+        self._calcCellDistances()        
         self._calcFaceTangents()
         self._calcCellToCellDistances()
         self._calcScaledGeometry()
