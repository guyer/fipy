#!/usr/bin/env python

## 
 # -*-Pyth-*-
 # ###################################################################
 #  FiPy - Python-based finite volume PDE solver
 # 
 #  FILE: "mesh.py"
 #
 #  Author: Jonathan Guyer <guyer@nist.gov>
 #  Author: Daniel Wheeler <daniel.wheeler@nist.gov>
 #  Author: James Warren   <jwarren@nist.gov>
 #    mail: NIST
 #     www: http://www.ctcms.nist.gov/fipy/
 #  
 # ========================================================================
 # This software was developed at the National Institute of Standards
 # and Technology by employees of the Federal Government in the course
 # of their official duties.  Pursuant to title 17 Section 105 of the
 # United States Code this software is not subject to copyright
 # protection and is in the public domain.  FiPy is an experimental
 # system.  NIST assumes no responsibility whatsoever for its use by
 # other parties, and makes no guarantees, expressed or implied, about
 # its quality, reliability, or any other characteristic.  We would
 # appreciate acknowledgement if the software is used.
 # 
 # This software can be redistributed and/or modified freely
 # provided that any derivative works bear some notice that they are
 # derived from it, and any modified versions bear some notice that
 # they have been modified.
 # ========================================================================
 #  See the file "license.terms" for information on usage and  redistribution
 #  of this file, and for a DISCLAIMER OF ALL WARRANTIES.
 #  
 # ###################################################################
 ##

__docformat__ = 'restructuredtext'

from fipy.tools import numerix
from fipy.tools.numerix import MA

from fipy.tools.dimensions.physicalField import PhysicalField

class Mesh:
    """
    Generic mesh class defining implementation-agnostic behavior.

    Make changes to mesh here first, then implement specific implementations in
    `numMesh`.

    Meshes contain cells, faces, and vertices.
    """

    def __init__(self):
        self.scale = {
            'length': 1.,
            'area': 1.,
            'volume': 1.
        }
        
        self._calcTopology()
        self._calcGeometry()
    
    def __add__(self, other):
        """
        Either translate a `Mesh` or concatenate two `Mesh` objects.
        
            >>> from fipy.meshes.grid2D import Grid2D
            >>> baseMesh = Grid2D(dx = 1.0, dy = 1.0, nx = 2, ny = 2)
            >>> print baseMesh.getCellCenters()
            [[ 0.5  1.5  0.5  1.5]
             [ 0.5  0.5  1.5  1.5]]
             
        If a vector is added to a `Mesh`, a translated `Mesh` is returned
        
            >>> translatedMesh = baseMesh + ((5,), (10,))
            >>> print translatedMesh.getCellCenters()
            [[  5.5   6.5   5.5   6.5]
             [ 10.5  10.5  11.5  11.5]]

             
        If a `Mesh` is added to a `Mesh`, a concatenation of the two 
        `Mesh` objects is returned
        
            >>> addedMesh = baseMesh + (baseMesh + ((2,), (0,)))
            >>> print addedMesh.getCellCenters()
            [[ 0.5  1.5  0.5  1.5  2.5  3.5  2.5  3.5]
             [ 0.5  0.5  1.5  1.5  0.5  0.5  1.5  1.5]]
        
        The two `Mesh` objects must be properly aligned in order to concatenate them
        
            >>> addedMesh = baseMesh + (baseMesh + ((3,), (0,)))
            Traceback (most recent call last):
            ...
            MeshAdditionError: Vertices are not aligned

            >>> addedMesh = baseMesh + (baseMesh + ((2,), (2,)))
            Traceback (most recent call last):
            ...
            MeshAdditionError: Faces are not aligned

        No provision is made to avoid or consolidate overlapping `Mesh` objects
        
            >>> addedMesh = baseMesh + (baseMesh + ((1,), (0,)))
            >>> print addedMesh.getCellCenters()
            [[ 0.5  1.5  0.5  1.5  1.5  2.5  1.5  2.5]
             [ 0.5  0.5  1.5  1.5  0.5  0.5  1.5  1.5]]
            
        Different `Mesh` classes can be concatenated
         
            >>> from fipy.meshes.tri2D import Tri2D
            >>> triMesh = Tri2D(dx = 1.0, dy = 1.0, nx = 2, ny = 1)
            >>> triMesh = triMesh + ((2,), (0,))
            >>> triAddedMesh = baseMesh + triMesh
            >>> print triAddedMesh.getCellCenters()
            [[ 0.5         1.5         0.5         1.5         2.83333333  3.83333333
               2.5         3.5         2.16666667  3.16666667  2.5         3.5       ]
             [ 0.5         0.5         1.5         1.5         0.5         0.5
               0.83333333  0.83333333  0.5         0.5         0.16666667  0.16666667]]

        but their faces must still align properly
        
            >>> triMesh = Tri2D(dx = 1.0, dy = 2.0, nx = 2, ny = 1)
            >>> triMesh = triMesh + ((2,), (0,))
            >>> triAddedMesh = baseMesh + triMesh
            Traceback (most recent call last):
            ...
            MeshAdditionError: Faces are not aligned

        `Mesh` concatenation is not limited to 2D meshes
        
            >>> from fipy.meshes.grid3D import Grid3D
            >>> threeDBaseMesh = Grid3D(dx = 1.0, dy = 1.0, dz = 1.0, 
            ...                         nx = 2, ny = 2, nz = 2)
            >>> threeDSecondMesh = Grid3D(dx = 1.0, dy = 1.0, dz = 1.0, 
            ...                           nx = 1, ny = 1, nz = 1)
            >>> threeDAddedMesh = threeDBaseMesh + (threeDSecondMesh + ((2,), (0,), (0,)))
            >>> print threeDAddedMesh.getCellCenters()
            [[ 0.5  1.5  0.5  1.5  0.5  1.5  0.5  1.5  2.5]
             [ 0.5  0.5  1.5  1.5  0.5  0.5  1.5  1.5  0.5]
             [ 0.5  0.5  0.5  0.5  1.5  1.5  1.5  1.5  0.5]]

        but the different `Mesh` objects must, of course, have the same 
        dimensionality.
        
            >>> InvalidMesh = threeDBaseMesh + baseMesh
            Traceback (most recent call last):
            ...
            MeshAdditionError: Dimensions do not match
        """
        pass
        
    def __mul__(self, factor):
        """
        Dilate a `Mesh` by `factor`.
        
            >>> from fipy.meshes.grid2D import Grid2D
            >>> baseMesh = Grid2D(dx = 1.0, dy = 1.0, nx = 2, ny = 2)
            >>> print baseMesh.getCellCenters()
            [[ 0.5  1.5  0.5  1.5]
             [ 0.5  0.5  1.5  1.5]]

        The `factor` can be a scalar
        
            >>> dilatedMesh = baseMesh * 3
            >>> print dilatedMesh.getCellCenters()
            [[ 1.5  4.5  1.5  4.5]
             [ 1.5  1.5  4.5  4.5]]

        or a vector
        
            >>> dilatedMesh = baseMesh * ((3,), (2,))
            >>> print dilatedMesh.getCellCenters()
            [[ 1.5  4.5  1.5  4.5]
             [ 1.   1.   3.   3. ]]

        
        but the vector must have the same dimensionality as the `Mesh`
        
            >>> dilatedMesh = baseMesh * ((3,), (2,), (1,))
            Traceback (most recent call last):
            ...
            ValueError: shape mismatch: objects cannot be broadcast to a single shape
            
        """
        pass
        
    def __repr__(self):
        return "%s()" % self.__class__.__name__
        
    """topology methods"""
    
    def _calcTopology(self):
        self._calcInteriorAndExteriorFaceIDs()
        self._calcInteriorAndExteriorCellIDs()
        self._calcCellToFaceOrientations()
        self._calcAdjacentCellIDs()
        self._calcCellToCellIDs()
        self._calcCellToCellIDsFilled()
       
    """calc topology methods"""
        
    def _calcInteriorAndExteriorFaceIDs(self):
        pass

    def _calcExteriorCellIDs(self):
        pass
        
    def _calcInteriorCellIDs(self):
        pass
##      self.interiorCellIDs = list(sets.Set(range(self.numberOfCells)) - sets.Set(self.exteriorCellIDs))
##        onesWhereInterior = numerix.zeros(self.numberOfCells)
##        numerix.put(onesWhereInterior, self.exteriorCells, numerix.zeros((len(self.exteriorCellIDs))))
##        self.interiorCellIDs = numerix.nonzero(onesWhereInterior)
##        self.interiorCellIDs = (0,0)
        
    def _calcInteriorAndExteriorCellIDs(self):
        self._calcExteriorCellIDs()
        self._calcInteriorCellIDs()

    def _calcCellToFaceOrientations(self):
        pass

    def _calcAdjacentCellIDs(self):
        pass

    def _calcCellToCellIDs(self):
        pass

    def _calcCellToCellIDsFilled(self):
        N = self.getNumberOfCells()
        M = self._getMaxFacesPerCell()
        cellIDs = numerix.repeat(numerix.arange(N)[numerix.newaxis, ...], M, axis=0)
        mask = self._getCellToCellIDs().getMask()
        self.cellToCellIDsFilled = mask * cellIDs  + ~mask * self._getCellToCellIDs().filled()
    
    """get topology methods"""

    def _getFaceVertexIDs(self):
        return self.faceVertexIDs

    def _getCellFaceIDs(self):
        return self.cellFaceIDs

    def _getNumberOfFacesPerCell(self):
        cellFaceIDs = self._getCellFaceIDs()
        if type(cellFaceIDs) is type(MA.array(0)):
            ## bug in count returns float values when there is no mask
            return numerix.array(cellFaceIDs.count(axis=0), 'l')
        else:
            return self._getMaxFacesPerCell() * numerix.ones(cellFaceIDs.shape[-1], 'l')

    def getExteriorFaces(self):
        pass

    def getInteriorFaces(self):
        pass
        
    def _getExteriorCellIDs(self):
        """ Why do we have this?!? It's only used for testing against itself? """
        return self.exteriorCellIDs

    def _getInteriorCellIDs(self):
        """ Why do we have this?!? It's only used for testing against itself? """
        return self.interiorCellIDs

    def _getCellFaceOrientations(self):
        return self.cellToFaceOrientations

    def getNumberOfCells(self):
        return self.numberOfCells

    def _isOrthogonal(self):
        return False
    
    def _getNumberOfVertices(self):
        if hasattr(self, 'numberOfVertices'):
            return self.numberOfVertices
        else:
            return self.getVertexCoords().shape[-1]
        
    def _getAdjacentCellIDs(self):
        return self.adjacentCellIDs

    def getDim(self):
        return self.dim

    def _getCellsByID(self, ids = None):
        pass
            
    def getCells(self, ids=None):
        """
        Return `Cell` objects of `Mesh`.

           >>> from fipy import Grid2D
           >>> m = Grid2D(nx=2, ny=2)
           >>> x, y = m.getCellCenters()
           >>> print m.getCells()[x < 1]
           [Cell(mesh=UniformGrid2D(dx=1.0, dy=1.0, nx=2, ny=2), id=0)
            Cell(mesh=UniformGrid2D(dx=1.0, dy=1.0, nx=2, ny=2), id=2)]
           >>> print m.getCells(ids=(0, 2))
           [Cell(mesh=UniformGrid2D(dx=1.0, dy=1.0, nx=2, ny=2), id=0)
            Cell(mesh=UniformGrid2D(dx=1.0, dy=1.0, nx=2, ny=2), id=2)]

        """
        return self._getCellsByID(ids)
        
    def _getFaces(self):
        pass
    
    def getFaces(self):
        """
        Return `Face` objects of `Mesh`.

           >>> from fipy import Grid2D
           >>> m = Grid2D(nx=2, ny=2)
           >>> x, y = m.getFaceCenters()
           >>> print m.getFaces()[x < 1]
           [0 2 4 6 9]

        """
        from fipy.variables.faceVariable import FaceVariable
        return FaceVariable(mesh=self, value=self._getFaces())

    def getFacesLeft(self):
        """
        Return face on left boundary of Grid1D as list with the
        x-axis running from left to right.

            >>> from fipy import Grid2D, Grid3D
            >>> mesh = Grid3D(nx = 3, ny = 2, nz = 1, dx = 0.5, dy = 2., dz = 4.)
            >>> print ((21, 25)
            ...        == numerix.nonzero(mesh.getFacesLeft())[0]).all()
            1
            >>> mesh = Grid2D(nx = 3, ny = 2, dx = 0.5, dy = 2.)        
            >>> print ((9, 13)
            ...        == numerix.nonzero(mesh.getFacesLeft())[0]).all()
            1

        """
        x = self.getFaceCenters()[0]
        from fipy.variables.faceVariable import FaceVariable
        return FaceVariable(mesh=self, value=x == min(x))

    def getFacesRight(self):
        """
        Return list of faces on right boundary of Grid3D with the
        x-axis running from left to right. 

            >>> from fipy import Grid2D, Grid3D, numerix
            >>> mesh = Grid3D(nx = 3, ny = 2, nz = 1, dx = 0.5, dy = 2., dz = 4.)
            >>> print ((24, 28)
            ...        == numerix.nonzero(mesh.getFacesRight())[0]).all()
            1
            >>> mesh = Grid2D(nx = 3, ny = 2, dx = 0.5, dy = 2.)        
            >>> print ((12, 16)
            ...        == numerix.nonzero(mesh.getFacesRight())[0]).all()
            1
            
        """
        x = self.getFaceCenters()[0]        
        from fipy.variables.faceVariable import FaceVariable
        return FaceVariable(mesh=self, value=x == max(x))

    def getFacesBottom(self):
        """
        Return list of faces on bottom boundary of Grid3D with the
        y-axis running from bottom to top.

            >>> from fipy import Grid2D, Grid3D, numerix
            >>> mesh = Grid3D(nx = 3, ny = 2, nz = 1, dx = 0.5, dy = 2., dz = 4.)
            >>> print ((12, 13, 14)
            ...        == numerix.nonzero(mesh.getFacesBottom())[0]).all()
            1
            >>> x, y, z = mesh.getFaceCenters()
            >>> print ((12, 13)
            ...        == numerix.nonzero(mesh.getFacesBottom() & (x < 1))[0]).all()
            1
            
        """
        y = self.getFaceCenters()[1]        
        from fipy.variables.faceVariable import FaceVariable
        return FaceVariable(mesh=self, value=y == min(y))

    getFacesDown = getFacesBottom

    def getFacesTop(self):
        """
        Return list of faces on top boundary of Grid3D with the
        y-axis running from bottom to top.

            >>> from fipy import Grid2D, Grid3D, numerix
            >>> mesh = Grid3D(nx = 3, ny = 2, nz = 1, dx = 0.5, dy = 2., dz = 4.)
            >>> print ((18, 19, 20)
            ...        == numerix.nonzero(mesh.getFacesTop())[0]).all()
            1
            >>> mesh = Grid2D(nx = 3, ny = 2, dx = 0.5, dy = 2.)        
            >>> print ((6, 7, 8)
            ...        == numerix.nonzero(mesh.getFacesTop())[0]).all()
            1
            
        """
        y = self.getFaceCenters()[1]        
        from fipy.variables.faceVariable import FaceVariable
        return FaceVariable(mesh=self, value=y == max(y))

    getFacesUp = getFacesTop

    def getFacesBack(self):
        """
        Return list of faces on back boundary of Grid3D with the
        z-axis running from front to back. 

            >>> from fipy import Grid3D, numerix
            >>> mesh = Grid3D(nx = 3, ny = 2, nz = 1, dx = 0.5, dy = 2., dz = 4.)
            >>> print ((6, 7, 8, 9, 10, 11)
            ...        == numerix.nonzero(mesh.getFacesBack())[0]).all()
            1

        """
        z = self.getFaceCenters()[2]        
        from fipy.variables.faceVariable import FaceVariable
        return FaceVariable(mesh=self, value=z == max(z))

    def getFacesFront(self):
        """
        Return list of faces on front boundary of Grid3D with the
        z-axis running from front to back. 

            >>> from fipy import Grid3D, numerix
            >>> mesh = Grid3D(nx = 3, ny = 2, nz = 1, dx = 0.5, dy = 2., dz = 4.)
            >>> print ((0, 1, 2, 3, 4, 5)
            ...        == numerix.nonzero(mesh.getFacesFront())[0]).all()
            1

        """
        z = self.getFaceCenters()[2]        
        from fipy.variables.faceVariable import FaceVariable
        return FaceVariable(mesh=self, value=z == min(z))
    
    def _getMaxFacesPerCell(self):
        pass

    def _getNumberOfFaces(self):
        return self.numberOfFaces

    def _getCellToCellIDs(self):
        return self.cellToCellIDs

    def _getCellToCellIDsFilled(self):
        return self.cellToCellIDsFilled
        
    """geometry methods"""
    
    def _calcGeometry(self):
        self._calcFaceAreas()
        self._calcCellCenters()
        self._calcFaceToCellDistances()
        self._calcCellDistances()        
        self._calcFaceNormals()
        self._calcOrientedFaceNormals()
        self._calcCellVolumes()
        self._calcCellCenters()
        self._calcFaceCellToCellNormals()
        self._calcFaceToCellDistances()
        self._calcCellDistances()        
        self._calcFaceTangents()
        self._calcCellToCellDistances()
        self._calcScaledGeometry()
        self._calcCellAreas()
       
    """calc geometry methods"""
    
    def _calcFaceAreas(self):
        pass
        
    def _calcFaceNormals(self):
        pass
        
    def _calcOrientedFaceNormals(self):
        pass
        
    def _calcCellVolumes(self):
        pass
        
    def _calcCellCenters(self):
        pass
        
    def _calcFaceToCellDistances(self):
        pass

    def _calcCellDistances(self):
        pass
        
    def _calcAreaProjections(self):
        pass

    def _calcOrientedAreaProjections(self):
        pass

    def _calcFaceTangents(self):
        pass

    def _calcFaceToCellDistanceRatio(self):
        pass

    def _calcFaceAspectRatios(self):
        self.faceAspectRatios = self._getFaceAreas() / self._getCellDistances()

    def _calcCellToCellDistances(self):
        pass

    def _calcCellAreas(self):
        from fipy.tools.numerix import take
        self.cellAreas =  take(self._getFaceAreas(), self.cellFaceIDs, axis=-1)
    
    """get geometry methods"""
        
    def _getFaceAreas(self):
        return self.scaledFaceAreas

    def _getFaceNormals(self):
        return self.faceNormals

    def _getFaceCellToCellNormals(self):
        return self.faceCellToCellNormals
        
    def getCellVolumes(self):
        return self.scaledCellVolumes

    def getCellCenters(self):
        return self.scaledCellCenters

    def _getFaceToCellDistances(self):
        return self.scaledFaceToCellDistances

    def _getCellDistances(self):
        return self.scaledCellDistances

    def _getFaceToCellDistanceRatio(self):
        return self.faceToCellDistanceRatio

    def _getOrientedAreaProjections(self):
        return self.orientedAreaProjections

    def _getAreaProjections(self):
        return self.areaProjections

    def _getOrientedFaceNormals(self):
        return self.orientedFaceNormals

    def _getFaceTangents1(self):
        return self.faceTangents1

    def _getFaceTangents2(self):
        return self.faceTangents2
        
    def _getFaceAspectRatios(self):
        return self.faceAspectRatios
    
    def _getCellToCellDistances(self):
        return self.scaledCellToCellDistances

    def _getCellNormals(self):
        return self.cellNormals

    def _getCellAreas(self):
        return self.cellAreas

    def _getCellAreaProjections(self):
        return self.cellNormals * self._getCellAreas()

    """scaling"""

    def setScale(self, value = 1.):
        self.scale['length'] = PhysicalField(value = value)
        if self.scale['length'].getUnit().isDimensionless():
            self.scale['length'] = 1
        self._calcHigherOrderScalings()
        self._calcScaledGeometry()

    def _calcHigherOrderScalings(self):
        self.scale['area'] = self.scale['length']**2
        self.scale['volume'] = self.scale['length']**3

    def _calcScaledGeometry(self):
        self.scaledFaceAreas = self.scale['area'] * self.faceAreas
        self.scaledCellVolumes = self.scale['volume'] * self.cellVolumes
        self.scaledCellCenters = self.scale['length'] * self.cellCenters
        
        self.scaledFaceToCellDistances = self.scale['length'] * self.faceToCellDistances
        self.scaledCellDistances = self.scale['length'] * self.cellDistances
        self.scaledCellToCellDistances = self.scale['length'] * self.cellToCellDistances
        
        self._calcAreaProjections()
        self._calcOrientedAreaProjections()
        self._calcFaceToCellDistanceRatio()
        self._calcFaceAspectRatios()
        
    """point to cell distances"""
    
    def _getPointToCellDistances(self, point):
        tmp = self.getCellCenters() - PhysicalField(point)
        from fipy.tools import numerix
        return numerix.sqrtDot(tmp, tmp)

    def getNearestCell(self, point):
        return self._getCellsByID([self._getNearestCellID(point)])[0]

    def _getNearestCellID(self, points):
        """
        Test cases

           >>> from fipy import *
           >>> m0 = Grid2D(dx=(.1, 1., 10.), dy=(.1, 1., 10.))
           >>> m1 = Grid2D(nx=2, ny=2, dx=5., dy=5.)
           >>> print m0._getNearestCellID(m1.getCellCenters())
           [4 5 7 8]
           
        """
        points = numerix.resize(points, (self.getNumberOfCells(), len(points), len(points[0]))).swapaxes(0,1)

        try:
            tmp = self.getCellCenters()[...,numerix.newaxis] - points
        except TypeError:
<<<<<<< HEAD
            tmp = self.getCellCenters() - PhysicalField(point)
        i = numerix.argmin(numerix.add.reduce((tmp * tmp), axis = 0))
        return i   
        
    def _subscribe(self, var):
        if not hasattr(self, 'subscribedVariables'):
            self.subscribedVariables = []

        # we retain a weak reference to avoid a memory leak 
        # due to circular references between the subscriber
        # and the subscribee
        import weakref
        self.subscribedVariables.append(weakref.ref(var))

    def getSubscribedVariables(self):
        if not hasattr(self, 'subscribedVariables'):
            self.subscribedVariables = []
            
        self.subscribedVariables = [sub for sub in self.subscribedVariables if sub() is not None]
        
        return self.subscribedVariables
        

=======
            tmp = self.getCellCenters()[...,numerix.newaxis] - PhysicalField(points)

        return numerix.argmin(numerix.dot(tmp, tmp, axis = 0), axis=0)
>>>>>>> d5558a70

## pickling

##    self.__getinitargs__(self):
##        return (self.vertexCoords, self.faceVertexIDs, self.cellFaceIDs)
    

## ##     def __getstate__(self):
## ##         dict = {
## ##             'vertexCoords' : self.vertexCoords,            
## ##             'faceVertexIDs' : self.faceVertexIDs,
## ##             'cellFaceIDs' : self.cellFaceIDs }
## ##         return dict
## ## 
## ##     def __setstate__(self, dict):
## ##         self.__init__(dict['vertexCoords'], dict['faceVertexIDs'], dict['cellFaceIDs'])
        
                      
    
def _test():
    import doctest
    return doctest.testmod()

if __name__ == "__main__":
    _test()<|MERGE_RESOLUTION|>--- conflicted
+++ resolved
@@ -624,10 +624,8 @@
         try:
             tmp = self.getCellCenters()[...,numerix.newaxis] - points
         except TypeError:
-<<<<<<< HEAD
-            tmp = self.getCellCenters() - PhysicalField(point)
-        i = numerix.argmin(numerix.add.reduce((tmp * tmp), axis = 0))
-        return i   
+            tmp = self.getCellCenters()[...,numerix.newaxis] - PhysicalField(points)
+        return numerix.argmin(numerix.dot(tmp, tmp, axis = 0), axis=0)
         
     def _subscribe(self, var):
         if not hasattr(self, 'subscribedVariables'):
@@ -647,13 +645,6 @@
         
         return self.subscribedVariables
         
-
-=======
-            tmp = self.getCellCenters()[...,numerix.newaxis] - PhysicalField(points)
-
-        return numerix.argmin(numerix.dot(tmp, tmp, axis = 0), axis=0)
->>>>>>> d5558a70
-
 ## pickling
 
 ##    self.__getinitargs__(self):
