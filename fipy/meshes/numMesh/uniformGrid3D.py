--- conflicted
+++ resolved
@@ -38,13 +38,11 @@
 from fipy.tools import numerix
 from fipy.tools.dimensions.physicalField import PhysicalField
 
-<<<<<<< HEAD
 from fipy.variables.cellVariable import CellVariable
 from fipy.variables.faceVariable import FaceVariable
 from fipy.variables.vertexVariable import _VertexVariable
-=======
+
 from fipy.tools import parallel
->>>>>>> 4ce1aec2
 
 class UniformGrid3D(Grid3D):
     """
@@ -574,25 +572,6 @@
             >>> print parallel.procID > 0 or numerix.allequal(XYFaceIDs, mesh._getXYFaceIDs())
             True
               
-<<<<<<< HEAD
-            >>> print mesh._getYZFaceIDs()
-            [[[21]
-              [25]]
-            <BLANKLINE>
-             [[22]
-              [26]]
-            <BLANKLINE>
-             [[23]
-              [27]]
-            <BLANKLINE>
-             [[24]
-              [28]]]
-
-            >>> print mesh._getAdjacentCellIDs()[0]
-            [0 1 2 3 4 5 0 1 2 3 4 5 0 1 2 0 1 2 3 4 5 0 0 1 2 3 3 4 5]
-            >>> print mesh._getAdjacentCellIDs()[1]
-            [0 1 2 3 4 5 0 1 2 3 4 5 0 1 2 3 4 5 3 4 5 0 1 2 2 3 4 5 5]
-=======
             >>> XZFaceIDs = numerix.array((((12,), (15,), (18,)),
             ...                            ((13,), (16,), (19,)),
             ...                            ((14,), (17,), (20,))))
@@ -611,7 +590,6 @@
             ... 2, 2, 3, 4, 5, 5]))
             >>> print parallel.procID > 0 or numerix.allequal(mesh._getAdjacentCellIDs(), adjacentCellIDs)
             True
->>>>>>> 4ce1aec2
 
             >>> vertices = numerix.array(((0., 1., 2., 3., 0., 1., 2., 3., 0., 1., 2., 3., 0., 1., 2., 3., 0., 1., 2., 3., 0., 1., 2., 3.),
             ...                           (0., 0., 0., 0., 1., 1., 1., 1., 2., 2., 2., 2., 0., 0., 0., 0., 1., 1., 1., 1., 2., 2., 2., 2.),
@@ -650,13 +628,8 @@
             >>> from fipy.tools.numerix import MA
             >>> faceCellIds = MA.masked_values((( 0, 1, 2, 3, 4, 5, 0, 1, 2, 3, 4, 5, 0, 1, 2, 0, 1, 2, 3, 4, 5, 0, 0, 1, 2, 3, 3, 4, 5),
             ...                                 (-1,-1,-1,-1,-1,-1,-1,-1,-1,-1,-1,-1,-1,-1,-1, 3, 4, 5,-1,-1,-1,-1, 1, 2,-1,-1, 4, 5,-1)), -1) 
-<<<<<<< HEAD
-            >>> print numerix.allequal(faceCellIds, mesh.getFaceCellIDs())
-            1
-=======
             >>> print parallel.procID > 0 or numerix.allequal(faceCellIds, mesh.getFaceCellIDs())
             True
->>>>>>> 4ce1aec2
             
             >>> xy = dx * dy
             >>> xz = dx * dz
@@ -664,36 +637,19 @@
             >>> faceAreas = numerix.array((xy, xy, xy, xy, xy, xy, xy, xy, xy, xy, xy, xy,
             ...                            xz, xz, xz, xz, xz, xz, xz, xz, xz,
             ...                            yz, yz, yz, yz, yz, yz, yz, yz))
-<<<<<<< HEAD
-            >>> print numerix.allclose(faceAreas, mesh._getFaceAreas(), 
-            ...                        atol = 1e-10, rtol = 1e-10)
-=======
             >>> print parallel.procID > 0 or numerix.allclose(faceAreas, mesh._getFaceAreas(), atol = 1e-10, rtol = 1e-10)
->>>>>>> 4ce1aec2
             1
             
             >>> faceCoords = numerix.take(vertices, faces, axis=1)
             >>> faceCenters = (faceCoords[...,0,:] + faceCoords[...,1,:] + faceCoords[...,2,:] + faceCoords[...,3,:]) / 4.
-<<<<<<< HEAD
-            >>> print numerix.allclose(faceCenters, mesh.getFaceCenters(), 
-            ...                        atol = 1e-10, rtol = 1e-10)
-            1
-=======
             >>> print parallel.procID > 0 or numerix.allclose(faceCenters, mesh.getFaceCenters(), atol = 1e-10, rtol = 1e-10)
             True
->>>>>>> 4ce1aec2
 
             >>> faceNormals = numerix.array((( 0, 0, 0, 0, 0, 0, 0, 0, 0, 0, 0, 0, 0, 0, 0, 0, 0, 0, 0, 0, 0,-1, 1, 1, 1,-1, 1, 1, 1),
             ...                              ( 0, 0, 0, 0, 0, 0, 0, 0, 0, 0, 0, 0,-1,-1,-1, 1, 1, 1, 1, 1, 1, 0, 0, 0, 0, 0, 0, 0, 0),
             ...                              (-1,-1,-1,-1,-1,-1, 1, 1, 1, 1, 1, 1, 0, 0, 0, 0, 0, 0, 0, 0, 0, 0, 0, 0, 0, 0, 0, 0, 0)))
-<<<<<<< HEAD
-            >>> print numerix.allclose(faceNormals, mesh._getFaceNormals(), 
-            ...                        atol = 1e-10, rtol = 1e-10)
-            1
-=======
             >>> print parallel.procID > 0 or numerix.allclose(faceNormals, mesh._getFaceNormals(), atol = 1e-10, rtol = 1e-10)
             True
->>>>>>> 4ce1aec2
 
             >>> cellToFaceOrientations = numerix.array((( 1,-1,-1, 1,-1,-1),
             ...                                         ( 1, 1, 1, 1, 1, 1),
@@ -701,113 +657,44 @@
             ...                                         ( 1, 1, 1, 1, 1, 1),
             ...                                         ( 1, 1, 1, 1, 1, 1),
             ...                                         ( 1, 1, 1, 1, 1, 1)))
-<<<<<<< HEAD
-            >>> print numerix.allequal(cellToFaceOrientations, 
-            ...                        mesh._getCellFaceOrientations())
-            1
-                                             
-            >>> cellVolumes = numerix.array((dx*dy*dz, dx*dy*dz, dx*dy*dz, dx*dy*dz, dx*dy*dz, dx*dy*dz))
-            >>> print numerix.allclose(cellVolumes, mesh.getCellVolumes(), 
-            ...                        atol = 1e-10, rtol = 1e-10)
-            1
-=======
             >>> print parallel.procID > 0 or numerix.allequal(cellToFaceOrientations, mesh._getCellFaceOrientations())
             True
                                              
             >>> cellVolumes = numerix.array((dx*dy*dz, dx*dy*dz, dx*dy*dz, dx*dy*dz, dx*dy*dz, dx*dy*dz))
             >>> print parallel.procID > 0 or numerix.allclose(cellVolumes, mesh.getCellVolumes(), atol = 1e-10, rtol = 1e-10)
             True
->>>>>>> 4ce1aec2
 
             >>> cellCenters = numerix.array(((   dx/2., 3.*dx/2., 5.*dx/2.,   dx/2., 3.*dx/2., 5.*dx/2.),
             ...                              (   dy/2.,    dy/2.,    dy/2.,3.*dy/2., 3.*dy/2., 3.*dy/2.),
             ...                              (   dz/2.,    dz/2.,    dz/2.,   dz/2.,    dz/2.,    dz/2.)))
-<<<<<<< HEAD
-            >>> print numerix.allclose(cellCenters, mesh.getCellCenters(), 
-            ...                        atol = 1e-10, rtol = 1e-10)
-            1
-=======
             >>> print numerix.allclose(cellCenters, mesh.getCellCenters(), atol = 1e-10, rtol = 1e-10)
             True
->>>>>>> 4ce1aec2
                                               
             >>> cellDistances = numerix.array((dz/2, dz/2, dz/2, dz/2, dz/2, dz/2, dz/2, dz/2, dz/2, dz/2, dz/2, dz/2,
             ...                                dy/2, dy/2, dy/2, dy, dy, dy, dy/2, dy/2, dy/2,
             ...                                dx/2, dx, dx, dx/2, dx/2, dx, dx, dx/2))
-<<<<<<< HEAD
-            >>> print numerix.allclose(cellDistances, mesh._getCellDistances(), 
-            ...                        atol = 1e-10, rtol = 1e-10)
-            1
-=======
             >>> print parallel.procID > 0 or numerix.allclose(cellDistances, mesh._getCellDistances(), atol = 1e-10, rtol = 1e-10)
             True
->>>>>>> 4ce1aec2
             
             >>> faceToCellDistances = MA.masked_values(((dz/2, dz/2, dz/2, dz/2, dz/2, dz/2, dz/2, dz/2, dz/2, dz/2, dz/2, dz/2, dy/2, dy/2, dy/2, dy/2, dy/2, dy/2, dy/2, dy/2, dy/2, dx/2, dx/2, dx/2, dx/2, dx/2, dx/2, dx/2, dx/2),
             ...                                         (  -1,   -1,   -1,   -1,   -1,   -1,   -1,   -1,   -1,   -1,   -1,   -1,   -1,   -1,   -1, dy/2, dy/2, dy/2,   -1,   -1,   -1,   -1, dx/2, dx/2,   -1,   -1, dx/2, dx/2,   -1)), -1)
             >>> faceToCellDistanceRatios = faceToCellDistances[0] / cellDistances
-<<<<<<< HEAD
-            >>> print numerix.allclose(faceToCellDistanceRatios, 
-            ...                        mesh._getFaceToCellDistanceRatio(), 
-            ...                        atol = 1e-10, rtol = 1e-10)
-            1
-
-            >>> areaProjections = faceNormals * faceAreas
-            >>> print numerix.allclose(areaProjections, 
-            ...                        mesh._getAreaProjections(), 
-            ...                        atol = 1e-10, rtol = 1e-10)
-            1
-=======
             >>> print parallel.procID > 0 or numerix.allclose(faceToCellDistanceRatios, mesh._getFaceToCellDistanceRatio(), atol = 1e-10, rtol = 1e-10)
             True
 
             >>> areaProjections = faceNormals * faceAreas
             >>> print parallel.procID > 0 or numerix.allclose(areaProjections, mesh._getAreaProjections(), atol = 1e-10, rtol = 1e-10)
             True
->>>>>>> 4ce1aec2
 
             >>> tangents1 = numerix.array(((1, 1, 1, 1, 1, 1, 1, 1, 1, 1, 1, 1, 1, 1, 1, 1, 1, 1, 1, 1, 1, 0, 0, 0, 0, 0, 0, 0, 0),
             ...                            (0, 0, 0, 0, 0, 0, 0, 0, 0, 0, 0, 0, 0, 0, 0, 0, 0, 0, 0, 0, 0, 1, 1, 1, 1, 1, 1, 1, 1),
             ...                            (0, 0, 0, 0, 0, 0, 0, 0, 0, 0, 0, 0, 0, 0, 0, 0, 0, 0, 0, 0, 0, 0, 0, 0, 0, 0, 0, 0, 0)))
-<<<<<<< HEAD
-            >>> print numerix.allclose(tangents1, mesh._getFaceTangents1(), 
-            ...                        atol = 1e-10, rtol = 1e-10)
-            1
-=======
             >>> print parallel.procID > 0 or numerix.allclose(tangents1, mesh._getFaceTangents1(), atol = 1e-10, rtol = 1e-10)
             True
->>>>>>> 4ce1aec2
 
             >>> tangents2 = numerix.array(((0, 0, 0, 0, 0, 0, 0, 0, 0, 0, 0, 0, 0, 0, 0, 0, 0, 0, 0, 0, 0, 0, 0, 0, 0, 0, 0, 0, 0),
             ...                            (1, 1, 1, 1, 1, 1, 1, 1, 1, 1, 1, 1, 0, 0, 0, 0, 0, 0, 0, 0, 0, 0, 0, 0, 0, 0, 0, 0, 0),
             ...                            (0, 0, 0, 0, 0, 0, 0, 0, 0, 0, 0, 0, 1, 1, 1, 1, 1, 1, 1, 1, 1, 1, 1, 1, 1, 1, 1, 1, 1)))
-<<<<<<< HEAD
-            >>> print numerix.allclose(tangents2, mesh._getFaceTangents2(), 
-            ...                        atol = 1e-10, rtol = 1e-10)
-            1
-
-            >>> print mesh._getCellToCellIDs()
-            [[-- 0 1 -- 3 4]
-             [1 2 -- 4 5 --]
-             [-- -- -- 0 1 2]
-             [3 4 5 -- -- --]
-             [-- -- -- -- -- --]
-             [-- -- -- -- -- --]]
-
-            >>> print mesh._getCellToCellIDsFilled()
-            [[0 0 1 3 3 4]
-             [1 2 2 4 5 5]
-             [0 1 2 0 1 2]
-             [3 4 5 3 4 5]
-             [0 1 2 3 4 5]
-             [0 1 2 3 4 5]]
-              
-            >>> cellToCellDistances = numerix.take(cellDistances, cells, axis=-1)
-            >>> print numerix.allclose(cellToCellDistances, 
-            ...                        mesh._getCellToCellDistances(), 
-            ...                        atol = 1e-10, rtol = 1e-10)
-            1
-=======
             >>> print parallel.procID > 0 or numerix.allclose(tangents2, mesh._getFaceTangents2(), atol = 1e-10, rtol = 1e-10)
             True
 
@@ -829,10 +716,9 @@
             >>> print parallel.procID > 0 or numerix.allequal(mesh._getCellToCellIDsFilled(), cellToCellIDsFilled)
             True
               
-            >>> cellToCellDistances = numerix.take(cellDistances, cells)
+            >>> cellToCellDistances = numerix.take(cellDistances, cells, axis=-1)
             >>> print parallel.procID > 0 or numerix.allclose(cellToCellDistances, mesh._getCellToCellDistances(), atol = 1e-10, rtol = 1e-10)
             True
->>>>>>> 4ce1aec2
 
             >>> cellNormals = numerix.array((((-1, -1, -1, -1, -1, -1),
             ...                               ( 1,  1,  1,  1,  1,  1),
@@ -852,14 +738,9 @@
             ...                               ( 0,  0,  0,  0,  0,  0),
             ...                               (-1, -1, -1, -1, -1, -1),
             ...                               ( 1,  1,  1,  1,  1,  1))))
-<<<<<<< HEAD
             >>> print numerix.allclose(cellNormals, mesh._getCellNormals(), 
             ...                        atol = 1e-10, rtol = 1e-10)
             1
-=======
-            >>> print parallel.procID > 0 or numerix.allclose(cellNormals, mesh._getCellNormals(), atol = 1e-10, rtol = 1e-10)
-            True
->>>>>>> 4ce1aec2
 
             >>> cellAreaProjections = numerix.array((((-yz,-yz,-yz,-yz,-yz,-yz),
             ...                                       ( yz, yz, yz, yz, yz, yz),
@@ -879,41 +760,22 @@
             ...                                       (  0,  0,  0,  0,  0,  0),
             ...                                       (-xy,-xy,-xy,-xy,-xy,-xy),
             ...                                       ( xy, xy, xy, xy, xy, xy))))
-<<<<<<< HEAD
-            >>> print numerix.allclose(cellAreaProjections, 
-            ...                        mesh._getCellAreaProjections(), 
-            ...                        atol = 1e-10, rtol = 1e-10)
-            1
-=======
             >>> print parallel.procID > 0 or numerix.allclose(cellAreaProjections, mesh._getCellAreaProjections(), atol = 1e-10, rtol = 1e-10)
             True
->>>>>>> 4ce1aec2
 
             >>> cellVertexIDs = numerix.array((17, 16, 13, 12, 5, 4, 1, 0))
             >>> cellVertexIDs = numerix.array((cellVertexIDs, cellVertexIDs + 1, cellVertexIDs + 2,
             ...                                cellVertexIDs + 4, cellVertexIDs + 5, cellVertexIDs + 6))
             >>> cellVertexIDs = cellVertexIDs.swapaxes(0,1)
-<<<<<<< HEAD
-            >>> print numerix.allclose(mesh._getCellVertexIDs(), cellVertexIDs)
-            1
-
-=======
             >>> print parallel.procID > 0 or numerix.allclose(mesh._getCellVertexIDs(), cellVertexIDs)
             True
->>>>>>> 4ce1aec2
 
             >>> from fipy.tools import dump            
             >>> (f, filename) = dump.write(mesh, extension = '.gz')            
             >>> unpickledMesh = dump.read(filename, f)
 
-<<<<<<< HEAD
-            >>> print numerix.allequal(mesh.getCellCenters(), 
-            ...                        unpickledMesh.getCellCenters())
-            1
-=======
             >>> print numerix.allequal(mesh.getCellCenters(), unpickledMesh.getCellCenters())
             True
->>>>>>> 4ce1aec2
             
             # Bug #130 & #135 are because we only checked a mesh with nz of 1
             
@@ -927,11 +789,7 @@
             >>> cellVertexIDs = numerix.array((cellVertexIDs, cellVertexIDs + 2, cellVertexIDs + 6,
             ...                                cellVertexIDs + 8, cellVertexIDs + 12, cellVertexIDs + 14))
             >>> cellVertexIDs = cellVertexIDs.swapaxes(0,1)
-<<<<<<< HEAD
-            >>> print numerix.allclose(mesh._getCellVertexIDs(), cellVertexIDs)
-=======
             >>> print parallel.procID > 0 or numerix.allclose(mesh._getCellVertexIDs(), cellVertexIDs)
->>>>>>> 4ce1aec2
             1
             
             >>> nx = 3
@@ -944,11 +802,7 @@
             >>> cellVertexIDs = numerix.array((cellVertexIDs, cellVertexIDs + 1, cellVertexIDs + 2,
             ...                                cellVertexIDs + 8, cellVertexIDs + 9, cellVertexIDs + 10))
             >>> cellVertexIDs = cellVertexIDs.swapaxes(0,1)
-<<<<<<< HEAD
-            >>> print numerix.allclose(mesh._getCellVertexIDs(), cellVertexIDs)
-=======
             >>> print parallel.procID > 0 or numerix.allclose(mesh._getCellVertexIDs(), cellVertexIDs)
->>>>>>> 4ce1aec2
             1
 
         """
