#!/usr/bin/env python

## -*-Pyth-*-
 # ########################################################################
 # FiPy - a finite volume PDE solver in Python
 # 
 # FILE: "uniformGrid3D.py"
 #
 #  Author: Jonathan Guyer <guyer@nist.gov>
 #  Author: Daniel Wheeler <daniel.wheeler@nist.gov>
 #  Author: James Warren   <jwarren@nist.gov>
 #   mail: NIST
 #    www: <http://www.ctcms.nist.gov/fipy/>
 #  
 # ========================================================================
 # This software was developed at the National Institute of Standards
 # and Technology by employees of the Federal Government in the course
 # of their official duties.  Pursuant to title 17 Section 105 of the
 # United States Code this software is not subject to copyright
 # protection and is in the public domain.  FiPy is an experimental
 # system.  NIST assumes no responsibility whatsoever for its use by
 # other parties, and makes no guarantees, expressed or implied, about
 # its quality, reliability, or any other characteristic.  We would
 # appreciate acknowledgement if the software is used.
 # 
 # This software can be redistributed and/or modified freely
 # provided that any derivative works bear some notice that they are 
 # derived from it, and any modified versions bear some notice that
 # they have been modified.
 # ========================================================================
 # 
 # ########################################################################
 ##

from fipy.tools.numerix import MA

from fipy.meshes.numMesh.grid3D import Grid3D
from fipy.tools import numerix
from fipy.tools.dimensions.physicalField import PhysicalField

from fipy.variables.cellVariable import CellVariable
from fipy.variables.faceVariable import FaceVariable
from fipy.variables.vertexVariable import _VertexVariable

class UniformGrid3D(Grid3D):
    """
    3D rectangular-prism Mesh with uniform grid spacing in each dimension.

    X axis runs from left to right.
    Y axis runs from bottom to top.
    Z axis runs from front to back.

    Numbering System:

    Vertices: Numbered in the usual way. X coordinate changes most quickly, then Y, then Z.
    
    *** arrays are arranged Z, Y, X because in numerix, the final index is the one that changes the most quickly ***

    Cells: Same numbering system as vertices.

    Faces: XY faces numbered first, then XZ faces, then YZ faces. Within each subcategory, it is numbered in the usual way.
    """
    def __init__(self, dx = 1., dy = 1., dz = 1., nx = 1, ny = 1, nz = 1, origin = [[0], [0], [0]]):
        self.dim = 3
        
        self.dx = PhysicalField(value = dx)
        scale = PhysicalField(value = 1, unit = self.dx.getUnit())
        self.dx /= scale
        
        self.nx = nx
        
        self.dy = PhysicalField(value = dy)
        if self.dy.getUnit().isDimensionless():
            self.dy = dy
        else:
            self.dy /= scale
            
        self.ny = ny
        
        self.dz = PhysicalField(value = dy)
        if self.dz.getUnit().isDimensionless():
            self.dz = dz
        else:
            self.dz /= scale
            
        self.nz = nz
        
        self.origin = PhysicalField(value = origin)
        self.origin /= scale

        self.numberOfVertices = (self.nx + 1) * (self.ny + 1) * (self.nz + 1)
        self.numberOfXYFaces = self.nx * self.ny * (self.nz + 1)
        self.numberOfXZFaces = self.nx * (self.ny + 1) * self.nz
        self.numberOfYZFaces = (self.nx + 1) * self.ny * self.nz
        self.numberOfFaces = self.numberOfXYFaces + self.numberOfXZFaces + self.numberOfYZFaces
        self.numberOfCells = self.nx * self.ny * self.nz
        
        
        self.scale = {
            'length': 1.,
            'area': 1.,
            'volume': 1.
        }

        self.setScale(value = scale)
        
    def _translate(self, vector):
        return UniformGrid3D(dx = self.dx, nx = self.nx, 
                             dy = self.dy, ny = self.ny, 
                             dz = self.dz, nz = self.nz, 
                             origin = self.origin + vector)

    def __mul__(self, factor):
        return UniformGrid3D(dx = self.dx * factor, nx = self.nx, 
                             dy = self.dy * factor, ny = self.ny, 
                             dz = self.dz * factor, nz = self.nz, 
                             origin = self.origin * factor)

    def _getConcatenableMesh(self):
        from fipy.meshes.numMesh.mesh import Mesh
        return Mesh(vertexCoords = self.getVertexCoords(), 
                    faceVertexIDs = self._createFaces(), 
                    cellFaceIDs = self._createCells())
                      
    def _concatenate(self, other, smallNumber):
        return self._getConcatenableMesh()._concatenate(other = other, smallNumber = smallNumber)
        
##     get topology methods

##         from common/mesh
        
    def _getCellFaceIDs(self):
        return CellVariable(mesh=self, value=self._createCells())
        
    def _getXYFaceIDs(self):
        ids = numerix.arange(0, self.numberOfXYFaces)
        return ids.reshape((self.nz + 1, self.ny, self.nx)).swapaxes(0,2)

    def _getXZFaceIDs(self):
        ids = numerix.arange(self.numberOfXYFaces, self.numberOfXYFaces + self.numberOfXZFaces)
        return ids.reshape((self.nz, self.ny + 1, self.nx)).swapaxes(0,2)

    def _getYZFaceIDs(self):
        ids = numerix.arange(self.numberOfXYFaces + self.numberOfXZFaces, self.numberOfFaces)
        return ids.reshape((self.nz, self.ny, self.nx + 1)).swapaxes(0,2)

    def getExteriorFaces(self):
        """
        Return only the faces that have one neighboring cell.
        """
        XYids = self._getXYFaceIDs()
        XZids = self._getXZFaceIDs()
        YZids = self._getYZFaceIDs()
        
        exteriorIDs = numerix.concatenate((numerix.ravel(XYids[...,      0].swapaxes(0,1)), 
                                           numerix.ravel(XYids[...,     -1].swapaxes(0,1)),
                                           numerix.ravel(XZids[...,  0,...]), 
                                           numerix.ravel(XZids[..., -1,...]),
                                           numerix.ravel(YZids[ 0,     ...]), 
                                           numerix.ravel(YZids[-1,     ...])))
                                                     
        from fipy.variables.faceVariable import FaceVariable
        exteriorFaces = FaceVariable(mesh=self, value=False)
        exteriorFaces[exteriorIDs] = True
        return exteriorFaces
        
    def getInteriorFaces(self):
        """
        Return only the faces that have two neighboring cells
        """
        XYids = self._getXYFaceIDs()
        XZids = self._getXZFaceIDs()
        YZids = self._getYZFaceIDs()
        
        interiorIDs = numerix.concatenate((numerix.ravel(XYids[ ...     ,1:-1]),
                                           numerix.ravel(XZids[ ...,1:-1, ...]),
                                           numerix.ravel(YZids[1:-1,      ...].swapaxes(0,1))))
                                                     
        from fipy.variables.faceVariable import FaceVariable
        interiorFaces = FaceVariable(mesh=self, value=False)
        interiorFaces[interiorIDs] = True
        return interiorFaces

    def _getCellFaceOrientations(self):
        tmp = numerix.take(self.getFaceCellIDs()[0], self._getCellFaceIDs(), axis=-1)
        return (tmp == MA.indices(tmp.shape)[-1]) * 2 - 1

    def _getAdjacentCellIDs(self):
        faceCellIDs = self.getFaceCellIDs()
        mask = faceCellIDs.getMask()
        faceCellIDs = faceCellIDs.filled()
        return ((mask[0] * faceCellIDs[1] + ~mask[0] * faceCellIDs[0]),
                (mask[1] * faceCellIDs[0] + ~mask[1] * faceCellIDs[1]))

    def _getCellToCellIDs(self):
        ids = MA.zeros((6, self.nx, self.ny, self.nz), 'l')
        indices = numerix.indices((self.nx, self.ny, self.nz))
        ids[0] = indices[0] + (indices[1] + indices[2] * self.ny) * self.nx - 1
        ids[1] = indices[0] + (indices[1] + indices[2] * self.ny) * self.nx + 1
        ids[2] = indices[0] + (indices[1] + indices[2] * self.ny - self.nz) * self.nx
        ids[3] = indices[0] + (indices[1] + indices[2] * self.ny + self.nz) * self.nx
        ids[4] = indices[0] + (indices[1] + (indices[2] - 1) * self.ny) * self.nx
        ids[5] = indices[0] + (indices[1] + (indices[2] + 1) * self.ny) * self.nx
        
        ids[0, 0,    ...] = MA.masked
        ids[1,-1,    ...] = MA.masked
        ids[2,..., 0,...] = MA.masked
        ids[3,...,-1,...] = MA.masked
        ids[4,...,     0] = MA.masked
        ids[5,...,    -1] = MA.masked

        return CellVariable(mesh=self, 
                            value=MA.reshape(ids.swapaxes(1,3), (6, self.numberOfCells)))
        
    def _getCellToCellIDsFilled(self):
        N = self.getNumberOfCells()
        M = self._getMaxFacesPerCell()
        cellIDs = CellVariable(mesh=self, value=numerix.repeat(numerix.arange(N)[numerix.newaxis, ...], M, axis=0))
        cellToCellIDs = self._getCellToCellIDs()
        mask = cellToCellIDs.getMask()
        return mask * cellIDs + ~mask * cellToCellIDs.filled()
        
    def _getMaxFacesPerCell(self):
        return 6
        
##         from numMesh/mesh

    def getVertexCoords(self):
        return _VertexVariable(mesh=self,
                               value=self._createVertices() + self.origin,
                               _bootstrap=True)
                               
    def getFaceCellIDs(self):
        XYids = MA.zeros((2, self.nx, self.ny, self.nz + 1), 'l')
        indices = numerix.indices((self.nx, self.ny, self.nz + 1))
        XYids[1] = indices[0] + (indices[1] + indices[2] * self.ny) * self.nx
        XYids[0] = XYids[1] - self.nx * self.ny
        XYids[0,..., 0] = XYids[1,..., 0]
        XYids[1,..., 0] = MA.masked
        XYids[1,...,-1] = MA.masked
        
        XZids = MA.zeros((2, self.nx, self.ny + 1, self.nz), 'l')
        indices = numerix.indices((self.nx, self.ny + 1, self.nz))
        XZids[1] = indices[0] + (indices[1] + indices[2] * self.ny) * self.nx
        XZids[0] = XZids[1] - self.nx
        XZids[0,..., 0,...] = XZids[1,..., 0,...]
        XZids[1,..., 0,...] = MA.masked
        XZids[1,...,-1,...] = MA.masked

        YZids = MA.zeros((2, self.nx + 1, self.ny, self.nz), 'l')
        indices = numerix.indices((self.nx + 1, self.ny, self.nz))
        YZids[1] = indices[0] + (indices[1] + indices[2] * self.ny) * self.nx
        YZids[0] = YZids[1] - 1
        YZids[0, 0] = YZids[1, 0]
        YZids[1, 0] = MA.masked
        YZids[1,-1] = MA.masked

        return FaceVariable(mesh=self,
                            value=MA.concatenate((XYids.swapaxes(1,3).reshape((2, self.numberOfXYFaces)), 
                                                  XZids.swapaxes(1,3).reshape((2, self.numberOfXZFaces)), 
                                                  YZids.swapaxes(1,3).reshape((2, self.numberOfYZFaces))), axis=1))

##     get geometry methods
        
##         from common/mesh
        
    def _getFaceAreas(self):
        return FaceVariable(mesh=self, 
                            value=numerix.concatenate((numerix.repeat((self.dx * self.dy,), self.numberOfXYFaces),
                                                       numerix.repeat((self.dx * self.dz,), self.numberOfXZFaces),
                                                       numerix.repeat((self.dy * self.dz,), self.numberOfYZFaces))))

    def _getFaceNormals(self):
        XYnor = numerix.zeros((3, self.nx, self.ny, self.nz + 1))
        XYnor[0,      ...] =  1
        XYnor[0,  ...,  0] = -1

        XZnor = numerix.zeros((3, self.nx, self.ny + 1, self.nz))
        XZnor[1,      ...] =  1
        XZnor[1,...,0,...] = -1

        YZnor = numerix.zeros((3, self.nx + 1, self.ny, self.nz))
        YZnor[2,      ...] =  1
        YZnor[2, 0,   ...] = -1
        
        return FaceVariable(mesh=self,
                            value=numerix.concatenate((numerix.reshape(XYnor[::-1].swapaxes(1,3), (3, self.numberOfXYFaces)), 
                                                       numerix.reshape(XZnor[::-1].swapaxes(1,3), (3, self.numberOfXZFaces)), 
                                                       numerix.reshape(YZnor[::-1].swapaxes(1,3), (3, self.numberOfYZFaces))), axis=1))

    def _getFaceCellToCellNormals(self):
        return self._getFaceNormals()
        
    def getCellVolumes(self):
        return CellVariable(mesh=self, value=self.dx * self.dy * self.dz)

    def getCellCenters(self):
        centers = numerix.zeros((3, self.nx, self.ny, self.nz), 'd')
        indices = numerix.indices((self.nx, self.ny, self.nz))
        centers[0] = (indices[0] + 0.5) * self.dx
        centers[1] = (indices[1] + 0.5) * self.dy
        centers[2] = (indices[2] + 0.5) * self.dz
        return CellVariable(mesh=self,
                            value=numerix.reshape(centers.swapaxes(1,3), (3, self.numberOfCells)) + self.origin)

    def _getCellDistances(self):
        XYdis = numerix.zeros((self.nz + 1, self.ny, self.nx),'d')
        XYdis[:] = self.dz
        XYdis[ 0,...] = self.dz / 2.
        XYdis[-1,...] = self.dz / 2.
        
        XZdis = numerix.zeros((self.nz, self.ny + 1, self.nx),'d')
        XZdis[:] = self.dy
        XZdis[..., 0,...] = self.dy / 2.
        XZdis[...,-1,...] = self.dy / 2.

        YZdis = numerix.zeros((self.nz, self.ny, self.nx + 1),'d')
        YZdis[:] = self.dx
        YZdis[..., 0] = self.dx / 2.
        YZdis[...,-1] = self.dx / 2.

        return FaceVariable(mesh=self, 
                            value=numerix.concatenate((numerix.ravel(XYdis),
                                                       numerix.ravel(XZdis),
                                                       numerix.ravel(YZdis))))

    def _getFaceToCellDistanceRatio(self):
        XYdis = numerix.zeros((self.nx, self.ny, self.nz + 1),'d')
        XYdis[:] = 0.5
        XYdis[..., 0] = 1
        XYdis[...,-1] = 1
        
        XZdis = numerix.zeros((self.nx, self.ny + 1, self.nz),'d')
        XZdis[:] = 0.5
        XZdis[..., 0,...] = 1
        XZdis[...,-1,...] = 1
        
        YZdis = numerix.zeros((self.nx + 1, self.ny, self.nz),'d')
        YZdis[:] = 0.5
        YZdis[ 0,...] = 1
        YZdis[-1,...] = 1
        
        return FaceVariable(mesh=self, 
                            value=numerix.concatenate((numerix.ravel(XYdis.swapaxes(0,2)),
                                                       numerix.ravel(XZdis.swapaxes(0,2)),
                                                       numerix.ravel(YZdis.swapaxes(0,2))), axis=1))
                                    
    def _getOrientedAreaProjections(self):
        return self._getAreaProjections()

    def _getAreaProjections(self):
        return self._getFaceNormals() * self._getFaceAreas()

    def _getOrientedFaceNormals(self):
        return self._getFaceNormals()

    def _getFaceTangents1(self):
        XYtan = numerix.zeros((3, self.nx, self.ny, self.nz + 1))
        XYtan[2,      ...] =  1
        
        XZtan = numerix.zeros((3, self.nx, self.ny + 1, self.nz))
        XZtan[2,      ...] =  1
        
        YZtan = numerix.zeros((3, self.nx + 1, self.ny, self.nz))
        YZtan[1,      ...] =  1
        
        return FaceVariable(mesh=self, 
                            value=numerix.concatenate((numerix.reshape(XYtan[::-1].swapaxes(1,3), (3, self.numberOfXYFaces)), 
                                                       numerix.reshape(XZtan[::-1].swapaxes(1,3), (3, self.numberOfXZFaces)), 
                                                       numerix.reshape(YZtan[::-1].swapaxes(1,3), (3, self.numberOfYZFaces))), axis=1))
        
    def _getFaceTangents2(self):
        XYtan = numerix.zeros((3, self.nx, self.ny, self.nz + 1))
        XYtan[1,      ...] =  1
        
        XZtan = numerix.zeros((3, self.nx, self.ny + 1, self.nz))
        XZtan[0,      ...] =  1
        
        YZtan = numerix.zeros((3, self.nx + 1, self.ny, self.nz))
        YZtan[0,      ...] =  1
        
        return FaceVariable(mesh=self, 
                            value=numerix.concatenate((numerix.reshape(XYtan[::-1].swapaxes(1,3), (3, self.numberOfXYFaces)), 
                                                       numerix.reshape(XZtan[::-1].swapaxes(1,3), (3, self.numberOfXZFaces)), 
                                                       numerix.reshape(YZtan[::-1].swapaxes(1,3), (3, self.numberOfYZFaces))), axis=1))
        
    def _getFaceAspectRatios(self):
        return self._getFaceAreas() / self._getCellDistances()
    
    def _getCellToCellDistances(self):
        distances = numerix.zeros((6, self.nx, self.ny, self.nz), 'd')
        distances[0] = self.dx
        distances[1] = self.dx
        distances[2] = self.dy
        distances[3] = self.dy
        distances[4] = self.dz
        distances[5] = self.dz
        
        distances[0,  0,...    ] = self.dx / 2.
        distances[1, -1,...    ] = self.dx / 2.
        distances[2,...,  0,...] = self.dy / 2.
        distances[3,..., -1,...] = self.dy / 2.
        distances[4,...,      0] = self.dz / 2.
        distances[5,...,     -1] = self.dz / 2.

        return CellVariable(mesh=self, 
                            value=numerix.reshape(distances.swapaxes(1,3), (self.numberOfCells, 6)),
                            elementshape=(6,))
        
    def _getCellNormals(self):
        normals = CellVariable(mesh=self, value=0., elementshape=(3,6))
        normals[...,0,...] = [[-1], [ 0], [ 0]]
        normals[...,1,...] = [[ 1], [ 0], [ 0]]
        normals[...,2,...] = [[ 0], [-1], [ 0]]
        normals[...,3,...] = [[ 0], [ 1], [ 0]]
        normals[...,4,...] = [[ 0], [ 0], [-1]]
        normals[...,5,...] = [[ 0], [ 0], [ 1]]

        return normals
        
    def _getCellAreas(self):
        areas = CellVariable(mesh=self, value=0., elementshape=(6,))
        areas[0] = self.dy * self.dz
        areas[1] = self.dy * self.dz
        areas[2] = self.dx * self.dz
        areas[3] = self.dx * self.dz
        areas[4] = self.dx * self.dy
        areas[5] = self.dx * self.dy
        return areas

    def _getCellAreaProjections(self):
        return self._getCellAreas() * self._getCellNormals()

##         from numMesh/mesh

    def getFaceCenters(self):
        XYcen = numerix.zeros((3, self.nx, self.ny, self.nz + 1), 'd')
        indices = numerix.indices((self.nx, self.ny, self.nz + 1))
        XYcen[0] = (indices[0] + 0.5) * self.dx
        XYcen[1] = (indices[1] + 0.5) * self.dy
        XYcen[2] = indices[2] * self.dz

        XZcen = numerix.zeros((3, self.nx, self.ny + 1, self.nz), 'd')
        indices = numerix.indices((self.nx, self.ny + 1, self.nz))
        XZcen[0] = (indices[0] + 0.5) * self.dx
        XZcen[1] = indices[1] * self.dy
        XZcen[2] = (indices[2] + 0.5) * self.dz
        
        YZcen = numerix.zeros((3, self.nx + 1, self.ny, self.nz), 'd')
        indices = numerix.indices((self.nx + 1, self.ny, self.nz))
        YZcen[0] = indices[0] * self.dx
        YZcen[1] = (indices[1] + 0.5) * self.dy
        YZcen[2] = (indices[2] + 0.5) * self.dz

<<<<<<< HEAD
        return FaceVariable(mesh=self,
                            value=numerix.concatenate((numerix.reshape(XYcen.swapaxes(1,3), (3, self.numberOfXYFaces)), 
                                                       numerix.reshape(XZcen.swapaxes(1,3), (3, self.numberOfXZFaces)),
                                                       numerix.reshape(YZcen.swapaxes(1,3), (3, self.numberOfYZFaces))), axis=1),
                            rank=1)
=======
        return numerix.concatenate((numerix.reshape(XYcen.swapaxes(1,3), (3, self.numberOfXYFaces)), 
                                    numerix.reshape(XZcen.swapaxes(1,3), (3, self.numberOfXZFaces)),
                                    numerix.reshape(YZcen.swapaxes(1,3), (3, self.numberOfYZFaces))), axis=1) + self.origin
>>>>>>> a94704e6
                                    
    def _getCellVertexIDs(self):
        ids = numerix.zeros((8, self.nx, self.ny, self.nz))
        indices = numerix.indices((self.nx, self.ny, self.nz))
        ids[1] = indices[0] + (indices[1] + (indices[2] + 1) * (self.ny + 1) + 1) * (self.nx + 1)
        ids[0] = ids[1] + 1
        ids[3] = indices[0] + (indices[1] + (indices[2] + 1) * (self.ny + 1)) * (self.nx + 1)
        ids[2] = ids[3] + 1
        ids[5] = indices[0] + (indices[1] + indices[2] * (self.ny + 1) + 1) * (self.nx + 1)
        ids[4] = ids[5] + 1
        ids[7] = indices[0] + (indices[1] + indices[2] * (self.ny + 1)) * (self.nx + 1)
        ids[6] = ids[7] + 1
        
        return CellVariable(mesh=self, 
                            value=numerix.reshape(ids.swapaxes(1,3), (8, self.numberOfCells)),
                            elementshape=(8,))
        
    def _getFaceVertexIDs(self):
        return FaceVariable(mesh=self,
                            value=self._createFaces())
                                    
    def _getOrderedCellVertexIDs(self):
        """Correct ordering for VTK_VOXEL"""
        return self._getCellVertexIDs()     
        
##     scaling
    
    def _calcScaledGeometry(self):
        pass
    
    def _getNearestCellID(self, points):
        x0, y0, z0 = self.getCellCenters()[...,0]        
        xi, yi, zi = points
        nx, ny, nz = self.getShape()
        dx, dy, dz = self.dx, self.dy, self.dz
        
        i = numerix.array(numerix.rint(((xi - x0) / dx)), 'l')
        i[i < 0] = 0
        i[i > nx - 1] = nx - 1

        j = numerix.array(numerix.rint(((yi - y0) / dy)), 'l')
        j[j < 0] = 0
        j[j > ny - 1]  = ny - 1

        k = numerix.array(numerix.rint(((zi - z0) / dz)), 'l')
        k[k < 0] = 0
        k[k > nz - 1]  = nz - 1
        
        return k * ny * nx + j * nx + i
        
    def _test(self):
        """
        These tests are not useful as documentation, but are here to ensure
        everything works as expected.
        
            >>> dx = 0.5
            >>> dy = 2.
            >>> dz = 4.
            >>> nx = 3
            >>> ny = 2
            >>> nz = 1
            
            >>> mesh = UniformGrid3D(nx=nx, ny=ny, nz=nz, dx=dx, dy=dy, dz=dz)
            
            >>> print mesh._getXYFaceIDs()
            [[[ 0  6]
              [ 3  9]]
            <BLANKLINE>
             [[ 1  7]
              [ 4 10]]
            <BLANKLINE>
             [[ 2  8]
              [ 5 11]]]
              
            >>> print mesh._getXZFaceIDs()
            [[[12]
              [15]
              [18]]
            <BLANKLINE>
             [[13]
              [16]
              [19]]
            <BLANKLINE>
             [[14]
              [17]
              [20]]]
              
            >>> print mesh._getYZFaceIDs()
            [[[21]
              [25]]
            <BLANKLINE>
             [[22]
              [26]]
            <BLANKLINE>
             [[23]
              [27]]
            <BLANKLINE>
             [[24]
              [28]]]

            >>> print mesh._getAdjacentCellIDs()[0]
            [0 1 2 3 4 5 0 1 2 3 4 5 0 1 2 0 1 2 3 4 5 0 0 1 2 3 3 4 5]
            >>> print mesh._getAdjacentCellIDs()[1]
            [0 1 2 3 4 5 0 1 2 3 4 5 0 1 2 3 4 5 3 4 5 0 1 2 2 3 4 5 5]

            >>> vertices = numerix.array(((0., 1., 2., 3., 0., 1., 2., 3., 0., 1., 2., 3., 0., 1., 2., 3., 0., 1., 2., 3., 0., 1., 2., 3.),
            ...                           (0., 0., 0., 0., 1., 1., 1., 1., 2., 2., 2., 2., 0., 0., 0., 0., 1., 1., 1., 1., 2., 2., 2., 2.),
            ...                           (0., 0., 0., 0., 0., 0., 0., 0., 0., 0., 0., 0., 1., 1., 1., 1., 1., 1., 1., 1., 1., 1., 1., 1.)))
            >>> vertices *= numerix.array([[dx], [dy], [dz]])
            
            >>> numerix.allequal(vertices, mesh._createVertices())
            1
        
            >>> faces = numerix.array((( 0,  1,  2,  4,  5,  6, 12, 13, 14, 16, 17, 18,  0,  1,  2,  4,  5,  6,  8,  9, 10,  0,  1,  2,  3,  4,  5,  6,  7),
            ...                        ( 1,  2,  3,  5,  6,  7, 13, 14, 15, 17, 18, 19,  1,  2,  3,  5,  6,  7,  9, 10, 11,  4,  5,  6,  7,  8,  9, 10, 11),
            ...                        ( 5,  6,  7,  9, 10, 11, 17, 18, 19, 21, 22, 23, 13, 14, 15, 17, 18, 19, 21, 22, 23, 16, 17, 18, 19, 20, 21, 22, 23),
            ...                        ( 4,  5,  6,  8,  9, 10, 16, 17, 18, 20, 21, 22, 12, 13, 14, 16, 17, 18, 20, 21, 22, 12, 13, 14, 15, 16, 17, 18, 19))) 
            >>> numerix.allequal(faces, mesh._createFaces())
            1

            >>> cells = numerix.array(((21, 22, 23, 25, 26, 27),
            ...                        (22, 23, 24, 26, 27, 28),
            ...                        (12, 13, 14, 15, 16, 17),
            ...                        (15, 16, 17, 18, 19, 20),
            ...                        ( 0,  1,  2,  3,  4,  5),
            ...                        ( 6,  7,  8,  9, 10, 11)))
            >>> numerix.allequal(cells, mesh._createCells())
            1

            >>> externalFaces = numerix.array((0, 1, 2, 3, 4, 5, 6, 7, 8, 9, 10, 11, 12, 13, 14, 18, 19, 20, 21, 24, 25, 28))
            >>> print numerix.allequal(externalFaces, 
            ...                        numerix.nonzero(mesh.getExteriorFaces()))
            1

            >>> internalFaces = numerix.array((15, 16, 17, 22, 23, 26, 27))
            >>> print numerix.allequal(internalFaces, 
            ...                        numerix.nonzero(mesh.getInteriorFaces()))
            1

            >>> from fipy.tools.numerix import MA
            >>> faceCellIds = MA.masked_values((( 0, 1, 2, 3, 4, 5, 0, 1, 2, 3, 4, 5, 0, 1, 2, 0, 1, 2, 3, 4, 5, 0, 0, 1, 2, 3, 3, 4, 5),
            ...                                 (-1,-1,-1,-1,-1,-1,-1,-1,-1,-1,-1,-1,-1,-1,-1, 3, 4, 5,-1,-1,-1,-1, 1, 2,-1,-1, 4, 5,-1)), -1) 
            >>> print numerix.allequal(faceCellIds, mesh.getFaceCellIDs())
            1
            
            >>> xy = dx * dy
            >>> xz = dx * dz
            >>> yz = dy * dz
            >>> faceAreas = numerix.array((xy, xy, xy, xy, xy, xy, xy, xy, xy, xy, xy, xy,
            ...                            xz, xz, xz, xz, xz, xz, xz, xz, xz,
            ...                            yz, yz, yz, yz, yz, yz, yz, yz))
            >>> print numerix.allclose(faceAreas, mesh._getFaceAreas(), 
            ...                        atol = 1e-10, rtol = 1e-10)
            1
            
            >>> faceCoords = numerix.take(vertices, faces, axis=1)
            >>> faceCenters = (faceCoords[...,0,:] + faceCoords[...,1,:] + faceCoords[...,2,:] + faceCoords[...,3,:]) / 4.
            >>> print numerix.allclose(faceCenters, mesh.getFaceCenters(), 
            ...                        atol = 1e-10, rtol = 1e-10)
            1

            >>> faceNormals = numerix.array((( 0, 0, 0, 0, 0, 0, 0, 0, 0, 0, 0, 0, 0, 0, 0, 0, 0, 0, 0, 0, 0,-1, 1, 1, 1,-1, 1, 1, 1),
            ...                              ( 0, 0, 0, 0, 0, 0, 0, 0, 0, 0, 0, 0,-1,-1,-1, 1, 1, 1, 1, 1, 1, 0, 0, 0, 0, 0, 0, 0, 0),
            ...                              (-1,-1,-1,-1,-1,-1, 1, 1, 1, 1, 1, 1, 0, 0, 0, 0, 0, 0, 0, 0, 0, 0, 0, 0, 0, 0, 0, 0, 0)))
            >>> print numerix.allclose(faceNormals, mesh._getFaceNormals(), 
            ...                        atol = 1e-10, rtol = 1e-10)
            1

            >>> cellToFaceOrientations = numerix.array((( 1,-1,-1, 1,-1,-1),
            ...                                         ( 1, 1, 1, 1, 1, 1),
            ...                                         ( 1, 1, 1,-1,-1,-1),
            ...                                         ( 1, 1, 1, 1, 1, 1),
            ...                                         ( 1, 1, 1, 1, 1, 1),
            ...                                         ( 1, 1, 1, 1, 1, 1)))
            >>> print numerix.allequal(cellToFaceOrientations, 
            ...                        mesh._getCellFaceOrientations())
            1
                                             
            >>> cellVolumes = numerix.array((dx*dy*dz, dx*dy*dz, dx*dy*dz, dx*dy*dz, dx*dy*dz, dx*dy*dz))
            >>> print numerix.allclose(cellVolumes, mesh.getCellVolumes(), 
            ...                        atol = 1e-10, rtol = 1e-10)
            1

            >>> cellCenters = numerix.array(((   dx/2., 3.*dx/2., 5.*dx/2.,   dx/2., 3.*dx/2., 5.*dx/2.),
            ...                              (   dy/2.,    dy/2.,    dy/2.,3.*dy/2., 3.*dy/2., 3.*dy/2.),
            ...                              (   dz/2.,    dz/2.,    dz/2.,   dz/2.,    dz/2.,    dz/2.)))
            >>> print numerix.allclose(cellCenters, mesh.getCellCenters(), 
            ...                        atol = 1e-10, rtol = 1e-10)
            1
                                              
            >>> cellDistances = numerix.array((dz/2, dz/2, dz/2, dz/2, dz/2, dz/2, dz/2, dz/2, dz/2, dz/2, dz/2, dz/2,
            ...                                dy/2, dy/2, dy/2, dy, dy, dy, dy/2, dy/2, dy/2,
            ...                                dx/2, dx, dx, dx/2, dx/2, dx, dx, dx/2))
            >>> print numerix.allclose(cellDistances, mesh._getCellDistances(), 
            ...                        atol = 1e-10, rtol = 1e-10)
            1
            
            >>> faceToCellDistances = MA.masked_values(((dz/2, dz/2, dz/2, dz/2, dz/2, dz/2, dz/2, dz/2, dz/2, dz/2, dz/2, dz/2, dy/2, dy/2, dy/2, dy/2, dy/2, dy/2, dy/2, dy/2, dy/2, dx/2, dx/2, dx/2, dx/2, dx/2, dx/2, dx/2, dx/2),
            ...                                         (  -1,   -1,   -1,   -1,   -1,   -1,   -1,   -1,   -1,   -1,   -1,   -1,   -1,   -1,   -1, dy/2, dy/2, dy/2,   -1,   -1,   -1,   -1, dx/2, dx/2,   -1,   -1, dx/2, dx/2,   -1)), -1)
            >>> faceToCellDistanceRatios = faceToCellDistances[0] / cellDistances
            >>> print numerix.allclose(faceToCellDistanceRatios, 
            ...                        mesh._getFaceToCellDistanceRatio(), 
            ...                        atol = 1e-10, rtol = 1e-10)
            1

            >>> areaProjections = faceNormals * faceAreas
            >>> print numerix.allclose(areaProjections, 
            ...                        mesh._getAreaProjections(), 
            ...                        atol = 1e-10, rtol = 1e-10)
            1

            >>> tangents1 = numerix.array(((1, 1, 1, 1, 1, 1, 1, 1, 1, 1, 1, 1, 1, 1, 1, 1, 1, 1, 1, 1, 1, 0, 0, 0, 0, 0, 0, 0, 0),
            ...                            (0, 0, 0, 0, 0, 0, 0, 0, 0, 0, 0, 0, 0, 0, 0, 0, 0, 0, 0, 0, 0, 1, 1, 1, 1, 1, 1, 1, 1),
            ...                            (0, 0, 0, 0, 0, 0, 0, 0, 0, 0, 0, 0, 0, 0, 0, 0, 0, 0, 0, 0, 0, 0, 0, 0, 0, 0, 0, 0, 0)))
            >>> print numerix.allclose(tangents1, mesh._getFaceTangents1(), 
            ...                        atol = 1e-10, rtol = 1e-10)
            1

            >>> tangents2 = numerix.array(((0, 0, 0, 0, 0, 0, 0, 0, 0, 0, 0, 0, 0, 0, 0, 0, 0, 0, 0, 0, 0, 0, 0, 0, 0, 0, 0, 0, 0),
            ...                            (1, 1, 1, 1, 1, 1, 1, 1, 1, 1, 1, 1, 0, 0, 0, 0, 0, 0, 0, 0, 0, 0, 0, 0, 0, 0, 0, 0, 0),
            ...                            (0, 0, 0, 0, 0, 0, 0, 0, 0, 0, 0, 0, 1, 1, 1, 1, 1, 1, 1, 1, 1, 1, 1, 1, 1, 1, 1, 1, 1)))
            >>> print numerix.allclose(tangents2, mesh._getFaceTangents2(), 
            ...                        atol = 1e-10, rtol = 1e-10)
            1

            >>> print mesh._getCellToCellIDs()
            [[-- 0 1 -- 3 4]
             [1 2 -- 4 5 --]
             [-- -- -- 0 1 2]
             [3 4 5 -- -- --]
             [-- -- -- -- -- --]
             [-- -- -- -- -- --]]

            >>> print mesh._getCellToCellIDsFilled()
            [[0 0 1 3 3 4]
             [1 2 2 4 5 5]
             [0 1 2 0 1 2]
             [3 4 5 3 4 5]
             [0 1 2 3 4 5]
             [0 1 2 3 4 5]]
              
            >>> cellToCellDistances = numerix.take(cellDistances, cells, axis=-1)
            >>> print numerix.allclose(cellToCellDistances, 
            ...                        mesh._getCellToCellDistances(), 
            ...                        atol = 1e-10, rtol = 1e-10)
            1

            >>> cellNormals = numerix.array((((-1, -1, -1, -1, -1, -1),
            ...                               ( 1,  1,  1,  1,  1,  1),
            ...                               ( 0,  0,  0,  0,  0,  0),
            ...                               ( 0,  0,  0,  0,  0,  0),
            ...                               ( 0,  0,  0,  0,  0,  0),
            ...                               ( 0,  0,  0,  0,  0,  0)),
            ...                              (( 0,  0,  0,  0,  0,  0),
            ...                               ( 0,  0,  0,  0,  0,  0),
            ...                               (-1, -1, -1, -1, -1, -1),
            ...                               ( 1,  1,  1,  1,  1,  1),
            ...                               ( 0,  0,  0,  0,  0,  0),
            ...                               ( 0,  0,  0,  0,  0,  0)),
            ...                              (( 0,  0,  0,  0,  0,  0),
            ...                               ( 0,  0,  0,  0,  0,  0),
            ...                               ( 0,  0,  0,  0,  0,  0),
            ...                               ( 0,  0,  0,  0,  0,  0),
            ...                               (-1, -1, -1, -1, -1, -1),
            ...                               ( 1,  1,  1,  1,  1,  1))))
            >>> print numerix.allclose(cellNormals, mesh._getCellNormals(), 
            ...                        atol = 1e-10, rtol = 1e-10)
            1

            >>> cellAreaProjections = numerix.array((((-yz,-yz,-yz,-yz,-yz,-yz),
            ...                                       ( yz, yz, yz, yz, yz, yz),
            ...                                       (  0,  0,  0,  0,  0,  0),
            ...                                       (  0,  0,  0,  0,  0,  0),
            ...                                       (  0,  0,  0,  0,  0,  0),
            ...                                       (  0,  0,  0,  0,  0,  0)),
            ...                                      ((  0,  0,  0,  0,  0,  0),
            ...                                       (  0,  0,  0,  0,  0,  0),
            ...                                       (-xz,-xz,-xz,-xz,-xz,-xz),
            ...                                       ( xz, xz, xz, xz, xz, xz),
            ...                                       (  0,  0,  0,  0,  0,  0),
            ...                                       (  0,  0,  0,  0,  0,  0)),
            ...                                      ((  0,  0,  0,  0,  0,  0),
            ...                                       (  0,  0,  0,  0,  0,  0),
            ...                                       (  0,  0,  0,  0,  0,  0),
            ...                                       (  0,  0,  0,  0,  0,  0),
            ...                                       (-xy,-xy,-xy,-xy,-xy,-xy),
            ...                                       ( xy, xy, xy, xy, xy, xy))))
            >>> print numerix.allclose(cellAreaProjections, 
            ...                        mesh._getCellAreaProjections(), 
            ...                        atol = 1e-10, rtol = 1e-10)
            1

            >>> cellVertexIDs = numerix.array((17, 16, 13, 12, 5, 4, 1, 0))
            >>> cellVertexIDs = numerix.array((cellVertexIDs, cellVertexIDs + 1, cellVertexIDs + 2,
            ...                                cellVertexIDs + 4, cellVertexIDs + 5, cellVertexIDs + 6))
            >>> cellVertexIDs = cellVertexIDs.swapaxes(0,1)
            >>> print numerix.allclose(mesh._getCellVertexIDs(), cellVertexIDs)
            1


            >>> from fipy.tools import dump            
            >>> (f, filename) = dump.write(mesh, extension = '.gz')            
            >>> unpickledMesh = dump.read(filename, f)

            >>> print numerix.allequal(mesh.getCellCenters(), 
            ...                        unpickledMesh.getCellCenters())
            1
            
            # Bug #130 & #135 are because we only checked a mesh with nz of 1
            
            >>> nx = 1
            >>> ny = 2
            >>> nz = 3
            
            >>> mesh = UniformGrid3D(nx=nx, ny=ny, nz=nz, dx=dx, dy=dy, dz=dz)

            >>> cellVertexIDs = numerix.array((9, 8, 7, 6, 3, 2, 1, 0))
            >>> cellVertexIDs = numerix.array((cellVertexIDs, cellVertexIDs + 2, cellVertexIDs + 6,
            ...                                cellVertexIDs + 8, cellVertexIDs + 12, cellVertexIDs + 14))
            >>> cellVertexIDs = cellVertexIDs.swapaxes(0,1)
            >>> print numerix.allclose(mesh._getCellVertexIDs(), cellVertexIDs)
            1
            
            >>> nx = 3
            >>> ny = 1
            >>> nz = 2
            
            >>> mesh = UniformGrid3D(nx=nx, ny=ny, nz=nz, dx=dx, dy=dy, dz=dz)

            >>> cellVertexIDs = numerix.array((13, 12, 9, 8, 5, 4, 1, 0))
            >>> cellVertexIDs = numerix.array((cellVertexIDs, cellVertexIDs + 1, cellVertexIDs + 2,
            ...                                cellVertexIDs + 8, cellVertexIDs + 9, cellVertexIDs + 10))
            >>> cellVertexIDs = cellVertexIDs.swapaxes(0,1)
            >>> print numerix.allclose(mesh._getCellVertexIDs(), cellVertexIDs)
            1

        """

def _test():
    import doctest
    return doctest.testmod()

if __name__ == "__main__":
    _test()<|MERGE_RESOLUTION|>--- conflicted
+++ resolved
@@ -452,17 +452,12 @@
         YZcen[1] = (indices[1] + 0.5) * self.dy
         YZcen[2] = (indices[2] + 0.5) * self.dz
 
-<<<<<<< HEAD
         return FaceVariable(mesh=self,
-                            value=numerix.concatenate((numerix.reshape(XYcen.swapaxes(1,3), (3, self.numberOfXYFaces)), 
+                            value=(numerix.concatenate((numerix.reshape(XYcen.swapaxes(1,3), (3, self.numberOfXYFaces)), 
                                                        numerix.reshape(XZcen.swapaxes(1,3), (3, self.numberOfXZFaces)),
-                                                       numerix.reshape(YZcen.swapaxes(1,3), (3, self.numberOfYZFaces))), axis=1),
+                                                       numerix.reshape(YZcen.swapaxes(1,3), (3, self.numberOfYZFaces))), axis=1)
+                                   + self.origin),
                             rank=1)
-=======
-        return numerix.concatenate((numerix.reshape(XYcen.swapaxes(1,3), (3, self.numberOfXYFaces)), 
-                                    numerix.reshape(XZcen.swapaxes(1,3), (3, self.numberOfXZFaces)),
-                                    numerix.reshape(YZcen.swapaxes(1,3), (3, self.numberOfYZFaces))), axis=1) + self.origin
->>>>>>> a94704e6
                                     
     def _getCellVertexIDs(self):
         ids = numerix.zeros((8, self.nx, self.ny, self.nz))
