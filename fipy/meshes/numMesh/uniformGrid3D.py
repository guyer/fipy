--- conflicted
+++ resolved
@@ -180,24 +180,15 @@
                                                      numerix.ravel(YZids[1:-1,      ...].swapaxes(0,1)))))
 
     def _getCellFaceOrientations(self):
-<<<<<<< HEAD
         tmp = numerix.take(self.getFaceCellIDs()[0], self._getCellFaceIDs(), axis=-1)
-=======
-        tmp = numerix.take(self.getFaceCellIDs()[0], self._getCellFaceIDs())
->>>>>>> 23b19207
         return (tmp == MA.indices(tmp.shape)[-1]) * 2 - 1
 
     def _getAdjacentCellIDs(self):
         faceCellIDs = self.getFaceCellIDs()
-<<<<<<< HEAD
         mask = faceCellIDs.getMask()
         faceCellIDs = faceCellIDs.filled()
         return ((mask[0] * faceCellIDs[1] + ~mask[0] * faceCellIDs[0]),
                 (mask[1] * faceCellIDs[0] + ~mask[1] * faceCellIDs[1]))
-=======
-        return (MA.where(MA.getmaskarray(faceCellIDs[0]), faceCellIDs[1], faceCellIDs[0]).filled(),
-                MA.where(MA.getmaskarray(faceCellIDs[1]), faceCellIDs[0], faceCellIDs[1]).filled())
->>>>>>> 23b19207
 
     def _getCellToCellIDs(self):
         ids = MA.zeros((6, self.nx, self.ny, self.nz), 'l')
@@ -216,21 +207,13 @@
         ids[4,...,     0] = MA.masked
         ids[5,...,    -1] = MA.masked
 
-<<<<<<< HEAD
         return CellVariable(mesh=self, 
                             value=MA.reshape(ids.swapaxes(1,3), (6, self.numberOfCells)))
-=======
-        return MA.reshape(ids.swapaxes(1,3), (6, self.numberOfCells))
->>>>>>> 23b19207
         
     def _getCellToCellIDsFilled(self):
         N = self.getNumberOfCells()
         M = self._getMaxFacesPerCell()
-<<<<<<< HEAD
         cellIDs = CellVariable(mesh=self, value=numerix.repeat(numerix.arange(N)[numerix.newaxis, ...], M, axis=0))
-=======
-        cellIDs = numerix.repeat(numerix.arange(N)[numerix.newaxis, ...], M, axis=0)
->>>>>>> 23b19207
         cellToCellIDs = self._getCellToCellIDs()
         mask = cellToCellIDs.getMask()
         return mask * cellIDs + ~mask * cellToCellIDs.filled()
@@ -270,16 +253,10 @@
         YZids[1, 0] = MA.masked
         YZids[1,-1] = MA.masked
 
-<<<<<<< HEAD
         return FaceVariable(mesh=self,
                             value=MA.concatenate((XYids.swapaxes(1,3).reshape((2, self.numberOfXYFaces)), 
                                                   XZids.swapaxes(1,3).reshape((2, self.numberOfXZFaces)), 
                                                   YZids.swapaxes(1,3).reshape((2, self.numberOfYZFaces))), axis=1))
-=======
-        return MA.concatenate((XYids.swapaxes(1,3).reshape((2, self.numberOfXYFaces)), 
-                               XZids.swapaxes(1,3).reshape((2, self.numberOfXZFaces)), 
-                               YZids.swapaxes(1,3).reshape((2, self.numberOfYZFaces))), axis=1)
->>>>>>> 23b19207
 
 ##     get geometry methods
         
@@ -304,19 +281,13 @@
         YZnor[2,      ...] =  1
         YZnor[2, 0,   ...] = -1
         
-<<<<<<< HEAD
         return FaceVariable(mesh=self,
                             value=numerix.concatenate((numerix.reshape(XYnor[::-1].swapaxes(1,3), (3, self.numberOfXYFaces)), 
                                                        numerix.reshape(XZnor[::-1].swapaxes(1,3), (3, self.numberOfXZFaces)), 
                                                        numerix.reshape(YZnor[::-1].swapaxes(1,3), (3, self.numberOfYZFaces))), axis=1))
-=======
-        return numerix.concatenate((numerix.reshape(XYnor[::-1].swapaxes(1,3), (3, self.numberOfXYFaces)), 
-                                    numerix.reshape(XZnor[::-1].swapaxes(1,3), (3, self.numberOfXZFaces)), 
-                                    numerix.reshape(YZnor[::-1].swapaxes(1,3), (3, self.numberOfYZFaces))), axis=1)
 
     def _getFaceCellToCellNormals(self):
         return self._getFaceNormals()
->>>>>>> 23b19207
         
     def getCellVolumes(self):
         return CellVariable(mesh=self, value=self.dx * self.dy * self.dz)
@@ -327,12 +298,8 @@
         centers[0] = (indices[0] + 0.5) * self.dx
         centers[1] = (indices[1] + 0.5) * self.dy
         centers[2] = (indices[2] + 0.5) * self.dz
-<<<<<<< HEAD
         return CellVariable(mesh=self,
                             value=numerix.reshape(centers.swapaxes(1,3), (3, self.numberOfCells)) + self.origin)
-=======
-        return numerix.reshape(centers.swapaxes(1,3), (3, self.numberOfCells)) + self.origin
->>>>>>> 23b19207
 
     def _getCellDistances(self):
         XYdis = numerix.zeros((self.nz + 1, self.ny, self.nx),'d')
@@ -371,16 +338,10 @@
         YZdis[ 0,...] = 1
         YZdis[-1,...] = 1
         
-<<<<<<< HEAD
         return FaceVariable(mesh=self, 
                             value=numerix.concatenate((numerix.ravel(XYdis.swapaxes(0,2)),
                                                        numerix.ravel(XZdis.swapaxes(0,2)),
                                                        numerix.ravel(YZdis.swapaxes(0,2))), axis=1))
-=======
-        return numerix.concatenate((numerix.ravel(XYdis.swapaxes(0,2)),
-                                    numerix.ravel(XZdis.swapaxes(0,2)),
-                                    numerix.ravel(YZdis.swapaxes(0,2))), axis=1)
->>>>>>> 23b19207
                                     
     def _getOrientedAreaProjections(self):
         return self._getAreaProjections()
@@ -401,16 +362,10 @@
         YZtan = numerix.zeros((3, self.nx + 1, self.ny, self.nz))
         YZtan[1,      ...] =  1
         
-<<<<<<< HEAD
         return FaceVariable(mesh=self, 
                             value=numerix.concatenate((numerix.reshape(XYtan[::-1].swapaxes(1,3), (3, self.numberOfXYFaces)), 
                                                        numerix.reshape(XZtan[::-1].swapaxes(1,3), (3, self.numberOfXZFaces)), 
                                                        numerix.reshape(YZtan[::-1].swapaxes(1,3), (3, self.numberOfYZFaces))), axis=1))
-=======
-        return numerix.concatenate((numerix.reshape(XYtan[::-1].swapaxes(1,3), (3, self.numberOfXYFaces)), 
-                                    numerix.reshape(XZtan[::-1].swapaxes(1,3), (3, self.numberOfXZFaces)), 
-                                    numerix.reshape(YZtan[::-1].swapaxes(1,3), (3, self.numberOfYZFaces))), axis=1)
->>>>>>> 23b19207
         
     def _getFaceTangents2(self):
         XYtan = numerix.zeros((3, self.nx, self.ny, self.nz + 1))
@@ -422,16 +377,10 @@
         YZtan = numerix.zeros((3, self.nx + 1, self.ny, self.nz))
         YZtan[0,      ...] =  1
         
-<<<<<<< HEAD
         return FaceVariable(mesh=self, 
                             value=numerix.concatenate((numerix.reshape(XYtan[::-1].swapaxes(1,3), (3, self.numberOfXYFaces)), 
                                                        numerix.reshape(XZtan[::-1].swapaxes(1,3), (3, self.numberOfXZFaces)), 
                                                        numerix.reshape(YZtan[::-1].swapaxes(1,3), (3, self.numberOfYZFaces))), axis=1))
-=======
-        return numerix.concatenate((numerix.reshape(XYtan[::-1].swapaxes(1,3), (3, self.numberOfXYFaces)), 
-                                    numerix.reshape(XZtan[::-1].swapaxes(1,3), (3, self.numberOfXZFaces)), 
-                                    numerix.reshape(YZtan[::-1].swapaxes(1,3), (3, self.numberOfYZFaces))), axis=1)
->>>>>>> 23b19207
         
     def _getFaceAspectRatios(self):
         return self._getFaceAreas() / self._getCellDistances()
@@ -452,19 +401,12 @@
         distances[4,...,      0] = self.dz / 2.
         distances[5,...,     -1] = self.dz / 2.
 
-<<<<<<< HEAD
         return CellVariable(mesh=self, 
                             value=numerix.reshape(distances.swapaxes(1,3), (self.numberOfCells, 6)),
                             elementshape=(6,))
         
     def _getCellNormals(self):
         normals = CellVariable(mesh=self, value=0., elementshape=(3,6))
-=======
-        return numerix.reshape(distances.swapaxes(1,3), (self.numberOfCells, 6))
-        
-    def _getCellNormals(self):
-        normals = numerix.zeros((3, 6, self.numberOfCells), 'd')
->>>>>>> 23b19207
         normals[...,0,...] = [[-1], [ 0], [ 0]]
         normals[...,1,...] = [[ 1], [ 0], [ 0]]
         normals[...,2,...] = [[ 0], [-1], [ 0]]
@@ -475,11 +417,7 @@
         return normals
         
     def _getCellAreas(self):
-<<<<<<< HEAD
         areas = CellVariable(mesh=self, value=0., elementshape=(6,))
-=======
-        areas = numerix.ones((6, self.numberOfCells), 'd')
->>>>>>> 23b19207
         areas[0] = self.dy * self.dz
         areas[1] = self.dy * self.dz
         areas[2] = self.dx * self.dz
@@ -512,17 +450,11 @@
         YZcen[1] = (indices[1] + 0.5) * self.dy
         YZcen[2] = (indices[2] + 0.5) * self.dz
 
-<<<<<<< HEAD
         return FaceVariable(mesh=self,
                             value=numerix.concatenate((numerix.reshape(XYcen.swapaxes(1,3), (3, self.numberOfXYFaces)), 
                                                        numerix.reshape(XZcen.swapaxes(1,3), (3, self.numberOfXZFaces)),
                                                        numerix.reshape(YZcen.swapaxes(1,3), (3, self.numberOfYZFaces))), axis=1),
                             rank=1)
-=======
-        return numerix.concatenate((numerix.reshape(XYcen.swapaxes(1,3), (3, self.numberOfXYFaces)), 
-                                    numerix.reshape(XZcen.swapaxes(1,3), (3, self.numberOfXZFaces)),
-                                    numerix.reshape(YZcen.swapaxes(1,3), (3, self.numberOfYZFaces))), axis=1)
->>>>>>> 23b19207
                                     
     def _getCellVertexIDs(self):
         ids = numerix.zeros((8, self.nx, self.ny, self.nz))
@@ -536,13 +468,9 @@
         ids[7] = indices[0] + (indices[1] + indices[2] * self.ny) * (self.nx + 1)
         ids[6] = ids[7] + 1
         
-<<<<<<< HEAD
         return CellVariable(mesh=self, 
                             value=numerix.reshape(ids.swapaxes(1,3), (8, self.numberOfCells)),
                             elementshape=(8,))
-=======
-        return numerix.reshape(ids.swapaxes(1,3), (8, self.numberOfCells))
->>>>>>> 23b19207
         
     def _getFaceVertexIDs(self):
         return FaceVariable(mesh=self,
@@ -607,17 +535,10 @@
              [[24]
               [28]]]
 
-<<<<<<< HEAD
             >>> print mesh._getAdjacentCellIDs()[0]
             [0 1 2 3 4 5 0 1 2 3 4 5 0 1 2 0 1 2 3 4 5 0 0 1 2 3 3 4 5]
             >>> print mesh._getAdjacentCellIDs()[1]
             [0 1 2 3 4 5 0 1 2 3 4 5 0 1 2 3 4 5 3 4 5 0 1 2 2 3 4 5 5]
-=======
-            >>> print mesh._getAdjacentCellIDs()
-            (array([0, 1, 2, 3, 4, 5, 0, 1, 2, 3, 4, 5, 0, 1, 2, 0, 1, 2, 3, 4, 5, 0, 0,
-                   1, 2, 3, 3, 4, 5]), array([0, 1, 2, 3, 4, 5, 0, 1, 2, 3, 4, 5, 0, 1, 2, 3, 4, 5, 3, 4, 5, 0, 1,
-                   2, 2, 3, 4, 5, 5]))
->>>>>>> 23b19207
 
             >>> vertices = numerix.array(((0., 1., 2., 3., 0., 1., 2., 3., 0., 1., 2., 3., 0., 1., 2., 3., 0., 1., 2., 3., 0., 1., 2., 3.),
             ...                           (0., 0., 0., 0., 1., 1., 1., 1., 2., 2., 2., 2., 0., 0., 0., 0., 1., 1., 1., 1., 2., 2., 2., 2.),
@@ -654,11 +575,7 @@
             >>> from fipy.tools.numerix import MA
             >>> faceCellIds = MA.masked_values((( 0, 1, 2, 3, 4, 5, 0, 1, 2, 3, 4, 5, 0, 1, 2, 0, 1, 2, 3, 4, 5, 0, 0, 1, 2, 3, 3, 4, 5),
             ...                                 (-1,-1,-1,-1,-1,-1,-1,-1,-1,-1,-1,-1,-1,-1,-1, 3, 4, 5,-1,-1,-1,-1, 1, 2,-1,-1, 4, 5,-1)), -1) 
-<<<<<<< HEAD
             >>> print numerix.allequal(faceCellIds, mesh.getFaceCellIDs())
-=======
-            >>> numerix.allequal(faceCellIds, mesh.getFaceCellIDs())
->>>>>>> 23b19207
             1
             
             >>> xy = dx * dy
@@ -673,23 +590,15 @@
             
             >>> faceCoords = numerix.take(vertices, faces, axis=1)
             >>> faceCenters = (faceCoords[...,0,:] + faceCoords[...,1,:] + faceCoords[...,2,:] + faceCoords[...,3,:]) / 4.
-<<<<<<< HEAD
             >>> print numerix.allclose(faceCenters, mesh.getFaceCenters(), 
             ...                        atol = 1e-10, rtol = 1e-10)
-=======
-            >>> numerix.allclose(faceCenters, mesh.getFaceCenters(), atol = 1e-10, rtol = 1e-10)
->>>>>>> 23b19207
             1
 
             >>> faceNormals = numerix.array((( 0, 0, 0, 0, 0, 0, 0, 0, 0, 0, 0, 0, 0, 0, 0, 0, 0, 0, 0, 0, 0,-1, 1, 1, 1,-1, 1, 1, 1),
             ...                              ( 0, 0, 0, 0, 0, 0, 0, 0, 0, 0, 0, 0,-1,-1,-1, 1, 1, 1, 1, 1, 1, 0, 0, 0, 0, 0, 0, 0, 0),
             ...                              (-1,-1,-1,-1,-1,-1, 1, 1, 1, 1, 1, 1, 0, 0, 0, 0, 0, 0, 0, 0, 0, 0, 0, 0, 0, 0, 0, 0, 0)))
-<<<<<<< HEAD
             >>> print numerix.allclose(faceNormals, mesh._getFaceNormals(), 
             ...                        atol = 1e-10, rtol = 1e-10)
-=======
-            >>> numerix.allclose(faceNormals, mesh._getFaceNormals(), atol = 1e-10, rtol = 1e-10)
->>>>>>> 23b19207
             1
 
             >>> cellToFaceOrientations = numerix.array((( 1,-1,-1, 1,-1,-1),
@@ -698,12 +607,8 @@
             ...                                         ( 1, 1, 1, 1, 1, 1),
             ...                                         ( 1, 1, 1, 1, 1, 1),
             ...                                         ( 1, 1, 1, 1, 1, 1)))
-<<<<<<< HEAD
             >>> print numerix.allequal(cellToFaceOrientations, 
             ...                        mesh._getCellFaceOrientations())
-=======
-            >>> numerix.allequal(cellToFaceOrientations, mesh._getCellFaceOrientations())
->>>>>>> 23b19207
             1
                                              
             >>> cellVolumes = numerix.array((dx*dy*dz, dx*dy*dz, dx*dy*dz, dx*dy*dz, dx*dy*dz, dx*dy*dz))
@@ -714,12 +619,8 @@
             >>> cellCenters = numerix.array(((   dx/2., 3.*dx/2., 5.*dx/2.,   dx/2., 3.*dx/2., 5.*dx/2.),
             ...                              (   dy/2.,    dy/2.,    dy/2.,3.*dy/2., 3.*dy/2., 3.*dy/2.),
             ...                              (   dz/2.,    dz/2.,    dz/2.,   dz/2.,    dz/2.,    dz/2.)))
-<<<<<<< HEAD
             >>> print numerix.allclose(cellCenters, mesh.getCellCenters(), 
             ...                        atol = 1e-10, rtol = 1e-10)
-=======
-            >>> numerix.allclose(cellCenters, mesh.getCellCenters(), atol = 1e-10, rtol = 1e-10)
->>>>>>> 23b19207
             1
                                               
             >>> cellDistances = numerix.array((dz/2, dz/2, dz/2, dz/2, dz/2, dz/2, dz/2, dz/2, dz/2, dz/2, dz/2, dz/2,
@@ -732,7 +633,6 @@
             >>> faceToCellDistances = MA.masked_values(((dz/2, dz/2, dz/2, dz/2, dz/2, dz/2, dz/2, dz/2, dz/2, dz/2, dz/2, dz/2, dy/2, dy/2, dy/2, dy/2, dy/2, dy/2, dy/2, dy/2, dy/2, dx/2, dx/2, dx/2, dx/2, dx/2, dx/2, dx/2, dx/2),
             ...                                         (  -1,   -1,   -1,   -1,   -1,   -1,   -1,   -1,   -1,   -1,   -1,   -1,   -1,   -1,   -1, dy/2, dy/2, dy/2,   -1,   -1,   -1,   -1, dx/2, dx/2,   -1,   -1, dx/2, dx/2,   -1)), -1)
             >>> faceToCellDistanceRatios = faceToCellDistances[0] / cellDistances
-<<<<<<< HEAD
             >>> print numerix.allclose(faceToCellDistanceRatios, 
             ...                        mesh._getFaceToCellDistanceRatio(), 
             ...                        atol = 1e-10, rtol = 1e-10)
@@ -742,35 +642,20 @@
             >>> print numerix.allclose(areaProjections, 
             ...                        mesh._getAreaProjections(), 
             ...                        atol = 1e-10, rtol = 1e-10)
-=======
-            >>> numerix.allclose(faceToCellDistanceRatios, mesh._getFaceToCellDistanceRatio(), atol = 1e-10, rtol = 1e-10)
-            1
-
-            >>> areaProjections = faceNormals * faceAreas
-            >>> numerix.allclose(areaProjections, mesh._getAreaProjections(), atol = 1e-10, rtol = 1e-10)
->>>>>>> 23b19207
             1
 
             >>> tangents1 = numerix.array(((1, 1, 1, 1, 1, 1, 1, 1, 1, 1, 1, 1, 1, 1, 1, 1, 1, 1, 1, 1, 1, 0, 0, 0, 0, 0, 0, 0, 0),
             ...                            (0, 0, 0, 0, 0, 0, 0, 0, 0, 0, 0, 0, 0, 0, 0, 0, 0, 0, 0, 0, 0, 1, 1, 1, 1, 1, 1, 1, 1),
             ...                            (0, 0, 0, 0, 0, 0, 0, 0, 0, 0, 0, 0, 0, 0, 0, 0, 0, 0, 0, 0, 0, 0, 0, 0, 0, 0, 0, 0, 0)))
-<<<<<<< HEAD
             >>> print numerix.allclose(tangents1, mesh._getFaceTangents1(), 
             ...                        atol = 1e-10, rtol = 1e-10)
-=======
-            >>> numerix.allclose(tangents1, mesh._getFaceTangents1(), atol = 1e-10, rtol = 1e-10)
->>>>>>> 23b19207
             1
 
             >>> tangents2 = numerix.array(((0, 0, 0, 0, 0, 0, 0, 0, 0, 0, 0, 0, 0, 0, 0, 0, 0, 0, 0, 0, 0, 0, 0, 0, 0, 0, 0, 0, 0),
             ...                            (1, 1, 1, 1, 1, 1, 1, 1, 1, 1, 1, 1, 0, 0, 0, 0, 0, 0, 0, 0, 0, 0, 0, 0, 0, 0, 0, 0, 0),
             ...                            (0, 0, 0, 0, 0, 0, 0, 0, 0, 0, 0, 0, 1, 1, 1, 1, 1, 1, 1, 1, 1, 1, 1, 1, 1, 1, 1, 1, 1)))
-<<<<<<< HEAD
             >>> print numerix.allclose(tangents2, mesh._getFaceTangents2(), 
             ...                        atol = 1e-10, rtol = 1e-10)
-=======
-            >>> numerix.allclose(tangents2, mesh._getFaceTangents2(), atol = 1e-10, rtol = 1e-10)
->>>>>>> 23b19207
             1
 
             >>> print mesh._getCellToCellIDs()
@@ -813,12 +698,8 @@
             ...                               ( 0,  0,  0,  0,  0,  0),
             ...                               (-1, -1, -1, -1, -1, -1),
             ...                               ( 1,  1,  1,  1,  1,  1))))
-<<<<<<< HEAD
             >>> print numerix.allclose(cellNormals, mesh._getCellNormals(), 
             ...                        atol = 1e-10, rtol = 1e-10)
-=======
-            >>> numerix.allclose(cellNormals, mesh._getCellNormals(), atol = 1e-10, rtol = 1e-10)
->>>>>>> 23b19207
             1
 
             >>> cellAreaProjections = numerix.array((((-yz,-yz,-yz,-yz,-yz,-yz),
@@ -839,24 +720,16 @@
             ...                                       (  0,  0,  0,  0,  0,  0),
             ...                                       (-xy,-xy,-xy,-xy,-xy,-xy),
             ...                                       ( xy, xy, xy, xy, xy, xy))))
-<<<<<<< HEAD
             >>> print numerix.allclose(cellAreaProjections, 
             ...                        mesh._getCellAreaProjections(), 
             ...                        atol = 1e-10, rtol = 1e-10)
-=======
-            >>> numerix.allclose(cellAreaProjections, mesh._getCellAreaProjections(), atol = 1e-10, rtol = 1e-10)
->>>>>>> 23b19207
             1
 
             >>> cellVertexIDs = numerix.array((17, 16, 13, 12, 5, 4, 1, 0))
             >>> cellVertexIDs = numerix.array((cellVertexIDs, cellVertexIDs + 1, cellVertexIDs + 2,
             ...                                cellVertexIDs + 4, cellVertexIDs + 5, cellVertexIDs + 6))
             >>> cellVertexIDs = cellVertexIDs.swapaxes(0,1)
-<<<<<<< HEAD
             >>> print numerix.allclose(mesh._getCellVertexIDs(), cellVertexIDs)
-=======
-            >>> numerix.allclose(mesh._getCellVertexIDs(), cellVertexIDs)
->>>>>>> 23b19207
             1
 
 
