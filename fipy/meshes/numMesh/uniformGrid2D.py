#!/usr/bin/env python

## -*-Pyth-*-
 # ###################################################################
 #  FiPy - Python-based finite volume PDE solver
 # 
 #  FILE: "uniformGrid1D.py"
 #                                    created: 2/28/06 {2:30:24 PM} 
 #                                last update: 11/14/07 {10:55:48 AM} 
 #  Author: Jonathan Guyer <guyer@nist.gov>
 #  Author: Daniel Wheeler <daniel.wheeler@nist.gov>
 #  Author: James Warren   <jwarren@nist.gov>
 #    mail: NIST
 #     www: http://www.ctcms.nist.gov/fipy/
 #  
 # ========================================================================
 # This software was developed at the National Institute of Standards
 # and Technology by employees of the Federal Government in the course
 # of their official duties.  Pursuant to title 17 Section 105 of the
 # United States Code this software is not subject to copyright
 # protection and is in the public domain.  FiPy is an experimental
 # system.  NIST assumes no responsibility whatsoever for its use by
 # other parties, and makes no guarantees, expressed or implied, about
 # its quality, reliability, or any other characteristic.  We would
 # appreciate acknowledgement if the software is used.
 # 
 # This software can be redistributed and/or modified freely
 # provided that any derivative works bear some notice that they are
 # derived from it, and any modified versions bear some notice that
 # they have been modified.
 # ========================================================================
 #  
 #  Description: 
 # 
 #  History
 # 
 #  modified   by  rev reason
 #  ---------- --- --- -----------
 #  2006-02-28 JEG 1.0 original
 # ###################################################################
 ##

"""
2D rectangular Mesh with constant spacing in x and constant spacing in y
"""
__docformat__ = 'restructuredtext'


from fipy.tools.numerix import MA

from fipy.meshes.numMesh.grid2D import Grid2D
from fipy.meshes.meshIterator import FaceIterator
from fipy.tools import numerix
from fipy.tools.dimensions.physicalField import PhysicalField
from fipy.tools.inline import inline

from fipy.variables.cellVariable import CellVariable
from fipy.variables.faceVariable import FaceVariable
from fipy.variables.vertexVariable import _VertexVariable

class UniformGrid2D(Grid2D):
    """
    Creates a 2D grid mesh with horizontal faces numbered
    first and then vertical faces.
    """
    def __init__(self, dx = 1., dy = 1., nx = 1, ny = 1, origin = ((0,),(0,))):
        self.dim = 2
        
        self.dx = PhysicalField(value = dx)
        scale = PhysicalField(value = 1, unit = self.dx.getUnit())
        self.dx /= scale
        
        self.nx = int(nx)
        
        self.dy = PhysicalField(value = dy)
        if self.dy.getUnit().isDimensionless():
            self.dy = dy
        else:
            self.dy /= scale
            
        self.ny = int(ny)
        
        self.origin = PhysicalField(value = origin)
        self.origin /= scale

        self.numberOfVertices = (self.nx + 1) * (self.ny + 1)
        self.numberOfHorizontalFaces = self.nx * (self.ny + 1)
        self.numberOfVerticalFaces = (self.nx + 1) * self.ny
        self.numberOfFaces = self.numberOfHorizontalFaces + self.numberOfVerticalFaces
        self.numberOfCells = self.nx * self.ny
        
        
        self.scale = {
            'length': 1.,
            'area': 1.,
            'volume': 1.
        }

        self.setScale(value = scale)
        
    def _translate(self, vector):
        return UniformGrid2D(dx = self.dx, nx = self.nx, 
                             dy = self.dy, ny = self.ny, 
                             origin = self.origin + vector)

    def __mul__(self, factor):
        if numerix.shape(factor) is ():
            factor = numerix.resize(factor, (2,1))
        
        return UniformGrid2D(dx = self.dx * numerix.array(factor[0]), nx = self.nx, 
                             dy = self.dy * numerix.array(factor[1]), ny = self.ny, 
                             origin = self.origin * factor)

    def _getConcatenableMesh(self):
        from fipy.meshes.numMesh.mesh2D import Mesh2D
        return Mesh2D(vertexCoords = self.getVertexCoords(), 
                      faceVertexIDs = self._createFaces(), 
                      cellFaceIDs = self._createCells())
                      
    def _concatenate(self, other, smallNumber):
        return self._getConcatenableMesh()._concatenate(other = other, smallNumber = smallNumber)
        
##     get topology methods

##         from common/mesh
        
    def _getCellFaceIDs(self):
        return CellVariable(mesh=self, value=self._createCells())
        
    def getExteriorFaces(self):
        """
        Return only the faces that have one neighboring cell.
        """
        return FaceIterator(mesh=self,
                            ids=numerix.concatenate((numerix.arange(0, self.nx),
                                                     numerix.arange(0, self.nx) + self.nx * self.ny,
                                                     numerix.arange(0, self.ny) * (self.nx + 1) + self.numberOfHorizontalFaces,
                                                     numerix.arange(0, self.ny) * (self.nx + 1) + self.numberOfHorizontalFaces + self.nx)))
        
    def getInteriorFaces(self):
        """
        Return only the faces that have two neighboring cells.
        """
        Hids = numerix.arange(0, self.numberOfHorizontalFaces)
        Hids = numerix.reshape(Hids, (self.ny + 1, self.nx))
        Hids = Hids[1:-1,...]
        
        Vids = numerix.arange(self.numberOfHorizontalFaces, self.numberOfFaces)
        Vids = numerix.reshape(Vids, (self.ny, self.nx + 1))
        Vids = Vids[...,1:-1]
        
        return FaceIterator(mesh=self,
                            ids=numerix.concatenate((numerix.reshape(Hids, (self.nx * (self.ny - 1),)), 
                                                     numerix.reshape(Vids, ((self.nx - 1) * self.ny,)))))

    def _getCellFaceOrientations(self):
<<<<<<< HEAD
        cellFaceOrientations = CellVariable(mesh=self, value=1., elementshape=(4,))
=======
        cellFaceOrientations = numerix.ones((4, self.numberOfCells))
>>>>>>> 23b19207
        cellFaceOrientations[0, self.nx:] = -1
        cellFaceOrientations[3, :] = -1
        cellFaceOrientations[3, ::self.nx] = 1
        return cellFaceOrientations

    def _getAdjacentCellIDs(self):
        return inline._optionalInline(self._getAdjacentCellIDsIn, self._getAdjacentCellIDsPy)
    
    def _getAdjacentCellIDsIn(self):
        faceCellIDs0 =  numerix.zeros(self.numberOfFaces)
        faceCellIDs1 =  numerix.zeros(self.numberOfFaces)

        inline._runInline("""
            int ID = j * ni + i;

            faceCellIDs0[ID] = ID - ni;
            faceCellIDs1[ID] = ID;

            faceCellIDs0[ID + Nhor + j] = ID - 1;
            faceCellIDs1[ID + Nhor + j] = ID;

            if (j == 0) {
                faceCellIDs0[ID] = ID;
            }

            if (j == nj - 1) {
                faceCellIDs0[ID + ni] = ID;
                faceCellIDs1[ID + ni] = ID;
            }

            if (i == 0) {
                faceCellIDs0[ID + Nhor + j] = ID;
            }

            if ( i == ni - 1 ) {
                faceCellIDs0[ID + Nhor + j + 1] = ID;
                faceCellIDs1[ID + Nhor + j + 1] = ID;
            }
            
        """,
        Nhor=self.numberOfHorizontalFaces,
        faceCellIDs0=faceCellIDs0,
        faceCellIDs1=faceCellIDs1,
        ni=self.nx,
        nj=self.ny)

        return (FaceVariable(mesh=self, value=faceCellIDs0), 
                FaceVariable(mesh=self, value=faceCellIDs1))

    def _getAdjacentCellIDsPy(self):
        Hids = numerix.zeros((self.ny + 1, self.nx, 2))
        indices = numerix.indices((self.ny + 1, self.nx))
        Hids[...,1] = indices[1] + indices[0] * self.nx
        Hids[...,0] = Hids[...,1] - self.nx
        Hids[0,...,0] = Hids[0,...,1]

        Hids[0,...,1] = Hids[0,...,0]
        Hids[-1,...,1] = Hids[-1,...,0]
      
        Vids = numerix.zeros((self.ny, self.nx + 1, 2))
        indices = numerix.indices((self.ny, self.nx + 1))
        Vids[...,1] = indices[1] + indices[0] * self.nx
        Vids[...,0] = Vids[...,1] - 1
        Vids[...,0,0] = Vids[...,0,1]
      
        Vids[...,0,1] = Vids[...,0,0]
        Vids[...,-1,1] = Vids[...,-1,0]

        faceCellIDs =  numerix.concatenate((numerix.reshape(Hids, (self.numberOfHorizontalFaces, 2)), 
                                            numerix.reshape(Vids, (self.numberOfFaces - self.numberOfHorizontalFaces, 2))))

        return (FaceVariable(mesh=self, value=faceCellIDs[:,0]), 
                FaceVariable(mesh=self, value=faceCellIDs[:,1]))


    def _getCellToCellIDs(self):
        ids = MA.zeros((4, self.nx, self.ny), 'l')
        indices = numerix.indices((self.nx, self.ny))
        ids[0] = indices[0] + (indices[1] - 1) * self.nx
        ids[1] = (indices[0] + 1) + indices[1] * self.nx
        ids[2] = indices[0] + (indices[1] + 1) * self.nx
        ids[3] = (indices[0] - 1) + indices[1] * self.nx
        
        ids[0,..., 0] = MA.masked
        ids[2,...,-1] = MA.masked
        ids[1,-1,...] = MA.masked
        ids[3, 0,...] = MA.masked
        
<<<<<<< HEAD
        return CellVariable(mesh=self, 
                            value=MA.reshape(ids.swapaxes(1,2), (4, self.numberOfCells)))
=======
        return MA.reshape(ids.swapaxes(1,2), (4, self.numberOfCells))
>>>>>>> 23b19207
        
    def _getCellToCellIDsFilled(self):
        N = self.getNumberOfCells()
        M = self._getMaxFacesPerCell()
        cellIDs = numerix.repeat(numerix.arange(N)[numerix.newaxis, ...], M, axis=0)
<<<<<<< HEAD
        cellToCellIDs = self._getCellToCellIDs().getValue()
        return CellVariable(mesh=self, 
                            value=MA.where(MA.getmaskarray(cellToCellIDs), cellIDs, cellToCellIDs))
=======
        cellToCellIDs = self._getCellToCellIDs()
        return MA.where(MA.getmaskarray(cellToCellIDs), cellIDs, cellToCellIDs)
>>>>>>> 23b19207
        
    def _getMaxFacesPerCell(self):
        return 4
        
##         from numMesh/mesh

    def getVertexCoords(self):
        return _VertexVariable(mesh=self,
                               value=self._createVertices() + self.origin,
                               _bootstrap=True)

    def getFaceCellIDs(self):
        return inline._optionalInline(self._getFaceCellIDsIn, self._getFaceCellIDsPy)

    def _getFaceCellIDsIn(self):
        faceCellIDs = numerix.zeros((2, self.numberOfFaces))
        mask = numerix.zeros((2, self.numberOfFaces))
        
        inline._runInline("""
            int ID = j * ni + i; 
            int rowlength = ni * nj + Nhor + nj;

            faceCellIDs[ID + 0 * rowlength] = ID - ni;
            faceCellIDs[ID + 1 * rowlength] = ID;

            faceCellIDs[ID + Nhor + j + 0 * rowlength] = ID - 1;
            faceCellIDs[ID + Nhor + j + 1 * rowlength] = ID;

            if (j == 0) {
                faceCellIDs[ID + 0 * rowlength] = ID;
                mask[ID + 1 * rowlength] = 1;
            }

            if (j == nj - 1) {
                faceCellIDs[ID + ni + 0 * rowlength] = ID;
                mask[ID + ni + 1 * rowlength] = 1;
            }

            if (i == 0) {
                faceCellIDs[ID + Nhor + j + 0 * rowlength] = ID;
                mask[ID + Nhor + j + 1 * rowlength] = 1;
            }

            if ( i == ni - 1 ) {
                faceCellIDs[ID + Nhor + j + 1 + 0 * rowlength] = ID;
                mask[ID + Nhor + j + 1 + 1 * rowlength] = 1;
            }
        """,
        Nhor=self.numberOfHorizontalFaces,
        mask=mask,
        faceCellIDs=faceCellIDs,
        ni=self.nx,
        nj=self.ny)

        return FaceVariable(mesh=self, value=MA.masked_where(mask, faceCellIDs))

    def _getFaceCellIDsPy(self):

        Hids = numerix.zeros((2, self.nx, self.ny + 1))
        indices = numerix.indices((self.nx, self.ny + 1))
        Hids[1] = indices[0] + indices[1] * self.nx
        Hids[0] = Hids[1] - self.nx
        Hids[0,...,0] = Hids[1,...,0]
        Hids[1,...,0] = -1
        Hids[1,...,-1] = -1

        Vids = numerix.zeros((2, self.nx + 1, self.ny))
        indices = numerix.indices((self.nx + 1, self.ny))
        Vids[1] = indices[0] + indices[1] * self.nx
        Vids[0] = Vids[1] - 1
        Vids[0,0] = Vids[1,0]
        Vids[1,0] = -1
        Vids[1,-1] = -1
        
<<<<<<< HEAD
        return FaceVariable(mesh=self,
                            value=MA.masked_values(numerix.concatenate((Hids.reshape((2, self.numberOfHorizontalFaces), order="FORTRAN"), 
                                                                        Vids.reshape((2, self.numberOfFaces - self.numberOfHorizontalFaces), order="FORTRAN")), axis=1), value = -1))
=======
        return MA.masked_values(numerix.concatenate((Hids.reshape((2, self.numberOfHorizontalFaces), order="FORTRAN"), 
                                                     Vids.reshape((2, self.numberOfFaces - self.numberOfHorizontalFaces), order="FORTRAN")), axis=1), value = -1)
>>>>>>> 23b19207
    
    def _getFaceAreas(self):
        faceAreas = FaceVariable(mesh=self, value=0.)
        faceAreas[:self.numberOfHorizontalFaces] = self.dx
        faceAreas[self.numberOfHorizontalFaces:] = self.dy
        return faceAreas

    def _getFaceNormals(self):
<<<<<<< HEAD
        normals = FaceVariable(mesh=self, value=0., rank=1)
=======
        normals = numerix.zeros((2, self.numberOfFaces), 'd')
>>>>>>> 23b19207

        normals[1, :self.numberOfHorizontalFaces] = 1
        normals[1, :self.nx] = -1

        normals[0, self.numberOfHorizontalFaces:] = 1
        normals[0, self.numberOfHorizontalFaces::(self.nx + 1)] = -1

        return normals

    def _getFaceCellToCellNormals(self):
        return self._getFaceNormals()
        
    def getCellVolumes(self):
        return CellVariable(mesh=self, value=self.dx * self.dy)

    def getCellCenters(self):
        centers = numerix.zeros((2, self.nx, self.ny), 'd')
        indices = numerix.indices((self.nx, self.ny))
        centers[0] = (indices[0] + 0.5) * self.dx
        centers[1] = (indices[1] + 0.5) * self.dy
<<<<<<< HEAD
        return CellVariable(mesh=self,
                            value=centers.reshape((2, self.numberOfCells), order="FORTRAN") + self.origin,
                            rank=1)
=======
        return centers.reshape((2, self.numberOfCells), order="FORTRAN") + self.origin
>>>>>>> 23b19207

    def _getCellDistances(self):
        Hdis = numerix.repeat((self.dy,), self.numberOfHorizontalFaces)
        Hdis = numerix.reshape(Hdis, (self.nx, self.ny + 1))
        Hdis[...,0] = self.dy / 2.
        Hdis[...,-1] = self.dy / 2.
        
        Vdis = numerix.repeat((self.dx,), self.numberOfFaces - self.numberOfHorizontalFaces)
        Vdis = numerix.reshape(Vdis, (self.nx + 1, self.ny))
        Vdis[0,...] = self.dx / 2.
        Vdis[-1,...] = self.dx / 2.

        return FaceVariable(mesh=self, 
                            value=numerix.concatenate((numerix.reshape(numerix.swapaxes(Hdis,0,1), (self.numberOfHorizontalFaces,)), 
                                                       numerix.reshape(numerix.swapaxes(Vdis,0,1), (self.numberOfFaces - self.numberOfHorizontalFaces,)))))

    def _getFaceToCellDistanceRatio(self):
        faceToCellDistanceRatios = FaceVariable(mesh=self, value=0.5)
        faceToCellDistanceRatios[:self.nx] = 1.
        faceToCellDistanceRatios[self.numberOfHorizontalFaces - self.nx:self.numberOfHorizontalFaces] = 1.
        faceToCellDistanceRatios[self.numberOfHorizontalFaces::(self.nx + 1)] = 1.
        faceToCellDistanceRatios[(self.numberOfHorizontalFaces + self.nx)::(self.nx + 1)] = 1.
        return faceToCellDistanceRatios

    def _getFaceToCellDistances(self):
<<<<<<< HEAD
        faceToCellDistances = FaceVariable(mesh=self, value=0., rank=1)
=======
        faceToCellDistances = numerix.zeros((2, self.numberOfFaces), 'd')
>>>>>>> 23b19207
        distances = self._getCellDistances()
        ratios = self._getFaceToCellDistanceRatio()
        faceToCellDistances[0] = distances * ratios
        faceToCellDistances[1] = distances * (1 - ratios)
        return faceToCellDistances

    def _getOrientedAreaProjections(self):
        return self._getAreaProjections()

    def _getAreaProjections(self):
        return inline._optionalInline(self._getAreaProjectionsIn, self._getAreaProjectionsPy)

    def _getAreaProjectionsPy(self):
        return self._getFaceNormals() * self._getFaceAreas()

    def _getAreaProjectionsIn(self):
        areaProjections = numerix.zeros((2, self.numberOfFaces), 'd')

        inline._runInline("""
            if (i < nx) {
                areaProjections[i + 1 * ni] = -dx;
            } else if (i < Nhor) {
                areaProjections[i + 1 * ni] = dx;
            } else if ( (i - Nhor) % (nx + 1) == 0 ) {
                areaProjections[i + 0 * ni] = -dy;
            } else {
                areaProjections[i + 0 * ni] = dy;
           }
        """,
        dx = self.dx,
        dy = self.dy,
        nx = self.nx,
        Nhor = self.numberOfHorizontalFaces,
        areaProjections = areaProjections,
        ni = self.numberOfFaces)

        return FaceVariable(mesh=self, value=areaProjections, rank=1)

    def _getOrientedFaceNormals(self):
        return self._getFaceNormals()

    def _getFaceTangents1(self):
<<<<<<< HEAD
        tangents = FaceVariable(mesh=self, value=0., rank=1)
=======
        tangents = numerix.zeros((2,self.numberOfFaces), 'd')
>>>>>>> 23b19207

        tangents[0, :self.numberOfHorizontalFaces] = -1
        tangents[0, :self.nx] = 1        
        tangents[1, self.numberOfHorizontalFaces:] = 1
        tangents[1, self.numberOfHorizontalFaces::(self.nx + 1)] = -1

        return tangents
        
    def _getFaceTangents2(self):
<<<<<<< HEAD
        return FaceVariable(mesh=self, value=0., rank=1)
=======
        return numerix.zeros((2, self.numberOfFaces), 'd')
>>>>>>> 23b19207
        
    def _getFaceAspectRatios(self):
        return self._getFaceAreas() / self._getCellDistances()
    
    def _getCellToCellDistances(self):
        distances = numerix.zeros((4, self.nx, self.ny), 'd')
        distances[0] = self.dy
        distances[1] = self.dx
        distances[2] = self.dy
        distances[3] = self.dx
        
        distances[0,..., 0] = self.dy / 2.
        distances[2,...,-1] = self.dy / 2.
        distances[3, 0,...] = self.dx / 2.
        distances[1,-1,...] = self.dx / 2.
        
<<<<<<< HEAD
        return CellVariable(mesh=self, 
                            value=distances.reshape((4, self.numberOfCells), order="FORTRAN"),
                            elementshape=(4,))


    def _getCellNormals(self):
        normals = CellVariable(mesh=self, value=0., elementshape=(2,4))
=======
        return distances.reshape((4, self.numberOfCells), order="FORTRAN")


    def _getCellNormals(self):
        normals = numerix.zeros((2, 4, self.numberOfCells), 'd')
>>>>>>> 23b19207
        normals[:, 0] = [[ 0], [-1]]
        normals[:, 1] = [[ 1], [ 0]]
        normals[:, 2] = [[ 0], [ 1]]
        normals[:, 3] = [[-1], [ 0]]

        return normals
        
    def _getCellAreas(self):
<<<<<<< HEAD
        areas = CellVariable(mesh=self, value=0., elementshape=(4,))
=======
        areas = numerix.ones((4, self.numberOfCells), 'd')
>>>>>>> 23b19207
        areas[0] = self.dx
        areas[1] = self.dy
        areas[2] = self.dx
        areas[3] = self.dy
        return areas

    def _getCellAreaProjections(self):
        return self._getCellAreas() * self._getCellNormals()

##         from numMesh/mesh

    def getFaceCenters(self):
        Hcen = numerix.zeros((2, self.nx, self.ny + 1), 'd')
        indices = numerix.indices((self.nx, self.ny + 1))
        Hcen[0,...] = (indices[0] + 0.5) * self.dx
        Hcen[1,...] = indices[1] * self.dy
        
        Vcen = numerix.zeros((2, self.nx + 1, self.ny), 'd')
        indices = numerix.indices((self.nx + 1, self.ny))
        Vcen[0,...] = indices[0] * self.dx
        Vcen[1,...] = (indices[1] + 0.5) * self.dy
        
<<<<<<< HEAD
        return FaceVariable(mesh=self,
                            value=numerix.concatenate((Hcen.reshape((2, self.nx * (self.ny + 1)), order="FORTRAN"),
                                                       Vcen.reshape((2, (self.nx + 1) * self.ny), order="FORTRAN")), axis=1) + self.origin,
                            rank=1)
=======
        return numerix.concatenate((Hcen.reshape((2, self.nx * (self.ny + 1)), order="FORTRAN"),
                                    Vcen.reshape((2, (self.nx + 1) * self.ny), order="FORTRAN")), axis=1) + self.origin
>>>>>>> 23b19207
                                    
    def _getCellVertexIDs(self):
        ids = numerix.zeros((4, self.nx, self.ny))
        indices = numerix.indices((self.nx, self.ny))
        ids[1] = indices[0] + (indices[1] + 1) * (self.nx + 1)
        ids[0] = ids[1] + 1
        ids[3] = indices[0] + indices[1] * (self.nx + 1)
        ids[2] = ids[3] + 1
        
<<<<<<< HEAD
        return CellVariable(mesh=self, 
                            value=numerix.reshape(ids, (4, self.numberOfCells)), 
                            elementshape=(4,))
=======
        return numerix.reshape(ids, (4, self.numberOfCells))
>>>>>>> 23b19207
        
    def _getFaceVertexIDs(self):
        Hids = numerix.zeros((2, self.nx, self.ny + 1))
        indices = numerix.indices((self.nx, self.ny + 1))
        Hids[0] = indices[0] + indices[1] * (self.nx + 1)
        Hids[1] = Hids[0] + 1

        Vids = numerix.zeros((2, self.nx + 1, self.ny))
        indices = numerix.indices((self.nx + 1, self.ny))
        Vids[0] = indices[0] + indices[1] * (self.nx + 1)
        Vids[1] = Vids[0] + self.nx + 1
        
<<<<<<< HEAD
        values = numerix.concatenate((Hids.reshape((2, self.numberOfHorizontalFaces), order="FORTRAN"),
                                                                                Vids.reshape((2, self.numberOfFaces - self.numberOfHorizontalFaces), order="FORTRAN")),
                                                                               axis=1)
        return FaceVariable(mesh=self,
                            value=MA.masked_values((values[1], values[0]), -1),
                            elementshape=(2,))
=======
        return numerix.concatenate((Hids.reshape((2, self.numberOfHorizontalFaces), order="FORTRAN"), 
                                    Vids.reshape((2, self.numberOfFaces - self.numberOfHorizontalFaces), order="FORTRAN")),
                                   axis=1)
>>>>>>> 23b19207
                                    
    def _getOrderedCellVertexIDs(self):
        ids = numerix.zeros((4, self.nx, self.ny))
        indices = numerix.indices((self.nx, self.ny))
        ids[2] = indices[0] + (indices[1] + 1) * (self.nx + 1)
        ids[1] = ids[2] + 1
        ids[3] = indices[0] + indices[1] * (self.nx + 1)
        ids[0] = ids[3] + 1
        
<<<<<<< HEAD
        return CellVariable(mesh=self, 
                            value=ids.reshape((4, self.numberOfCells), order="FORTRAN"), 
                            elementshape=(4,))
=======
        return ids.reshape((4, self.numberOfCells), order="FORTRAN")
>>>>>>> 23b19207
        
##     scaling
    
    def _calcScaledGeometry(self):
        pass

    def _test(self):
        """
        These tests are not useful as documentation, but are here to ensure
        everything works as expected.

            >>> dx = 0.5
            >>> dy = 2.
            >>> nx = 3
            >>> ny = 2
            
            >>> mesh = UniformGrid2D(nx = nx, ny = ny, dx = dx, dy = dy)     
            
            >>> vertices = numerix.array(((0., 1., 2., 3., 0., 1., 
            ...                            2., 3., 0., 1., 2., 3.),
            ...                           (0., 0., 0., 0., 1., 1., 
            ...                            1., 1., 2., 2., 2., 2.)))
            >>> vertices *= numerix.array([[dx], [dy]])
            >>> numerix.allequal(vertices, mesh._createVertices())
            1
        
            >>> faces = numerix.array(((1, 2, 3, 4, 5, 6, 8, 9, 10, 
            ...                         0, 5, 6, 7, 4, 9, 10, 11),
            ...                        (0, 1, 2, 5, 6, 7, 9, 10, 11, 
            ...                         4, 1, 2, 3, 8, 5, 6, 7)))
            >>> numerix.allequal(faces, mesh._createFaces())
            1

            >>> cells = numerix.array(((0,  1,  2,  3,  4,  5),
            ...                       (10, 11, 12, 14, 15, 16),
            ...                       ( 3,  4,  5,  6,  7,  8),
            ...                       ( 9, 10, 11, 13, 14, 15)))
            >>> numerix.allequal(cells, mesh._createCells())
            1

            >>> externalFaces = numerix.array((0, 1, 2, 6, 7, 8, 9 , 13, 12, 16))
            >>> numerix.allequal(externalFaces, mesh.getExteriorFaces())
            1

            >>> internalFaces = numerix.array((3, 4, 5, 10, 11, 14, 15))
            >>> numerix.allequal(internalFaces, mesh.getInteriorFaces())
            1

            >>> from fipy.tools.numerix import MA
            >>> faceCellIds = MA.masked_values((( 0,  1,  2, 0,  1,  2,  3,  4, 
            ...                                   5,  0,  0, 1,  2,  3,  3,  4,  5),
            ...                                 (-1, -1, -1, 3,  4,  5, -1, -1, 
            ...                                  -1, -1,  1, 2, -1, -1,  4,  5, -1)), -1)
<<<<<<< HEAD
            >>> print numerix.allequal(faceCellIds, mesh.getFaceCellIDs())
=======
            >>> numerix.allequal(faceCellIds, mesh.getFaceCellIDs())
>>>>>>> 23b19207
            1
            
            >>> faceAreas = numerix.array((dx, dx, dx, dx, dx, dx, dx, dx, dx,
            ...                            dy, dy, dy, dy, dy, dy, dy, dy))
            >>> print numerix.allclose(faceAreas, mesh._getFaceAreas(), 
            ...                        atol = 1e-10, rtol = 1e-10)
            1
            
            >>> faceCoords = numerix.take(vertices, faces, axis=1)
            >>> faceCenters = (faceCoords[...,0,:] + faceCoords[...,1,:]) / 2.
<<<<<<< HEAD
            >>> print numerix.allclose(faceCenters, mesh.getFaceCenters(), 
            ...                        atol = 1e-10, rtol = 1e-10)
=======
            >>> numerix.allclose(faceCenters, mesh.getFaceCenters(), atol = 1e-10, rtol = 1e-10)
>>>>>>> 23b19207
            1

            >>> faceNormals = numerix.array(((0., 0., 0., 0., 0., 0., 0., 0., 0., 
            ...                               -1., 1., 1., 1., -1., 1., 1., 1.),
            ...                              (-1., -1., -1., 1., 1., 1., 1., 1., 
            ...                               1., 0, 0, 0, 0, 0, 0, 0, 0)))
<<<<<<< HEAD
            >>> print numerix.allclose(faceNormals, mesh._getFaceNormals(), 
            ...                        atol = 1e-10, rtol = 1e-10)
=======
            >>> numerix.allclose(faceNormals, mesh._getFaceNormals(), atol = 1e-10, rtol = 1e-10)
>>>>>>> 23b19207
            1

            >>> cellToFaceOrientations = numerix.array(((1,  1,  1, -1, -1, -1), 
            ...                                         (1,  1,  1,  1,  1,  1),
            ...                                         (1,  1,  1,  1,  1,  1),
            ...                                         (1, -1, -1,  1, -1, -1)))
<<<<<<< HEAD
            >>> print numerix.allequal(cellToFaceOrientations, 
            ...                        mesh._getCellFaceOrientations())
=======
            >>> numerix.allequal(cellToFaceOrientations, mesh._getCellFaceOrientations())
>>>>>>> 23b19207
            1
                                             
            >>> cellVolumes = numerix.array((dx*dy, dx*dy, dx*dy, dx*dy, dx*dy, dx*dy))
            >>> print numerix.allclose(cellVolumes, mesh.getCellVolumes(), 
            ...                        atol = 1e-10, rtol = 1e-10)
            1

            >>> cellCenters = numerix.array(((dx/2., 3.*dx/2., 5.*dx/2.,    dx/2., 3.*dx/2., 5.*dx/2.),
            ...                              (dy/2.,    dy/2.,    dy/2., 3.*dy/2., 3.*dy/2., 3.*dy/2.)))
<<<<<<< HEAD
            >>> print numerix.allclose(cellCenters, mesh.getCellCenters(), 
            ...                        atol = 1e-10, rtol = 1e-10)
=======
            >>> numerix.allclose(cellCenters, mesh.getCellCenters(), atol = 1e-10, rtol = 1e-10)
>>>>>>> 23b19207
            1
                                              
            >>> cellDistances = numerix.array((dy / 2., dy / 2., dy / 2.,
            ...                                dy, dy, dy,
            ...                                dy / 2., dy / 2., dy / 2.,
            ...                                dx / 2., dx, dx,
            ...                                dx / 2.,
            ...                                dx / 2., dx, dx,
            ...                                dx / 2.))
            >>> print numerix.allclose(cellDistances, mesh._getCellDistances(), 
            ...                        atol = 1e-10, rtol = 1e-10)
            1
            
            >>> faceToCellDistances = MA.masked_values(((dy / 2., dy / 2., dy / 2., dy / 2., dy / 2., dy / 2., dy / 2., dy / 2., dy / 2., dx / 2., dx / 2., dx / 2., dx / 2., dx / 2., dx / 2., dx / 2., dx / 2.),
            ...                                         (     -1,      -1,      -1, dy / 2., dy / 2., dy / 2.,      -1,      -1,      -1,      -1, dx / 2., dx / 2.,      -1,      -1, dx / 2., dx / 2.,      -1)), -1)
            >>> faceToCellDistanceRatios = faceToCellDistances[0] / cellDistances
<<<<<<< HEAD
            >>> print numerix.allclose(faceToCellDistanceRatios, 
            ...                        mesh._getFaceToCellDistanceRatio(), 
            ...                        atol = 1e-10, rtol = 1e-10)
            1

            >>> areaProjections = faceNormals * faceAreas
            >>> print numerix.allclose(areaProjections, mesh._getAreaProjections(), 
            ...                        atol = 1e-10, rtol = 1e-10)
=======
            >>> numerix.allclose(faceToCellDistanceRatios, mesh._getFaceToCellDistanceRatio(), atol = 1e-10, rtol = 1e-10)
            1

            >>> areaProjections = faceNormals * faceAreas
            >>> numerix.allclose(areaProjections, mesh._getAreaProjections(), atol = 1e-10, rtol = 1e-10)
>>>>>>> 23b19207
            1

            >>> tangents1 = numerix.array(((1., 1., 1., -1., -1., -1., -1., -1., 
            ...                             -1., 0., 0., 0., 0., 0., 0., 0., 0.),
            ...                            (0, 0, 0, 0, 0, 0, 0, 0, 0, -1., 1., 
            ...                             1., 1., -1., 1., 1., 1.)))
<<<<<<< HEAD
            >>> print numerix.allclose(tangents1, mesh._getFaceTangents1(), 
            ...                        atol = 1e-10, rtol = 1e-10)
            1

            >>> tangents2 = numerix.zeros((2, 17), 'd')
            >>> print numerix.allclose(tangents2, mesh._getFaceTangents2(), 
            ...                        atol = 1e-10, rtol = 1e-10)
=======
            >>> numerix.allclose(tangents1, mesh._getFaceTangents1(), atol = 1e-10, rtol = 1e-10)
            1

            >>> tangents2 = numerix.zeros((2, 17), 'd')
            >>> numerix.allclose(tangents2, mesh._getFaceTangents2(), atol = 1e-10, rtol = 1e-10)
>>>>>>> 23b19207
            1

            >>> cellToCellIDs = MA.masked_values(((-1, -1, -1,  0,  1,  2),
            ...                                   ( 1,  2, -1,  4,  5, -1),
            ...                                   ( 3,  4,  5, -1, -1, -1),
            ...                                   (-1,  0,  1, -1,  3,  4)), -1)
<<<<<<< HEAD
            >>> print numerix.allequal(cellToCellIDs, mesh._getCellToCellIDs())
=======
            >>> numerix.allequal(cellToCellIDs, mesh._getCellToCellIDs())
>>>>>>> 23b19207
            1

            >>> cellToCellDistances = MA.masked_values(((dy / 2., dy / 2., dy / 2.,      dy,      dy,      dy),
            ...                                         (     dx,      dx, dx / 2.,      dx,      dx, dx / 2.),
            ...                                         (     dy,      dy,      dy, dy / 2., dy / 2., dy / 2.),
            ...                                         (dx / 2.,      dx,      dx, dx / 2.,      dx,      dx)), -1)
<<<<<<< HEAD
            >>> print numerix.allclose(cellToCellDistances, 
            ...                        mesh._getCellToCellDistances(), 
            ...                        atol = 1e-10, rtol = 1e-10)
=======
            >>> numerix.allclose(cellToCellDistances, mesh._getCellToCellDistances(), atol = 1e-10, rtol = 1e-10)
>>>>>>> 23b19207
            1

            >>> cellNormals = numerix.array(((( 0,  0,  0,  0,  0,  0),
            ...                               ( 1,  1,  1,  1,  1,  1),
            ...                               ( 0,  0,  0,  0,  0,  0),
            ...                               (-1, -1, -1, -1, -1, -1)),
            ...                              ((-1, -1, -1, -1, -1, -1),
            ...                               ( 0,  0,  0,  0,  0,  0),
            ...                               ( 1,  1,  1,  1,  1,  1),
            ...                               ( 0,  0,  0,  0,  0,  0))))
<<<<<<< HEAD
            >>> print numerix.allclose(cellNormals, mesh._getCellNormals(), 
            ...                        atol = 1e-10, rtol = 1e-10)
=======
            >>> numerix.allclose(cellNormals, mesh._getCellNormals(), atol = 1e-10, rtol = 1e-10)
>>>>>>> 23b19207
            1

            >>> cellAreaProjections = numerix.array((((0,) * 6, (dy,) * 6, (0,) * 6, (-dy,) * 6),
            ...                                      ((-dx,) * 6, (0,) * 6, (dx,) * 6, (0,) * 6)))
<<<<<<< HEAD
            >>> print numerix.allclose(cellAreaProjections, 
            ...                        mesh._getCellAreaProjections(), 
            ...                        atol = 1e-10, rtol = 1e-10)
=======
            >>> numerix.allclose(cellAreaProjections, mesh._getCellAreaProjections(), atol = 1e-10, rtol = 1e-10)
>>>>>>> 23b19207
            1

            >>> cellVertexIDs = MA.masked_array(((5, 6, 7, 9, 10, 11),
            ...                                  (4, 5, 6, 8, 9, 10),
            ...                                  (1, 2, 3, 5, 6, 7),
            ...                                  (0, 1, 2, 4, 5, 6)), -1000)

            >>> print numerix.allclose(mesh._getCellVertexIDs(), cellVertexIDs)
            1

            >>> from fipy.tools import dump            
            >>> (f, filename) = dump.write(mesh, extension = '.gz')
            >>> unpickledMesh = dump.read(filename, f)

            >>> print numerix.allequal(mesh.getCellCenters(), 
            ...                        unpickledMesh.getCellCenters())
            1
            
            >>> print mesh._getFaceVertexIDs()
<<<<<<< HEAD
            [[1 2 3 5 6 7 9 10 11 4 5 6 7 8 9 10 11]
             [0 1 2 4 5 6 8 9 10 0 1 2 3 4 5 6 7]]
=======
            [[ 0  1  2  4  5  6  8  9 10  0  1  2  3  4  5  6  7]
             [ 1  2  3  5  6  7  9 10 11  4  5  6  7  8  9 10 11]]
>>>>>>> 23b19207

            >>> mesh = UniformGrid2D(nx=3)
            >>> print mesh._getAdjacentCellIDs()[0], mesh._getAdjacentCellIDs()[1]
            [0 1 2 0 1 2 0 0 1 2] [0 1 2 0 1 2 0 1 2 2]
            >>> print mesh.getFaceCellIDs()
            [[0 1 2 0 1 2 0 0 1 2]
             [-- -- -- -- -- -- -- 1 2 --]]

            >>> mesh = UniformGrid2D(ny=3)
            >>> print mesh._getAdjacentCellIDs()[0], mesh._getAdjacentCellIDs()[1]
            [0 0 1 2 0 0 1 1 2 2] [0 1 2 2 0 0 1 1 2 2]
            >>> print mesh.getFaceCellIDs()
            [[0 0 1 2 0 0 1 1 2 2]
             [-- 1 2 -- -- -- -- -- -- --]]

        Following test added to change nx, ny argment to integer when its a float to prevent
        warnings from the solver.

            >>> from fipy import *
            >>> mesh = UniformGrid2D(nx=3., ny=3., dx=1., dy=1.)
            >>> var = CellVariable(mesh=mesh)
            >>> DiffusionTerm().solve(var)

        """

def _test():
    import doctest
    return doctest.testmod()

if __name__ == "__main__":
    _test()<|MERGE_RESOLUTION|>--- conflicted
+++ resolved
@@ -154,11 +154,7 @@
                                                      numerix.reshape(Vids, ((self.nx - 1) * self.ny,)))))
 
     def _getCellFaceOrientations(self):
-<<<<<<< HEAD
         cellFaceOrientations = CellVariable(mesh=self, value=1., elementshape=(4,))
-=======
-        cellFaceOrientations = numerix.ones((4, self.numberOfCells))
->>>>>>> 23b19207
         cellFaceOrientations[0, self.nx:] = -1
         cellFaceOrientations[3, :] = -1
         cellFaceOrientations[3, ::self.nx] = 1
@@ -247,25 +243,16 @@
         ids[1,-1,...] = MA.masked
         ids[3, 0,...] = MA.masked
         
-<<<<<<< HEAD
         return CellVariable(mesh=self, 
                             value=MA.reshape(ids.swapaxes(1,2), (4, self.numberOfCells)))
-=======
-        return MA.reshape(ids.swapaxes(1,2), (4, self.numberOfCells))
->>>>>>> 23b19207
         
     def _getCellToCellIDsFilled(self):
         N = self.getNumberOfCells()
         M = self._getMaxFacesPerCell()
         cellIDs = numerix.repeat(numerix.arange(N)[numerix.newaxis, ...], M, axis=0)
-<<<<<<< HEAD
         cellToCellIDs = self._getCellToCellIDs().getValue()
         return CellVariable(mesh=self, 
                             value=MA.where(MA.getmaskarray(cellToCellIDs), cellIDs, cellToCellIDs))
-=======
-        cellToCellIDs = self._getCellToCellIDs()
-        return MA.where(MA.getmaskarray(cellToCellIDs), cellIDs, cellToCellIDs)
->>>>>>> 23b19207
         
     def _getMaxFacesPerCell(self):
         return 4
@@ -340,14 +327,9 @@
         Vids[1,0] = -1
         Vids[1,-1] = -1
         
-<<<<<<< HEAD
         return FaceVariable(mesh=self,
                             value=MA.masked_values(numerix.concatenate((Hids.reshape((2, self.numberOfHorizontalFaces), order="FORTRAN"), 
                                                                         Vids.reshape((2, self.numberOfFaces - self.numberOfHorizontalFaces), order="FORTRAN")), axis=1), value = -1))
-=======
-        return MA.masked_values(numerix.concatenate((Hids.reshape((2, self.numberOfHorizontalFaces), order="FORTRAN"), 
-                                                     Vids.reshape((2, self.numberOfFaces - self.numberOfHorizontalFaces), order="FORTRAN")), axis=1), value = -1)
->>>>>>> 23b19207
     
     def _getFaceAreas(self):
         faceAreas = FaceVariable(mesh=self, value=0.)
@@ -356,11 +338,7 @@
         return faceAreas
 
     def _getFaceNormals(self):
-<<<<<<< HEAD
         normals = FaceVariable(mesh=self, value=0., rank=1)
-=======
-        normals = numerix.zeros((2, self.numberOfFaces), 'd')
->>>>>>> 23b19207
 
         normals[1, :self.numberOfHorizontalFaces] = 1
         normals[1, :self.nx] = -1
@@ -381,13 +359,9 @@
         indices = numerix.indices((self.nx, self.ny))
         centers[0] = (indices[0] + 0.5) * self.dx
         centers[1] = (indices[1] + 0.5) * self.dy
-<<<<<<< HEAD
         return CellVariable(mesh=self,
                             value=centers.reshape((2, self.numberOfCells), order="FORTRAN") + self.origin,
                             rank=1)
-=======
-        return centers.reshape((2, self.numberOfCells), order="FORTRAN") + self.origin
->>>>>>> 23b19207
 
     def _getCellDistances(self):
         Hdis = numerix.repeat((self.dy,), self.numberOfHorizontalFaces)
@@ -413,11 +387,7 @@
         return faceToCellDistanceRatios
 
     def _getFaceToCellDistances(self):
-<<<<<<< HEAD
         faceToCellDistances = FaceVariable(mesh=self, value=0., rank=1)
-=======
-        faceToCellDistances = numerix.zeros((2, self.numberOfFaces), 'd')
->>>>>>> 23b19207
         distances = self._getCellDistances()
         ratios = self._getFaceToCellDistanceRatio()
         faceToCellDistances[0] = distances * ratios
@@ -460,11 +430,7 @@
         return self._getFaceNormals()
 
     def _getFaceTangents1(self):
-<<<<<<< HEAD
         tangents = FaceVariable(mesh=self, value=0., rank=1)
-=======
-        tangents = numerix.zeros((2,self.numberOfFaces), 'd')
->>>>>>> 23b19207
 
         tangents[0, :self.numberOfHorizontalFaces] = -1
         tangents[0, :self.nx] = 1        
@@ -474,11 +440,7 @@
         return tangents
         
     def _getFaceTangents2(self):
-<<<<<<< HEAD
         return FaceVariable(mesh=self, value=0., rank=1)
-=======
-        return numerix.zeros((2, self.numberOfFaces), 'd')
->>>>>>> 23b19207
         
     def _getFaceAspectRatios(self):
         return self._getFaceAreas() / self._getCellDistances()
@@ -495,7 +457,6 @@
         distances[3, 0,...] = self.dx / 2.
         distances[1,-1,...] = self.dx / 2.
         
-<<<<<<< HEAD
         return CellVariable(mesh=self, 
                             value=distances.reshape((4, self.numberOfCells), order="FORTRAN"),
                             elementshape=(4,))
@@ -503,13 +464,6 @@
 
     def _getCellNormals(self):
         normals = CellVariable(mesh=self, value=0., elementshape=(2,4))
-=======
-        return distances.reshape((4, self.numberOfCells), order="FORTRAN")
-
-
-    def _getCellNormals(self):
-        normals = numerix.zeros((2, 4, self.numberOfCells), 'd')
->>>>>>> 23b19207
         normals[:, 0] = [[ 0], [-1]]
         normals[:, 1] = [[ 1], [ 0]]
         normals[:, 2] = [[ 0], [ 1]]
@@ -518,11 +472,7 @@
         return normals
         
     def _getCellAreas(self):
-<<<<<<< HEAD
         areas = CellVariable(mesh=self, value=0., elementshape=(4,))
-=======
-        areas = numerix.ones((4, self.numberOfCells), 'd')
->>>>>>> 23b19207
         areas[0] = self.dx
         areas[1] = self.dy
         areas[2] = self.dx
@@ -545,15 +495,10 @@
         Vcen[0,...] = indices[0] * self.dx
         Vcen[1,...] = (indices[1] + 0.5) * self.dy
         
-<<<<<<< HEAD
         return FaceVariable(mesh=self,
                             value=numerix.concatenate((Hcen.reshape((2, self.nx * (self.ny + 1)), order="FORTRAN"),
                                                        Vcen.reshape((2, (self.nx + 1) * self.ny), order="FORTRAN")), axis=1) + self.origin,
                             rank=1)
-=======
-        return numerix.concatenate((Hcen.reshape((2, self.nx * (self.ny + 1)), order="FORTRAN"),
-                                    Vcen.reshape((2, (self.nx + 1) * self.ny), order="FORTRAN")), axis=1) + self.origin
->>>>>>> 23b19207
                                     
     def _getCellVertexIDs(self):
         ids = numerix.zeros((4, self.nx, self.ny))
@@ -563,13 +508,9 @@
         ids[3] = indices[0] + indices[1] * (self.nx + 1)
         ids[2] = ids[3] + 1
         
-<<<<<<< HEAD
         return CellVariable(mesh=self, 
                             value=numerix.reshape(ids, (4, self.numberOfCells)), 
                             elementshape=(4,))
-=======
-        return numerix.reshape(ids, (4, self.numberOfCells))
->>>>>>> 23b19207
         
     def _getFaceVertexIDs(self):
         Hids = numerix.zeros((2, self.nx, self.ny + 1))
@@ -582,18 +523,12 @@
         Vids[0] = indices[0] + indices[1] * (self.nx + 1)
         Vids[1] = Vids[0] + self.nx + 1
         
-<<<<<<< HEAD
         values = numerix.concatenate((Hids.reshape((2, self.numberOfHorizontalFaces), order="FORTRAN"),
                                                                                 Vids.reshape((2, self.numberOfFaces - self.numberOfHorizontalFaces), order="FORTRAN")),
                                                                                axis=1)
         return FaceVariable(mesh=self,
                             value=MA.masked_values((values[1], values[0]), -1),
                             elementshape=(2,))
-=======
-        return numerix.concatenate((Hids.reshape((2, self.numberOfHorizontalFaces), order="FORTRAN"), 
-                                    Vids.reshape((2, self.numberOfFaces - self.numberOfHorizontalFaces), order="FORTRAN")),
-                                   axis=1)
->>>>>>> 23b19207
                                     
     def _getOrderedCellVertexIDs(self):
         ids = numerix.zeros((4, self.nx, self.ny))
@@ -603,13 +538,9 @@
         ids[3] = indices[0] + indices[1] * (self.nx + 1)
         ids[0] = ids[3] + 1
         
-<<<<<<< HEAD
         return CellVariable(mesh=self, 
                             value=ids.reshape((4, self.numberOfCells), order="FORTRAN"), 
                             elementshape=(4,))
-=======
-        return ids.reshape((4, self.numberOfCells), order="FORTRAN")
->>>>>>> 23b19207
         
 ##     scaling
     
@@ -663,11 +594,7 @@
             ...                                   5,  0,  0, 1,  2,  3,  3,  4,  5),
             ...                                 (-1, -1, -1, 3,  4,  5, -1, -1, 
             ...                                  -1, -1,  1, 2, -1, -1,  4,  5, -1)), -1)
-<<<<<<< HEAD
             >>> print numerix.allequal(faceCellIds, mesh.getFaceCellIDs())
-=======
-            >>> numerix.allequal(faceCellIds, mesh.getFaceCellIDs())
->>>>>>> 23b19207
             1
             
             >>> faceAreas = numerix.array((dx, dx, dx, dx, dx, dx, dx, dx, dx,
@@ -678,36 +605,24 @@
             
             >>> faceCoords = numerix.take(vertices, faces, axis=1)
             >>> faceCenters = (faceCoords[...,0,:] + faceCoords[...,1,:]) / 2.
-<<<<<<< HEAD
             >>> print numerix.allclose(faceCenters, mesh.getFaceCenters(), 
             ...                        atol = 1e-10, rtol = 1e-10)
-=======
-            >>> numerix.allclose(faceCenters, mesh.getFaceCenters(), atol = 1e-10, rtol = 1e-10)
->>>>>>> 23b19207
             1
 
             >>> faceNormals = numerix.array(((0., 0., 0., 0., 0., 0., 0., 0., 0., 
             ...                               -1., 1., 1., 1., -1., 1., 1., 1.),
             ...                              (-1., -1., -1., 1., 1., 1., 1., 1., 
             ...                               1., 0, 0, 0, 0, 0, 0, 0, 0)))
-<<<<<<< HEAD
             >>> print numerix.allclose(faceNormals, mesh._getFaceNormals(), 
             ...                        atol = 1e-10, rtol = 1e-10)
-=======
-            >>> numerix.allclose(faceNormals, mesh._getFaceNormals(), atol = 1e-10, rtol = 1e-10)
->>>>>>> 23b19207
             1
 
             >>> cellToFaceOrientations = numerix.array(((1,  1,  1, -1, -1, -1), 
             ...                                         (1,  1,  1,  1,  1,  1),
             ...                                         (1,  1,  1,  1,  1,  1),
             ...                                         (1, -1, -1,  1, -1, -1)))
-<<<<<<< HEAD
             >>> print numerix.allequal(cellToFaceOrientations, 
             ...                        mesh._getCellFaceOrientations())
-=======
-            >>> numerix.allequal(cellToFaceOrientations, mesh._getCellFaceOrientations())
->>>>>>> 23b19207
             1
                                              
             >>> cellVolumes = numerix.array((dx*dy, dx*dy, dx*dy, dx*dy, dx*dy, dx*dy))
@@ -717,12 +632,8 @@
 
             >>> cellCenters = numerix.array(((dx/2., 3.*dx/2., 5.*dx/2.,    dx/2., 3.*dx/2., 5.*dx/2.),
             ...                              (dy/2.,    dy/2.,    dy/2., 3.*dy/2., 3.*dy/2., 3.*dy/2.)))
-<<<<<<< HEAD
             >>> print numerix.allclose(cellCenters, mesh.getCellCenters(), 
             ...                        atol = 1e-10, rtol = 1e-10)
-=======
-            >>> numerix.allclose(cellCenters, mesh.getCellCenters(), atol = 1e-10, rtol = 1e-10)
->>>>>>> 23b19207
             1
                                               
             >>> cellDistances = numerix.array((dy / 2., dy / 2., dy / 2.,
@@ -739,7 +650,6 @@
             >>> faceToCellDistances = MA.masked_values(((dy / 2., dy / 2., dy / 2., dy / 2., dy / 2., dy / 2., dy / 2., dy / 2., dy / 2., dx / 2., dx / 2., dx / 2., dx / 2., dx / 2., dx / 2., dx / 2., dx / 2.),
             ...                                         (     -1,      -1,      -1, dy / 2., dy / 2., dy / 2.,      -1,      -1,      -1,      -1, dx / 2., dx / 2.,      -1,      -1, dx / 2., dx / 2.,      -1)), -1)
             >>> faceToCellDistanceRatios = faceToCellDistances[0] / cellDistances
-<<<<<<< HEAD
             >>> print numerix.allclose(faceToCellDistanceRatios, 
             ...                        mesh._getFaceToCellDistanceRatio(), 
             ...                        atol = 1e-10, rtol = 1e-10)
@@ -748,20 +658,12 @@
             >>> areaProjections = faceNormals * faceAreas
             >>> print numerix.allclose(areaProjections, mesh._getAreaProjections(), 
             ...                        atol = 1e-10, rtol = 1e-10)
-=======
-            >>> numerix.allclose(faceToCellDistanceRatios, mesh._getFaceToCellDistanceRatio(), atol = 1e-10, rtol = 1e-10)
-            1
-
-            >>> areaProjections = faceNormals * faceAreas
-            >>> numerix.allclose(areaProjections, mesh._getAreaProjections(), atol = 1e-10, rtol = 1e-10)
->>>>>>> 23b19207
             1
 
             >>> tangents1 = numerix.array(((1., 1., 1., -1., -1., -1., -1., -1., 
             ...                             -1., 0., 0., 0., 0., 0., 0., 0., 0.),
             ...                            (0, 0, 0, 0, 0, 0, 0, 0, 0, -1., 1., 
             ...                             1., 1., -1., 1., 1., 1.)))
-<<<<<<< HEAD
             >>> print numerix.allclose(tangents1, mesh._getFaceTangents1(), 
             ...                        atol = 1e-10, rtol = 1e-10)
             1
@@ -769,37 +671,22 @@
             >>> tangents2 = numerix.zeros((2, 17), 'd')
             >>> print numerix.allclose(tangents2, mesh._getFaceTangents2(), 
             ...                        atol = 1e-10, rtol = 1e-10)
-=======
-            >>> numerix.allclose(tangents1, mesh._getFaceTangents1(), atol = 1e-10, rtol = 1e-10)
-            1
-
-            >>> tangents2 = numerix.zeros((2, 17), 'd')
-            >>> numerix.allclose(tangents2, mesh._getFaceTangents2(), atol = 1e-10, rtol = 1e-10)
->>>>>>> 23b19207
             1
 
             >>> cellToCellIDs = MA.masked_values(((-1, -1, -1,  0,  1,  2),
             ...                                   ( 1,  2, -1,  4,  5, -1),
             ...                                   ( 3,  4,  5, -1, -1, -1),
             ...                                   (-1,  0,  1, -1,  3,  4)), -1)
-<<<<<<< HEAD
             >>> print numerix.allequal(cellToCellIDs, mesh._getCellToCellIDs())
-=======
-            >>> numerix.allequal(cellToCellIDs, mesh._getCellToCellIDs())
->>>>>>> 23b19207
             1
 
             >>> cellToCellDistances = MA.masked_values(((dy / 2., dy / 2., dy / 2.,      dy,      dy,      dy),
             ...                                         (     dx,      dx, dx / 2.,      dx,      dx, dx / 2.),
             ...                                         (     dy,      dy,      dy, dy / 2., dy / 2., dy / 2.),
             ...                                         (dx / 2.,      dx,      dx, dx / 2.,      dx,      dx)), -1)
-<<<<<<< HEAD
             >>> print numerix.allclose(cellToCellDistances, 
             ...                        mesh._getCellToCellDistances(), 
             ...                        atol = 1e-10, rtol = 1e-10)
-=======
-            >>> numerix.allclose(cellToCellDistances, mesh._getCellToCellDistances(), atol = 1e-10, rtol = 1e-10)
->>>>>>> 23b19207
             1
 
             >>> cellNormals = numerix.array(((( 0,  0,  0,  0,  0,  0),
@@ -810,23 +697,15 @@
             ...                               ( 0,  0,  0,  0,  0,  0),
             ...                               ( 1,  1,  1,  1,  1,  1),
             ...                               ( 0,  0,  0,  0,  0,  0))))
-<<<<<<< HEAD
             >>> print numerix.allclose(cellNormals, mesh._getCellNormals(), 
             ...                        atol = 1e-10, rtol = 1e-10)
-=======
-            >>> numerix.allclose(cellNormals, mesh._getCellNormals(), atol = 1e-10, rtol = 1e-10)
->>>>>>> 23b19207
             1
 
             >>> cellAreaProjections = numerix.array((((0,) * 6, (dy,) * 6, (0,) * 6, (-dy,) * 6),
             ...                                      ((-dx,) * 6, (0,) * 6, (dx,) * 6, (0,) * 6)))
-<<<<<<< HEAD
             >>> print numerix.allclose(cellAreaProjections, 
             ...                        mesh._getCellAreaProjections(), 
             ...                        atol = 1e-10, rtol = 1e-10)
-=======
-            >>> numerix.allclose(cellAreaProjections, mesh._getCellAreaProjections(), atol = 1e-10, rtol = 1e-10)
->>>>>>> 23b19207
             1
 
             >>> cellVertexIDs = MA.masked_array(((5, 6, 7, 9, 10, 11),
@@ -846,13 +725,8 @@
             1
             
             >>> print mesh._getFaceVertexIDs()
-<<<<<<< HEAD
             [[1 2 3 5 6 7 9 10 11 4 5 6 7 8 9 10 11]
              [0 1 2 4 5 6 8 9 10 0 1 2 3 4 5 6 7]]
-=======
-            [[ 0  1  2  4  5  6  8  9 10  0  1  2  3  4  5  6  7]
-             [ 1  2  3  5  6  7  9 10 11  4  5  6  7  8  9 10 11]]
->>>>>>> 23b19207
 
             >>> mesh = UniformGrid2D(nx=3)
             >>> print mesh._getAdjacentCellIDs()[0], mesh._getAdjacentCellIDs()[1]
