#!/usr/bin/env python

## -*-Pyth-*-
 # ###################################################################
 #  FiPy - a finite volume PDE solver in Python
 # 
 #  FILE: "gmshExport.py"
 #
 #  Author: Alexander Mont <alexander.mont@nist.gov>
 #  Author: Jonathan Guyer <guyer@nist.gov>
 #  Author: Daniel Wheeler <daniel.wheeler@nist.gov>
 #  Author: James Warren   <jwarren@nist.gov>
 #    mail: NIST
 #     www: http://www.ctcms.nist.gov/fipy/
 #  
 # ========================================================================
 # This document was prepared at the National Institute of Standards
 # and Technology by employees of the Federal Government in the course
 # of their official duties.  Pursuant to title 17 Section 105 of the
 # United States Code this document is not subject to copyright
 # protection and is in the public domain.  gmshExport.py
 # is an experimental work.  NIST assumes no responsibility whatsoever
 # for its use by other parties, and makes no guarantees, expressed
 # or implied, about its quality, reliability, or any other characteristic.
 # We would appreciate acknowledgement if the document is used.
 # 
 # This document can be redistributed and/or modified freely
 # provided that any derivative works bear some notice that they are
 # derived from it, and any modified versions bear some notice that
 # they have been modified.
 # ========================================================================
 #  See the file "license.terms" for information on usage and  redistribution
 #  of this file, and for a DISCLAIMER OF ALL WARRANTIES.
 #  
 # ###################################################################
 ##

"""
This module takes a FiPy mesh and creates a mesh file that can be opened in Gmsh.
"""

from fipy.tools import numerix
## from fipy.tools.profiler.profiler import Profiler
## from fipy.tools.profiler.profiler import calibrate_profiler

class MeshExportError(Exception):
    pass

def _getElementType(vertices, dimensions):
    if(vertices == 3 and dimensions == 2):
        return 2 ## triangle
    elif(vertices == 4 and dimensions == 2):
        return 3 ## quadrangle
    elif(vertices == 4 and dimensions == 3):
        return 4 ## tetrahedron
    elif(vertices == 8 and dimensions == 3):
        return 5 ## hexahedron
    elif(vertices == 6 and dimensions == 3):
        return 6 ## prism
    elif(vertices == 5 and dimensions == 3):
        return 7 ## pyramid
    else:
        raise MeshExportError, "Element type unsupported by Gmsh"

def _orderVertices(vertexCoords, vertices):
<<<<<<< HEAD
    coordinates = numerix.take(vertexCoords, vertices, axis=-1)
    centroid = numerix.add.reduce(coordinates) / coordinates.shape[0]
    coordinates = coordinates - centroid
=======
    coordinates = numerix.take(vertexCoords, vertices, axis=1)
    centroid = numerix.add.reduce(coordinates, axis=1) / coordinates.shape[1]
    coordinates = coordinates - centroid[..., numerix.newaxis]
>>>>>>> 269bf0db
    coordinates = numerix.where(coordinates == 0, 1.e-10, coordinates) ## to prevent division by zero
    angles = numerix.arctan(coordinates[1] / coordinates[0]) + numerix.where(coordinates[0] < 0, numerix.pi, 0) ## angles go from -pi / 2 to 3*pi / 2
    sortorder = numerix.argsort(angles)
    return numerix.take(vertices, sortorder, axis=-1)
    

def exportAsMesh(mesh, filename):
    outFile = open(filename, mode = 'w')
    ## do the nodes
    outFile.write("$NOD\n")
    coords = mesh.getVertexCoords()
    dimensions, numNodes = coords.shape
    outFile.write(str(numNodes))
    outFile.write('\n')
    for i in range(numNodes):
        outFile.write(str(i + 1))
        outFile.write(' ')
        outFile.write(str(coords[0, i]))
        outFile.write(' ') 
        outFile.write(str(coords[1, i]))
        outFile.write(' ')
        if(dimensions == 2):
            outFile.write("0 \n")
        elif(dimensions == 3):
            outFile.write(str(coords[2, i]))
            outFile.write (" \n")
        else:
            raise MeshExportError, "Mesh has fewer than 2 or more than 3 dimensions"
    outFile.write("$ENDNOD\n$ELM\n")
    ## do the elements
    faceVertexIDs = mesh._getFaceVertexIDs()
    cellFaceIDs = mesh._getCellFaceIDs()
    numCells = cellFaceIDs.shape[1]
    outFile.write(str(numCells))
    outFile.write('\n')
    for i in range(numCells):
        ## build the vertex list
        vertexList = []
        for faceNum in cellFaceIDs[..., i]:
            for vertexNum in faceVertexIDs[..., faceNum]:
                if vertexNum not in vertexList:
                    vertexList = vertexList + [vertexNum]
        if(dimensions == 2):
            vertexList = _orderVertices(coords, vertexList)
        numVertices = len(vertexList)
        elementType = _getElementType(numVertices, dimensions)
        outFile.write(str(i + 1))
        outFile.write(' ')
        outFile.write(str(elementType))
        outFile.write(" 1 1 ")
        outFile.write(str(numVertices))
        for a in vertexList:
            outFile.write(' ')
            outFile.write(str(a + 1))
        outFile.write("\n")
    outFile.write("$ENDNOD\n")
    outFile.close()

if __name__ == "__main__":
    from fipy.meshes.grid2D import Grid2D
    from fipy.meshes.tri2D import Tri2D
    from fipy.meshes.grid3D import Grid3D
    
    import tempfile
    import subprocess

    a = Grid2D(dx = 1.0, dy = 1.0, nx = 10, ny = 10)
    f = tempfile.NamedTemporaryFile(suffix=".msh")
    f.close()
    exportAsMesh(a, f.name)
    subprocess.Popen(["gmsh", f.name])
    b = Tri2D(dx = 1.0, dy = 1.0, nx = 10, ny = 10)
    f = tempfile.NamedTemporaryFile(suffix=".msh")
    f.close()
    exportAsMesh(b, f.name)
    subprocess.Popen(["gmsh", f.name])
#     fudge = calibrate_profiler(10000)
#     profile = Profiler('profile', fudge=fudge)
    c = Grid3D(dx = 1.0, dy = 1.0, nx = 20, ny = 20, nz = 20)
    f = tempfile.NamedTemporaryFile(suffix=".msh")
    f.close()
    exportAsMesh(c, f.name)
#     profile.stop()
    subprocess.Popen(["gmsh", "-v", "0", f.name])
    
        
    
    <|MERGE_RESOLUTION|>--- conflicted
+++ resolved
@@ -63,15 +63,9 @@
         raise MeshExportError, "Element type unsupported by Gmsh"
 
 def _orderVertices(vertexCoords, vertices):
-<<<<<<< HEAD
-    coordinates = numerix.take(vertexCoords, vertices, axis=-1)
-    centroid = numerix.add.reduce(coordinates) / coordinates.shape[0]
-    coordinates = coordinates - centroid
-=======
     coordinates = numerix.take(vertexCoords, vertices, axis=1)
     centroid = numerix.add.reduce(coordinates, axis=1) / coordinates.shape[1]
     coordinates = coordinates - centroid[..., numerix.newaxis]
->>>>>>> 269bf0db
     coordinates = numerix.where(coordinates == 0, 1.e-10, coordinates) ## to prevent division by zero
     angles = numerix.arctan(coordinates[1] / coordinates[0]) + numerix.where(coordinates[0] < 0, numerix.pi, 0) ## angles go from -pi / 2 to 3*pi / 2
     sortorder = numerix.argsort(angles)
