#!/usr/bin/env python

## -*-Pyth-*-
 # ###################################################################
 #  FiPy - Python-based finite volume PDE solver
 # 
 #  FILE: "CylindricalUniformGrid2D.py"
 #
 #  Author: Jonathan Guyer <guyer@nist.gov>
 #  Author: Daniel Wheeler <daniel.wheeler@nist.gov>
 #  Author: James Warren   <jwarren@nist.gov>
 #    mail: NIST
 #     www: http://www.ctcms.nist.gov/fipy/
 #  
 # ========================================================================
 # This software was developed at the National Institute of Standards
 # and Technology by employees of the Federal Government in the course
 # of their official duties.  Pursuant to title 17 Section 105 of the
 # United States Code this software is not subject to copyright
 # protection and is in the public domain.  FiPy is an experimental
 # system.  NIST assumes no responsibility whatsoever for its use by
 # other parties, and makes no guarantees, expressed or implied, about
 # its quality, reliability, or any other characteristic.  We would
 # appreciate acknowledgement if the software is used.
 # 
 # This software can be redistributed and/or modified freely
 # provided that any derivative works bear some notice that they are
 # derived from it, and any modified versions bear some notice that
 # they have been modified.
 # ========================================================================
 #  
 # ###################################################################
 ##

"""
2D cylindrical rectangular Mesh with constant spacing in x and constant spacing in y
"""
__docformat__ = 'restructuredtext'

from fipy import numerix
from fipy.meshes.numMesh.uniformGrid2D import UniformGrid2D
from fipy.tools import parallel

class CylindricalUniformGrid2D(UniformGrid2D):
    r"""
    Creates a 2D cylindrical grid in the radial and axial directions,
    appropriate for axial symmetry.
    """
    def __init__(self, dx=1., dy=1., nx=1, ny=1, origin=((0,),(0,)), overlap=2, parallelModule=parallel):
        UniformGrid2D.__init__(self, dx=dx, dy=dy, nx=nx, ny=ny, origin=origin, overlap=overlap, parallelModule=parallelModule)

    def _getAreaProjections(self):
        return self._getAreaProjectionsPy()
            
    def _getFaceAreas(self):
        faceAreas = numerix.zeros(self.numberOfFaces, 'd')
        faceAreas[:self.numberOfHorizontalFaces] = self.dx
        faceAreas[self.numberOfHorizontalFaces:] = self.dy
        return faceAreas * self.getFaceCenters()[0]
        
    def getCellVolumes(self):
        return numerix.ones(self.numberOfCells, 'd') * self.dx * self.dy * self.getCellCenters()[0]

    def _getCellAreas(self):
        areas = numerix.ones((4, self.numberOfCells), 'd')
        areas[0] = self.dx * self.getCellCenters()[0]
        areas[1] = self.dy * (self.getCellCenters()[0] + self.dx / 2)
        areas[2] = self.dx * self.getCellCenters()[0]
        areas[3] = self.dy * (self.getCellCenters()[0] - self.dx / 2)
        return areas

    def _translate(self, vector):
        return CylindricalUniformGrid2D(dx = self.args['dx'], nx = self.args['nx'], 
                                        dy = self.args['dy'], ny = self.args['ny'], 
                                        origin=numerix.array(self.args['origin']) + vector,
                                        overlap=self.args['overlap'])

    def _test(self):
        """
        These tests are not useful as documentation, but are here to ensure
        everything works as expected.

            >>> from fipy.tools import parallel

            >>> dx = 0.5
            >>> dy = 2.
            >>> nx = 3
            >>> ny = 2
            
            >>> mesh = CylindricalUniformGrid2D(nx = nx, ny = ny, dx = dx, dy = dy)     
            
            >>> vertices = numerix.array(((0., 1., 2., 3., 0., 1., 
            ...                            2., 3., 0., 1., 2., 3.),
            ...                           (0., 0., 0., 0., 1., 1., 
            ...                            1., 1., 2., 2., 2., 2.)))
            >>> vertices *= numerix.array([[dx], [dy]])
            >>> print parallel.procID > 0 or numerix.allequal(vertices, mesh._createVertices())
            True
        
            >>> faces = numerix.array(((1, 2, 3, 4, 5, 6, 8, 9, 10, 
            ...                         0, 5, 6, 7, 4, 9, 10, 11),
            ...                        (0, 1, 2, 5, 6, 7, 9, 10, 11, 
            ...                         4, 1, 2, 3, 8, 5, 6, 7)))
            >>> print parallel.procID > 0 or numerix.allequal(faces, mesh._createFaces())
            True

            >>> cells = numerix.array(((0,  1,  2,  3,  4,  5),
            ...                       (10, 11, 12, 14, 15, 16),
            ...                       ( 3,  4,  5,  6,  7,  8),
            ...                       ( 9, 10, 11, 13, 14, 15)))
            >>> print parallel.procID > 0 or numerix.allequal(cells, mesh._createCells())
            True

            >>> externalFaces = numerix.array((0, 1, 2, 6, 7, 8, 9 , 12, 13, 16))
            >>> print parallel.procID > 0 or  numerix.allequal(externalFaces, 
            ...                                                numerix.nonzero(mesh.getExteriorFaces()))
            True

            >>> internalFaces = numerix.array((3, 4, 5, 10, 11, 14, 15))
            >>> print parallel.procID > 0 or numerix.allequal(internalFaces, 
            ...                                               numerix.nonzero(mesh.getInteriorFaces()))
            True

            >>> from fipy.tools.numerix import MA
            >>> faceCellIds = MA.masked_values((( 0,  1,  2, 0,  1,  2,  3,  4, 
            ...                                   5,  0,  0, 1,  2,  3,  3,  4,  5),
            ...                                 (-1, -1, -1, 3,  4,  5, -1, -1, 
            ...                                  -1, -1,  1, 2, -1, -1,  4,  5, -1)), -1)
<<<<<<< HEAD
            >>> print numerix.allequal(faceCellIds, mesh.getFaceCellIDs())
            1
            
            >>> faceAreas = numerix.array((dx, dx, dx, dx, dx, dx, dx, dx, dx,
            ...                            dy, dy, dy, dy, dy, dy, dy, dy))
            >>> faceAreas = faceAreas * mesh.getFaceCenters()[0]
            >>> print numerix.allclose(faceAreas, mesh._getFaceAreas(), atol = 1e-10, rtol = 1e-10)
            1
            
            >>> faceCoords = numerix.take(vertices, faces, axis=1)
            >>> faceCenters = (faceCoords[...,0,:] + faceCoords[...,1,:]) / 2.
            >>> print numerix.allclose(faceCenters, mesh.getFaceCenters(), atol = 1e-10, rtol = 1e-10)
            1
=======
            >>> print parallel.procID > 0 or numerix.allequal(faceCellIds, mesh.getFaceCellIDs())
            True
            
            >>> faceAreas = numerix.array((dx, dx, dx, dx, dx, dx, dx, dx, dx,
            ...                            dy, dy, dy, dy, dy, dy, dy, dy))
            >>> if parallel.procID == 0: 
            ...     faceAreas = faceAreas * mesh.getFaceCenters()[0]
            >>> print parallel.procID > 0 or numerix.allclose(faceAreas, mesh._getFaceAreas(), atol = 1e-10, rtol = 1e-10)
            True
            
            >>> faceCoords = numerix.take(vertices, faces, axis=1)
            >>> faceCenters = (faceCoords[...,0,:] + faceCoords[...,1,:]) / 2.
            >>> print parallel.procID > 0 or numerix.allclose(faceCenters, mesh.getFaceCenters(), atol = 1e-10, rtol = 1e-10)
            True
>>>>>>> 4ce1aec2

            >>> faceNormals = numerix.array(((0., 0., 0., 0., 0., 0., 0., 0., 0., 
            ...                               -1., 1., 1., 1., -1., 1., 1., 1.),
            ...                              (-1., -1., -1., 1., 1., 1., 1., 1., 
            ...                               1., 0, 0, 0, 0, 0, 0, 0, 0)))
<<<<<<< HEAD
            >>> print numerix.allclose(faceNormals, mesh._getFaceNormals(), atol = 1e-10, rtol = 1e-10)
            1
=======
            >>> print parallel.procID > 0 or numerix.allclose(faceNormals, mesh._getFaceNormals(), atol = 1e-10, rtol = 1e-10)
            True
>>>>>>> 4ce1aec2

            >>> cellToFaceOrientations = numerix.array(((1,  1,  1, -1, -1, -1), 
            ...                                         (1,  1,  1,  1,  1,  1),
            ...                                         (1,  1,  1,  1,  1,  1),
            ...                                         (1, -1, -1,  1, -1, -1)))
<<<<<<< HEAD
            >>> print numerix.allequal(cellToFaceOrientations, mesh._getCellFaceOrientations())
            1
                                             
            >>> cellVolumes = numerix.array((dx*dy, dx*dy, dx*dy, dx*dy, dx*dy, dx*dy))
            >>> cellVolumes = cellVolumes * mesh.getCellCenters()[0]
            >>> print numerix.allclose(cellVolumes, mesh.getCellVolumes(), atol = 1e-10, rtol = 1e-10)
            1
=======
            >>> print parallel.procID > 0 or numerix.allequal(cellToFaceOrientations, mesh._getCellFaceOrientations())
            True
                                             
            >>> cellVolumes = numerix.array((dx*dy, dx*dy, dx*dy, dx*dy, dx*dy, dx*dy))
            >>> if parallel.procID == 0:
            ...     cellVolumes = cellVolumes * mesh.getCellCenters()[0]
            >>> print numerix.allclose(cellVolumes, mesh.getCellVolumes(), atol = 1e-10, rtol = 1e-10)
            True
>>>>>>> 4ce1aec2

            >>> cellCenters = numerix.array(((dx/2., 3.*dx/2., 5.*dx/2.,    dx/2., 3.*dx/2., 5.*dx/2.),
            ...                              (dy/2.,    dy/2.,    dy/2., 3.*dy/2., 3.*dy/2., 3.*dy/2.)))
            >>> print numerix.allclose(cellCenters, mesh.getCellCenters(), atol = 1e-10, rtol = 1e-10)
<<<<<<< HEAD
            1
=======
            True
>>>>>>> 4ce1aec2
                                              
            >>> cellDistances = numerix.array((dy / 2., dy / 2., dy / 2.,
            ...                                dy, dy, dy,
            ...                                dy / 2., dy / 2., dy / 2.,
            ...                                dx / 2., dx, dx,
            ...                                dx / 2.,
            ...                                dx / 2., dx, dx,
            ...                                dx / 2.))
<<<<<<< HEAD
            >>> print numerix.allclose(cellDistances, mesh._getCellDistances(), atol = 1e-10, rtol = 1e-10)
            1
=======
            >>> print parallel.procID > 0 or numerix.allclose(cellDistances, mesh._getCellDistances(), atol = 1e-10, rtol = 1e-10)
            True
>>>>>>> 4ce1aec2
            
            >>> faceToCellDistances = MA.masked_values(((dy / 2., dy / 2., dy / 2., dy / 2., dy / 2., dy / 2., dy / 2., dy / 2., dy / 2., dx / 2., dx / 2., dx / 2., dx / 2., dx / 2., dx / 2., dx / 2., dx / 2.),
            ...                                         (     -1,      -1,      -1, dy / 2., dy / 2., dy / 2.,      -1,      -1,      -1,      -1, dx / 2., dx / 2.,      -1,      -1, dx / 2., dx / 2.,      -1)), -1)
            >>> faceToCellDistanceRatios = faceToCellDistances[0] / cellDistances
<<<<<<< HEAD
            >>> print numerix.allclose(faceToCellDistanceRatios, mesh._getFaceToCellDistanceRatio(), atol = 1e-10, rtol = 1e-10)
            1

            >>> areaProjections = faceNormals * faceAreas
            >>> print numerix.allclose(areaProjections, mesh._getAreaProjections(), atol = 1e-10, rtol = 1e-10)
            1
=======
            >>> print parallel.procID > 0 or numerix.allclose(faceToCellDistanceRatios, mesh._getFaceToCellDistanceRatio(), atol = 1e-10, rtol = 1e-10)
            True

            >>> areaProjections = faceNormals * faceAreas
            >>> print parallel.procID > 0 or numerix.allclose(areaProjections, mesh._getAreaProjections(), atol = 1e-10, rtol = 1e-10)
            True
>>>>>>> 4ce1aec2

            >>> tangents1 = numerix.array(((1., 1., 1., -1., -1., -1., -1., -1., 
            ...                             -1., 0., 0., 0., 0., 0., 0., 0., 0.),
            ...                            (0, 0, 0, 0, 0, 0, 0, 0, 0, -1., 1., 
            ...                             1., 1., -1., 1., 1., 1.)))
<<<<<<< HEAD
            >>> print numerix.allclose(tangents1, mesh._getFaceTangents1(), atol = 1e-10, rtol = 1e-10)
            1

            >>> tangents2 = numerix.zeros((2, 17), 'd')
            >>> print numerix.allclose(tangents2, mesh._getFaceTangents2(), atol = 1e-10, rtol = 1e-10)
            1
=======
            >>> print parallel.procID > 0 or numerix.allclose(tangents1, mesh._getFaceTangents1(), atol = 1e-10, rtol = 1e-10)
            True

            >>> tangents2 = numerix.zeros((2, 17), 'd')
            >>> print parallel.procID > 0 or numerix.allclose(tangents2, mesh._getFaceTangents2(), atol = 1e-10, rtol = 1e-10)
            True
>>>>>>> 4ce1aec2

            >>> cellToCellIDs = MA.masked_values(((-1, -1, -1,  0,  1,  2),
            ...                                   ( 1,  2, -1,  4,  5, -1),
            ...                                   ( 3,  4,  5, -1, -1, -1),
            ...                                   (-1,  0,  1, -1,  3,  4)), -1)
<<<<<<< HEAD
            >>> print numerix.allequal(cellToCellIDs, mesh._getCellToCellIDs())
            1
=======
            >>> print parallel.procID > 0 or numerix.allequal(cellToCellIDs, mesh._getCellToCellIDs())
            True
>>>>>>> 4ce1aec2

            >>> cellToCellDistances = MA.masked_values(((dy / 2., dy / 2., dy / 2.,      dy,      dy,      dy),
            ...                                         (     dx,      dx, dx / 2.,      dx,      dx, dx / 2.),
            ...                                         (     dy,      dy,      dy, dy / 2., dy / 2., dy / 2.),
            ...                                         (dx / 2.,      dx,      dx, dx / 2.,      dx,      dx)), -1)
<<<<<<< HEAD
            >>> print numerix.allclose(cellToCellDistances, mesh._getCellToCellDistances(), atol = 1e-10, rtol = 1e-10)
            1
=======
            >>> print parallel.procID > 0 or numerix.allclose(cellToCellDistances, mesh._getCellToCellDistances(), atol = 1e-10, rtol = 1e-10)
            True
>>>>>>> 4ce1aec2

            >>> cellNormals = numerix.array(((( 0,  0,  0,  0,  0,  0),
            ...                               ( 1,  1,  1,  1,  1,  1),
            ...                               ( 0,  0,  0,  0,  0,  0),
            ...                               (-1, -1, -1, -1, -1, -1)),
            ...                              ((-1, -1, -1, -1, -1, -1),
            ...                               ( 0,  0,  0,  0,  0,  0),
            ...                               ( 1,  1,  1,  1,  1,  1),
            ...                               ( 0,  0,  0,  0,  0,  0))))
<<<<<<< HEAD
            >>> print numerix.allclose(cellNormals, mesh._getCellNormals(), atol = 1e-10, rtol = 1e-10)
            1
=======
            >>> print parallel.procID > 0 or numerix.allclose(cellNormals, mesh._getCellNormals(), atol = 1e-10, rtol = 1e-10)
            True
>>>>>>> 4ce1aec2

            >>> cellAreaProjections = numerix.array((((0,) * 6, (dy,) * 6, (0,) * 6, (-dy,) * 6),
            ...                                      ((-dx,) * 6, (0,) * 6, (dx,) * 6, (0,) * 6)))
            
<<<<<<< HEAD
            >>> cellAreaProjections[:,0] = cellAreaProjections[:,0] * mesh.getCellCenters()[0]
            >>> cellAreaProjections[:,1] = cellAreaProjections[:,1] * (mesh.getCellCenters()[0] + mesh.dx / 2.)
            >>> cellAreaProjections[:,2] = cellAreaProjections[:,2] * mesh.getCellCenters()[0]
            >>> cellAreaProjections[:,3] = cellAreaProjections[:,3] * (mesh.getCellCenters()[0] - mesh.dx / 2.)
            >>> print numerix.allclose(cellAreaProjections, mesh._getCellAreaProjections(), atol = 1e-10, rtol = 1e-10)
            1
=======
            >>> if parallel.procID == 0:
            ...     cellAreaProjections[:,0] = cellAreaProjections[:,0] * mesh.getCellCenters()[0]
            ...     cellAreaProjections[:,1] = cellAreaProjections[:,1] * (mesh.getCellCenters()[0] + mesh.dx / 2.)
            ...     cellAreaProjections[:,2] = cellAreaProjections[:,2] * mesh.getCellCenters()[0]
            ...     cellAreaProjections[:,3] = cellAreaProjections[:,3] * (mesh.getCellCenters()[0] - mesh.dx / 2.)
            >>> print parallel.procID > 0 or numerix.allclose(cellAreaProjections, mesh._getCellAreaProjections(), atol = 1e-10, rtol = 1e-10)
            True
>>>>>>> 4ce1aec2

            >>> cellVertexIDs = MA.masked_array(((5, 6, 7, 9, 10, 11),
            ...                                  (4, 5, 6, 8, 9, 10),
            ...                                  (1, 2, 3, 5, 6, 7),
            ...                                  (0, 1, 2, 4, 5, 6)), -1000)

<<<<<<< HEAD
            >>> print numerix.allclose(mesh._getCellVertexIDs(), cellVertexIDs)
            1
=======
            >>> print parallel.procID > 0 or numerix.allclose(mesh._getCellVertexIDs(), cellVertexIDs)
            True
>>>>>>> 4ce1aec2

            >>> from fipy.tools import dump            
            >>> (f, filename) = dump.write(mesh, extension = '.gz')
            >>> unpickledMesh = dump.read(filename, f)

<<<<<<< HEAD
            >>> print numerix.allequal(mesh.getCellCenters(), unpickledMesh.getCellCenters())
            1
            
            >>> print mesh._getFaceVertexIDs()
            [[1 2 3 5 6 7 9 10 11 4 5 6 7 8 9 10 11]
             [0 1 2 4 5 6 8 9 10 0 1 2 3 4 5 6 7]]

            >>> mesh = CylindricalUniformGrid2D(nx=3)
            >>> print mesh._getAdjacentCellIDs()[0], mesh._getAdjacentCellIDs()[1]
            [0 1 2 0 1 2 0 0 1 2] [0 1 2 0 1 2 0 1 2 2]
            >>> print mesh.getFaceCellIDs()
            [[0 1 2 0 1 2 0 0 1 2]
             [-- -- -- -- -- -- -- 1 2 --]]

            >>> mesh = CylindricalUniformGrid2D(ny=3)
            >>> print mesh._getAdjacentCellIDs()[0], mesh._getAdjacentCellIDs()[1]
            [0 0 1 2 0 0 1 1 2 2] [0 1 2 2 0 0 1 1 2 2]
            >>> print mesh.getFaceCellIDs()
            [[0 0 1 2 0 0 1 1 2 2]
             [-- 1 2 -- -- -- -- -- -- --]]
=======
            >>> print numerix.allclose(mesh.getCellCenters(), unpickledMesh.getCellCenters())
            True
            
            >>> faceVertexIDs = [[ 0, 1, 2, 4, 5, 6, 8, 9, 10, 0, 1, 2, 3, 4, 5, 6, 7],
            ...                  [ 1, 2, 3, 5, 6, 7, 9, 10, 11, 4, 5, 6, 7, 8, 9, 10, 11]]
            >>> print parallel.procID > 0 or numerix.allequal(mesh._getFaceVertexIDs(), faceVertexIDs)
            True

            >>> mesh = CylindricalUniformGrid2D(nx=3)
            >>> print parallel.procID > 0 or numerix.allequal(mesh._getAdjacentCellIDs()[0],
            ...                                               [0, 1, 2, 0, 1, 2, 0, 0, 1, 2])
            True
            >>> print parallel.procID > 0 or numerix.allequal(mesh._getAdjacentCellIDs()[1],
            ...                                               [0, 1, 2, 0, 1, 2, 0, 1, 2, 2])
            True
            >>> faceCellIDs = [[0, 1, 2, 0, 1, 2, 0, 0, 1, 2],
            ...                [-1, -1, -1, -1, -1, -1, -1, 1, 2, -1]]
            >>> print parallel.procID > 0 or numerix.allequal(mesh.getFaceCellIDs().filled(-1),
            ...                                               faceCellIDs)
            True

            >>> mesh = CylindricalUniformGrid2D(ny=3)
            >>> print parallel.procID > 0 or numerix.allequal(mesh._getAdjacentCellIDs()[0],
            ...                                               [0, 0, 1, 2, 0, 0, 1, 1, 2, 2])
            True
            >>> print parallel.procID > 0 or numerix.allequal(mesh._getAdjacentCellIDs()[1],
            ...                                               [0, 1, 2, 2, 0, 0, 1, 1, 2, 2])
            True
            >>> faceCellIDs = [[0, 0, 1, 2, 0, 0, 1, 1, 2, 2],
            ...                [-1, 1, 2, -1, -1, -1, -1, -1, -1, -1]]
            >>> print parallel.procID > 0 or numerix.allequal(mesh.getFaceCellIDs().filled(-1),
            ...                                               faceCellIDs)
            True
>>>>>>> 4ce1aec2

        Following test added to change nx, ny argment to integer when its a float to prevent
        warnings from the solver.

            >>> from fipy import *
            >>> mesh = CylindricalUniformGrid2D(nx=3., ny=3., dx=1., dy=1.)
            >>> var = CellVariable(mesh=mesh)
            >>> DiffusionTerm().solve(var)

        """

def _test():
    import doctest
    return doctest.testmod()

if __name__ == "__main__":
    _test()<|MERGE_RESOLUTION|>--- conflicted
+++ resolved
@@ -126,21 +126,6 @@
             ...                                   5,  0,  0, 1,  2,  3,  3,  4,  5),
             ...                                 (-1, -1, -1, 3,  4,  5, -1, -1, 
             ...                                  -1, -1,  1, 2, -1, -1,  4,  5, -1)), -1)
-<<<<<<< HEAD
-            >>> print numerix.allequal(faceCellIds, mesh.getFaceCellIDs())
-            1
-            
-            >>> faceAreas = numerix.array((dx, dx, dx, dx, dx, dx, dx, dx, dx,
-            ...                            dy, dy, dy, dy, dy, dy, dy, dy))
-            >>> faceAreas = faceAreas * mesh.getFaceCenters()[0]
-            >>> print numerix.allclose(faceAreas, mesh._getFaceAreas(), atol = 1e-10, rtol = 1e-10)
-            1
-            
-            >>> faceCoords = numerix.take(vertices, faces, axis=1)
-            >>> faceCenters = (faceCoords[...,0,:] + faceCoords[...,1,:]) / 2.
-            >>> print numerix.allclose(faceCenters, mesh.getFaceCenters(), atol = 1e-10, rtol = 1e-10)
-            1
-=======
             >>> print parallel.procID > 0 or numerix.allequal(faceCellIds, mesh.getFaceCellIDs())
             True
             
@@ -155,33 +140,18 @@
             >>> faceCenters = (faceCoords[...,0,:] + faceCoords[...,1,:]) / 2.
             >>> print parallel.procID > 0 or numerix.allclose(faceCenters, mesh.getFaceCenters(), atol = 1e-10, rtol = 1e-10)
             True
->>>>>>> 4ce1aec2
 
             >>> faceNormals = numerix.array(((0., 0., 0., 0., 0., 0., 0., 0., 0., 
             ...                               -1., 1., 1., 1., -1., 1., 1., 1.),
             ...                              (-1., -1., -1., 1., 1., 1., 1., 1., 
             ...                               1., 0, 0, 0, 0, 0, 0, 0, 0)))
-<<<<<<< HEAD
-            >>> print numerix.allclose(faceNormals, mesh._getFaceNormals(), atol = 1e-10, rtol = 1e-10)
-            1
-=======
             >>> print parallel.procID > 0 or numerix.allclose(faceNormals, mesh._getFaceNormals(), atol = 1e-10, rtol = 1e-10)
             True
->>>>>>> 4ce1aec2
 
             >>> cellToFaceOrientations = numerix.array(((1,  1,  1, -1, -1, -1), 
             ...                                         (1,  1,  1,  1,  1,  1),
             ...                                         (1,  1,  1,  1,  1,  1),
             ...                                         (1, -1, -1,  1, -1, -1)))
-<<<<<<< HEAD
-            >>> print numerix.allequal(cellToFaceOrientations, mesh._getCellFaceOrientations())
-            1
-                                             
-            >>> cellVolumes = numerix.array((dx*dy, dx*dy, dx*dy, dx*dy, dx*dy, dx*dy))
-            >>> cellVolumes = cellVolumes * mesh.getCellCenters()[0]
-            >>> print numerix.allclose(cellVolumes, mesh.getCellVolumes(), atol = 1e-10, rtol = 1e-10)
-            1
-=======
             >>> print parallel.procID > 0 or numerix.allequal(cellToFaceOrientations, mesh._getCellFaceOrientations())
             True
                                              
@@ -190,16 +160,11 @@
             ...     cellVolumes = cellVolumes * mesh.getCellCenters()[0]
             >>> print numerix.allclose(cellVolumes, mesh.getCellVolumes(), atol = 1e-10, rtol = 1e-10)
             True
->>>>>>> 4ce1aec2
 
             >>> cellCenters = numerix.array(((dx/2., 3.*dx/2., 5.*dx/2.,    dx/2., 3.*dx/2., 5.*dx/2.),
             ...                              (dy/2.,    dy/2.,    dy/2., 3.*dy/2., 3.*dy/2., 3.*dy/2.)))
             >>> print numerix.allclose(cellCenters, mesh.getCellCenters(), atol = 1e-10, rtol = 1e-10)
-<<<<<<< HEAD
-            1
-=======
-            True
->>>>>>> 4ce1aec2
+            True
                                               
             >>> cellDistances = numerix.array((dy / 2., dy / 2., dy / 2.,
             ...                                dy, dy, dy,
@@ -208,76 +173,43 @@
             ...                                dx / 2.,
             ...                                dx / 2., dx, dx,
             ...                                dx / 2.))
-<<<<<<< HEAD
-            >>> print numerix.allclose(cellDistances, mesh._getCellDistances(), atol = 1e-10, rtol = 1e-10)
-            1
-=======
             >>> print parallel.procID > 0 or numerix.allclose(cellDistances, mesh._getCellDistances(), atol = 1e-10, rtol = 1e-10)
             True
->>>>>>> 4ce1aec2
             
             >>> faceToCellDistances = MA.masked_values(((dy / 2., dy / 2., dy / 2., dy / 2., dy / 2., dy / 2., dy / 2., dy / 2., dy / 2., dx / 2., dx / 2., dx / 2., dx / 2., dx / 2., dx / 2., dx / 2., dx / 2.),
             ...                                         (     -1,      -1,      -1, dy / 2., dy / 2., dy / 2.,      -1,      -1,      -1,      -1, dx / 2., dx / 2.,      -1,      -1, dx / 2., dx / 2.,      -1)), -1)
             >>> faceToCellDistanceRatios = faceToCellDistances[0] / cellDistances
-<<<<<<< HEAD
-            >>> print numerix.allclose(faceToCellDistanceRatios, mesh._getFaceToCellDistanceRatio(), atol = 1e-10, rtol = 1e-10)
-            1
-
-            >>> areaProjections = faceNormals * faceAreas
-            >>> print numerix.allclose(areaProjections, mesh._getAreaProjections(), atol = 1e-10, rtol = 1e-10)
-            1
-=======
             >>> print parallel.procID > 0 or numerix.allclose(faceToCellDistanceRatios, mesh._getFaceToCellDistanceRatio(), atol = 1e-10, rtol = 1e-10)
             True
 
             >>> areaProjections = faceNormals * faceAreas
             >>> print parallel.procID > 0 or numerix.allclose(areaProjections, mesh._getAreaProjections(), atol = 1e-10, rtol = 1e-10)
             True
->>>>>>> 4ce1aec2
 
             >>> tangents1 = numerix.array(((1., 1., 1., -1., -1., -1., -1., -1., 
             ...                             -1., 0., 0., 0., 0., 0., 0., 0., 0.),
             ...                            (0, 0, 0, 0, 0, 0, 0, 0, 0, -1., 1., 
             ...                             1., 1., -1., 1., 1., 1.)))
-<<<<<<< HEAD
-            >>> print numerix.allclose(tangents1, mesh._getFaceTangents1(), atol = 1e-10, rtol = 1e-10)
-            1
-
-            >>> tangents2 = numerix.zeros((2, 17), 'd')
-            >>> print numerix.allclose(tangents2, mesh._getFaceTangents2(), atol = 1e-10, rtol = 1e-10)
-            1
-=======
             >>> print parallel.procID > 0 or numerix.allclose(tangents1, mesh._getFaceTangents1(), atol = 1e-10, rtol = 1e-10)
             True
 
             >>> tangents2 = numerix.zeros((2, 17), 'd')
             >>> print parallel.procID > 0 or numerix.allclose(tangents2, mesh._getFaceTangents2(), atol = 1e-10, rtol = 1e-10)
             True
->>>>>>> 4ce1aec2
 
             >>> cellToCellIDs = MA.masked_values(((-1, -1, -1,  0,  1,  2),
             ...                                   ( 1,  2, -1,  4,  5, -1),
             ...                                   ( 3,  4,  5, -1, -1, -1),
             ...                                   (-1,  0,  1, -1,  3,  4)), -1)
-<<<<<<< HEAD
-            >>> print numerix.allequal(cellToCellIDs, mesh._getCellToCellIDs())
-            1
-=======
             >>> print parallel.procID > 0 or numerix.allequal(cellToCellIDs, mesh._getCellToCellIDs())
             True
->>>>>>> 4ce1aec2
 
             >>> cellToCellDistances = MA.masked_values(((dy / 2., dy / 2., dy / 2.,      dy,      dy,      dy),
             ...                                         (     dx,      dx, dx / 2.,      dx,      dx, dx / 2.),
             ...                                         (     dy,      dy,      dy, dy / 2., dy / 2., dy / 2.),
             ...                                         (dx / 2.,      dx,      dx, dx / 2.,      dx,      dx)), -1)
-<<<<<<< HEAD
-            >>> print numerix.allclose(cellToCellDistances, mesh._getCellToCellDistances(), atol = 1e-10, rtol = 1e-10)
-            1
-=======
             >>> print parallel.procID > 0 or numerix.allclose(cellToCellDistances, mesh._getCellToCellDistances(), atol = 1e-10, rtol = 1e-10)
             True
->>>>>>> 4ce1aec2
 
             >>> cellNormals = numerix.array(((( 0,  0,  0,  0,  0,  0),
             ...                               ( 1,  1,  1,  1,  1,  1),
@@ -287,25 +219,12 @@
             ...                               ( 0,  0,  0,  0,  0,  0),
             ...                               ( 1,  1,  1,  1,  1,  1),
             ...                               ( 0,  0,  0,  0,  0,  0))))
-<<<<<<< HEAD
-            >>> print numerix.allclose(cellNormals, mesh._getCellNormals(), atol = 1e-10, rtol = 1e-10)
-            1
-=======
             >>> print parallel.procID > 0 or numerix.allclose(cellNormals, mesh._getCellNormals(), atol = 1e-10, rtol = 1e-10)
             True
->>>>>>> 4ce1aec2
 
             >>> cellAreaProjections = numerix.array((((0,) * 6, (dy,) * 6, (0,) * 6, (-dy,) * 6),
             ...                                      ((-dx,) * 6, (0,) * 6, (dx,) * 6, (0,) * 6)))
             
-<<<<<<< HEAD
-            >>> cellAreaProjections[:,0] = cellAreaProjections[:,0] * mesh.getCellCenters()[0]
-            >>> cellAreaProjections[:,1] = cellAreaProjections[:,1] * (mesh.getCellCenters()[0] + mesh.dx / 2.)
-            >>> cellAreaProjections[:,2] = cellAreaProjections[:,2] * mesh.getCellCenters()[0]
-            >>> cellAreaProjections[:,3] = cellAreaProjections[:,3] * (mesh.getCellCenters()[0] - mesh.dx / 2.)
-            >>> print numerix.allclose(cellAreaProjections, mesh._getCellAreaProjections(), atol = 1e-10, rtol = 1e-10)
-            1
-=======
             >>> if parallel.procID == 0:
             ...     cellAreaProjections[:,0] = cellAreaProjections[:,0] * mesh.getCellCenters()[0]
             ...     cellAreaProjections[:,1] = cellAreaProjections[:,1] * (mesh.getCellCenters()[0] + mesh.dx / 2.)
@@ -313,47 +232,19 @@
             ...     cellAreaProjections[:,3] = cellAreaProjections[:,3] * (mesh.getCellCenters()[0] - mesh.dx / 2.)
             >>> print parallel.procID > 0 or numerix.allclose(cellAreaProjections, mesh._getCellAreaProjections(), atol = 1e-10, rtol = 1e-10)
             True
->>>>>>> 4ce1aec2
 
             >>> cellVertexIDs = MA.masked_array(((5, 6, 7, 9, 10, 11),
             ...                                  (4, 5, 6, 8, 9, 10),
             ...                                  (1, 2, 3, 5, 6, 7),
             ...                                  (0, 1, 2, 4, 5, 6)), -1000)
 
-<<<<<<< HEAD
-            >>> print numerix.allclose(mesh._getCellVertexIDs(), cellVertexIDs)
-            1
-=======
             >>> print parallel.procID > 0 or numerix.allclose(mesh._getCellVertexIDs(), cellVertexIDs)
             True
->>>>>>> 4ce1aec2
 
             >>> from fipy.tools import dump            
             >>> (f, filename) = dump.write(mesh, extension = '.gz')
             >>> unpickledMesh = dump.read(filename, f)
 
-<<<<<<< HEAD
-            >>> print numerix.allequal(mesh.getCellCenters(), unpickledMesh.getCellCenters())
-            1
-            
-            >>> print mesh._getFaceVertexIDs()
-            [[1 2 3 5 6 7 9 10 11 4 5 6 7 8 9 10 11]
-             [0 1 2 4 5 6 8 9 10 0 1 2 3 4 5 6 7]]
-
-            >>> mesh = CylindricalUniformGrid2D(nx=3)
-            >>> print mesh._getAdjacentCellIDs()[0], mesh._getAdjacentCellIDs()[1]
-            [0 1 2 0 1 2 0 0 1 2] [0 1 2 0 1 2 0 1 2 2]
-            >>> print mesh.getFaceCellIDs()
-            [[0 1 2 0 1 2 0 0 1 2]
-             [-- -- -- -- -- -- -- 1 2 --]]
-
-            >>> mesh = CylindricalUniformGrid2D(ny=3)
-            >>> print mesh._getAdjacentCellIDs()[0], mesh._getAdjacentCellIDs()[1]
-            [0 0 1 2 0 0 1 1 2 2] [0 1 2 2 0 0 1 1 2 2]
-            >>> print mesh.getFaceCellIDs()
-            [[0 0 1 2 0 0 1 1 2 2]
-             [-- 1 2 -- -- -- -- -- -- --]]
-=======
             >>> print numerix.allclose(mesh.getCellCenters(), unpickledMesh.getCellCenters())
             True
             
@@ -387,7 +278,6 @@
             >>> print parallel.procID > 0 or numerix.allequal(mesh.getFaceCellIDs().filled(-1),
             ...                                               faceCellIDs)
             True
->>>>>>> 4ce1aec2
 
         Following test added to change nx, ny argment to integer when its a float to prevent
         warnings from the solver.
