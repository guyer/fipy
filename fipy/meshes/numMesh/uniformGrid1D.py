--- conflicted
+++ resolved
@@ -6,7 +6,7 @@
  # 
  #  FILE: "uniformGrid1D.py"
  #                                    created: 2/22/06 {11:32:04 AM}
- #                                last update: 11/6/07 {11:16:35 AM} 
+ #                                last update: 5/14/08 {11:30:46 AM} 
  #  Author: Jonathan Guyer <guyer@nist.gov>
  #  Author: Daniel Wheeler <daniel.wheeler@nist.gov>
  #  Author: James Warren   <jwarren@nist.gov>
@@ -134,11 +134,7 @@
                             ids=numerix.arange(self.numberOfFaces-2) + 1)
             
     def _getCellFaceOrientations(self):
-<<<<<<< HEAD
         orientations = CellVariable(mesh=self, value=1., elementshape=(2,))
-=======
-        orientations = numerix.ones((2, self.numberOfCells))
->>>>>>> 23b19207
         orientations[0] *= -1
         orientations[0,0] = 1
         return orientations
@@ -148,25 +144,16 @@
         ids = numerix.array((c1 - 1, c1))
         ids[0,0] = ids[1,0]
         ids[1,-1] = ids[0,-1]
-<<<<<<< HEAD
         return (FaceVariable(mesh=self, value=ids[0]), 
                 FaceVariable(mesh=self, value=ids[1]))
-=======
-        return ids[0], ids[1]
->>>>>>> 23b19207
 
     def _getCellToCellIDs(self):
         c1 = numerix.arange(self.numberOfCells)
         ids = MA.array((c1 - 1, c1 + 1))
         ids[0,0] = MA.masked
         ids[1,-1] = MA.masked
-<<<<<<< HEAD
         return CellVariable(mesh=self, value=ids)
 
-=======
-        return ids
-        
->>>>>>> 23b19207
     def _getCellToCellIDsFilled(self):
         ids = self._getCellToCellIDs().filled().copy()
         ids[0,0] = 0
@@ -187,11 +174,7 @@
         ids[0,0] = ids[1,0]
         ids[1,0] = MA.masked
         ids[1,-1] = MA.masked
-<<<<<<< HEAD
         return FaceVariable(mesh=self, value=ids, elementshape=(2,))
-=======
-        return ids
->>>>>>> 23b19207
 
 ##     get geometry methods
         
@@ -201,34 +184,23 @@
         return FaceVariable(mesh=self, value=1.)
 
     def _getFaceNormals(self):
-<<<<<<< HEAD
         faceNormals = FaceVariable(mesh=self, value=1., rank=1)
-=======
-        faceNormals = numerix.ones((1, self.numberOfFaces), 'd')
->>>>>>> 23b19207
         # The left-most face has neighboring cells None and the left-most cell.
         # We must reverse the normal to make fluxes work correctly.
         faceNormals[...,0] *= -1
         return faceNormals
 
-<<<<<<< HEAD
-=======
     def _getFaceCellToCellNormals(self):
         return self._getFaceNormals()
         
->>>>>>> 23b19207
     def getCellVolumes(self):
         return CellVariable(mesh=self, value=self.dx)
 
     def getCellCenters(self):
-<<<<<<< HEAD
         return CellVariable(mesh=self,
                             value=((numerix.arange(self.numberOfCells)[numerix.NewAxis, ...] + 0.5) 
                                    * self.dx + self.origin) * self.scale['length'],
                             rank=1)
-=======
-        return ((numerix.arange(self.numberOfCells)[numerix.NewAxis, ...] + 0.5) * self.dx + self.origin) * self.scale['length']
->>>>>>> 23b19207
 
     def _getCellDistances(self):
         distances = FaceVariable(mesh=self, value=0.)
@@ -253,19 +225,11 @@
         return self._getFaceNormals()
 
     def _getFaceTangents1(self):
-<<<<<<< HEAD
         return FaceVariable(mesh=self, value=0., rank=1)
 
     def _getFaceTangents2(self):
         return FaceVariable(mesh=self, value=0., rank=1)
      
-=======
-        return numerix.zeros(self.numberOfFaces, 'd')[numerix.NewAxis, ...]
-
-    def _getFaceTangents2(self):
-        return numerix.zeros(self.numberOfFaces, 'd')[numerix.NewAxis, ...]
-        
->>>>>>> 23b19207
     def _getFaceAspectRatios(self):
         return 1. / self._getCellDistances()
     
@@ -274,26 +238,15 @@
         distances[:] = self.dx
         distances[0,0] = self.dx / 2.
         distances[1,-1] = self.dx / 2.
-<<<<<<< HEAD
         return CellVariable(mesh=self, value=distances, elementshape=(2,))
 
     def _getCellNormals(self):
         normals = CellVariable(mesh=self, value=1., elementshape=(1,2))
-=======
-        return distances
-
-    def _getCellNormals(self):
-        normals = numerix.ones((1, 2, self.numberOfCells), 'd')
->>>>>>> 23b19207
         normals[:,0] = -1
         return normals
 
     def _getCellAreas(self):
-<<<<<<< HEAD
         return CellVariable(mesh=self, value=1, elementshape=(2,))
-=======
-        return numerix.ones((2, self.numberOfCells), 'd')
->>>>>>> 23b19207
 
     def _getCellAreaProjections(self):
         return CellVariable(mesh=self,
@@ -303,7 +256,6 @@
 ##         from numMesh/mesh
 
     def getFaceCenters(self):
-<<<<<<< HEAD
         return FaceVariable(mesh=self,
                             value=numerix.arange(self.numberOfFaces)[numerix.NewAxis, ...] * self.dx + self.origin,
                             rank=1)
@@ -311,13 +263,6 @@
     def _getCellVertexIDs(self):
         c1 = numerix.arange(self.numberOfCells)
         return CellVariable(mesh=self, value=(c1 + 1, c1), elementshape=(2,))
-=======
-        return numerix.arange(self.numberOfFaces)[numerix.NewAxis, ...] * self.dx + self.origin
-
-    def _getCellVertexIDs(self):
-        c1 = numerix.arange(self.numberOfCells)
-        return numerix.array((c1 + 1, c1))
->>>>>>> 23b19207
 
 
 ##     scaling
