--- conflicted
+++ resolved
@@ -66,20 +66,11 @@
 
 DEBUG = False
 
-# Split gmsh version string into tuple for piecewise comparison
-def versionTuple(v):
-    return tuple(map(int, (v.split("."))))
-
-
 def _checkForGmsh():
     hasGmsh = True
     try:
         version = _gmshVersion(communicator=parallelComm)
-<<<<<<< HEAD
-        hasGmsh = version >= versionTuple("2.0")
-=======
         hasGmsh = version >= StrictVersion("2.0")
->>>>>>> 06398a30
     except Exception:
         hasGmsh = False
     return hasGmsh
@@ -128,16 +119,8 @@
     return communicator.bcast(verStr)
 
 def _gmshVersion(communicator=parallelComm):
-<<<<<<< HEAD
-    version = gmshVersion(communicator)
-    if version:
-        return versionTuple(version)
-    else:
-        return versionTuple(None)
-=======
     version = gmshVersion(communicator) or "0.0"
     return StrictVersion(version)
->>>>>>> 06398a30
     
 def openMSHFile(name, dimensions=None, coordDimensions=None, communicator=parallelComm, order=1, mode='r', background=None):
     """Open a Gmsh MSH file
@@ -159,13 +142,8 @@
         communicator = serialComm
 
     # Enforce gmsh version to be either >= 2 or 2.5, based on Nproc.
-<<<<<<< HEAD
-    gmshVersion = _gmshVersion(communicator=communicator)
-    if gmshVersion < versionTuple("2.0"):
-=======
     version = _gmshVersion(communicator=communicator)
     if version < StrictVersion("2.0"):
->>>>>>> 06398a30
         raise EnvironmentError("Gmsh version must be >= 2.0.")
 
     # If we're being passed a .msh file, leave it be. Otherwise,
@@ -208,11 +186,7 @@
             gmshFlags = ["-%d" % dimensions, "-nopopup"]
             
             if communicator.Nproc > 1:
-<<<<<<< HEAD
-                if gmshVersion < versionTuple("2.5"):
-=======
                 if version < StrictVersion("2.5"):
->>>>>>> 06398a30
                     warnstr = "Cannot partition with Gmsh version < 2.5. " \
                                + "Reverting to serial."
                     warnings.warn(warnstr, RuntimeWarning, stacklevel=2)
