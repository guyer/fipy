--- conflicted
+++ resolved
@@ -15,8 +15,4 @@
      MatrixIllConditionedWarning, \
      PreconditionerNotPositiveDefiniteWarning, \
      IllConditionedPreconditionerWarning, \
-<<<<<<< HEAD
-     MaximumIterationWarning
-=======
-     MaximumIterationWarning
->>>>>>> 952beb17
+     MaximumIterationWarning