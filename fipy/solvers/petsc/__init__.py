import logging

_log = logging.getLogger(__name__)

from .linearLUSolver import *
from .linearPCGSolver import *
from .linearGMRESSolver import *
from .linearBicgSolver import *
from .linearCGSSolver import *
from .dummySolver import *
from . import petscConvergence

from .preconditioners import *

DefaultSolver = LinearGMRESSolver
DefaultAsymmetricSolver = LinearGMRESSolver
DummySolver = DummySolver
<<<<<<< HEAD
GeneralSolver = DefaultSolver

__all__ = ["DefaultSolver",
           "DummySolver",
           "DefaultAsymmetricSolver",
           "GeneralSolver"]
           
__all__.extend(linearLUSolver.__all__)
__all__.extend(linearPCGSolver.__all__)
__all__.extend(linearGMRESSolver.__all__)
__all__.extend(linearBicgSolver.__all__)
__all__.extend(linearCGSSolver.__all__)
__all__.extend(preconditioners.__all__)
=======
GeneralSolver = DefaultSolver
>>>>>>> b3d35761
<|MERGE_RESOLUTION|>--- conflicted
+++ resolved
@@ -15,20 +15,4 @@
 DefaultSolver = LinearGMRESSolver
 DefaultAsymmetricSolver = LinearGMRESSolver
 DummySolver = DummySolver
-<<<<<<< HEAD
-GeneralSolver = DefaultSolver
-
-__all__ = ["DefaultSolver",
-           "DummySolver",
-           "DefaultAsymmetricSolver",
-           "GeneralSolver"]
-           
-__all__.extend(linearLUSolver.__all__)
-__all__.extend(linearPCGSolver.__all__)
-__all__.extend(linearGMRESSolver.__all__)
-__all__.extend(linearBicgSolver.__all__)
-__all__.extend(linearCGSSolver.__all__)
-__all__.extend(preconditioners.__all__)
-=======
-GeneralSolver = DefaultSolver
->>>>>>> b3d35761
+GeneralSolver = DefaultSolver