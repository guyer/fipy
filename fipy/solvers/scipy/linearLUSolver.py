--- conflicted
+++ resolved
@@ -38,7 +38,6 @@
     def _solve_(self, L, x, b):
         """Solve system of equations posed for SciPy
 
-<<<<<<< HEAD
         Parameters
         ----------
         L : ~scipy.sparse.csr_matrix
@@ -53,10 +52,15 @@
         x : ndarray
             Solution vector
         """
-        diag = L.diagonal()
-        maxdiag = max(numerix.absolute(diag))
-        L = L * (1 / maxdiag)
-        b = b * (1 / maxdiag)
+        self._log.debug("BEGIN precondition")
+
+        with Timer() as t:
+            diag = L.diagonal()
+            maxdiag = max(numerix.absolute(diag))
+            L = L * (1 / maxdiag)
+            b = b * (1 / maxdiag)
+
+        self._log.debug("END precondition - {} ns".format(t.elapsed))
 
         tolerance_scale, _ = self._adaptTolerance(L, x, b)
 
@@ -84,36 +88,6 @@
                              code=0,
                              iterations=iteration+1,
                              residual=residual)
-=======
-        self._log.debug("BEGIN precondition")
-
-        with Timer() as t:
-            L = L * (1 / maxdiag)
-            b = b * (1 / maxdiag)
-
-        self._log.debug("END precondition - {} ns".format(t.elapsed))
-
-        self._log.debug("BEGIN solve")
-
-        with Timer() as t:
-            LU = splu(L.matrix.asformat("csc"), diag_pivot_thresh=1.,
-                                                relax=1,
-                                                panel_size=10,
-                                                permc_spec=3)
-
-            error0 = numerix.sqrt(numerix.sum((L * x - b)**2))
-
-            for iteration in range(min(self.iterations, 10)):
-                errorVector = L * x - b
-
-                if numerix.sqrt(numerix.sum(errorVector**2))  <= self.tolerance * error0:
-                    break
-
-                xError = LU.solve(errorVector)
-                x[:] = x - xError
-
-        self._log.debug("END solve - {} ns".format(t.elapsed))
->>>>>>> 3c7c8c19
 
         self.convergence.warn()
 
