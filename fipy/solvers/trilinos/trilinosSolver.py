#!/usr/bin/env python

## -*-Pyth-*-
 # ###################################################################
 #  FiPy - Python-based finite volume PDE solver
 # 
 #  FILE: "trilinosSolver.py"
 #
 #  Author: Jonathan Guyer <guyer@nist.gov>
 #  Author: Daniel Wheeler <daniel.wheeler@nist.gov>
 #  Author: James Warren   <jwarren@nist.gov>
 #  Author: Maxsim Gibiansky <maxsim.gibiansky@nist.gov>
 #    mail: NIST
 #     www: http://www.ctcms.nist.gov/fipy/
 #  
 # ========================================================================
 # This software was developed at the National Institute of Standards
 # and Technology by employees of the Federal Government in the course
 # of their official duties.  Pursuant to title 17 Section 105 of the
 # United States Code this software is not subject to copyright
 # protection and is in the public domain.  FiPy is an experimental
 # system.  NIST assumes no responsibility whatsoever for its use by
 # other parties, and makes no guarantees, expressed or implied, about
 # its quality, reliability, or any other characteristic.  We would
 # appreciate acknowledgement if the software is used.
 # 
 # This software can be redistributed and/or modified freely
 # provided that any derivative works bear some notice that they are
 # derived from it, and any modified versions bear some notice that
 # they have been modified.
 # ========================================================================
 #  
 # ###################################################################
 ##

__docformat__ = 'restructuredtext'

from fipy.solvers.solver import Solver
from fipy.tools.trilinosMatrix import _TrilinosMatrix
from fipy.tools.trilinosMatrix import _numpyToTrilinosVector
from fipy.tools.trilinosMatrix import _trilinosToNumpyVector

from PyTrilinos import Epetra
from PyTrilinos import EpetraExt

from fipy.tools import numerix

class TrilinosSolver(Solver):

    """
    .. attention:: This class is abstract. Always create one of its subclasses.

    """
    def __init__(self, *args, **kwargs):
        if self.__class__ is TrilinosSolver:
            raise NotImplementedError, "can't instantiate abstract base class"
        else:
            Solver.__init__(self, *args, **kwargs)
            
    def _makeTrilinosMatrix(self, L):
        """ 
        Takes in a Pysparse matrix and returns an Epetra.CrsMatrix . 
        Slow, but works.
        """
        # This should no longer ever be called, except for debugging!
        import warnings
        warnings.warn("Incorrect matrix type - got Pysparse matrix, expected Trilinos matrix! The conversion is extremely slow and should never be necessary!", UserWarning, stacklevel=2)
        
        Comm = Epetra.PyComm() 
        if(Comm.NumProc() > 1):
            raise NotImplemented, "Cannot convert from Pysparse to Trilinos matrix in parallel."

        m,n = L._getMatrix().shape 

        Map = Epetra.Map(m, 0, Comm)

        #A = Epetra.FECrsMatrix(Epetra.Copy, Map, n)
        #A.InsertGlobalValues(\
        #                Epetra.IntSerialDenseVector(range(0,m)),\
        #                Epetra.IntSerialDenseVector(range(0,n)),\
        #                Epetra.SerialDenseMatrix(L.getNumpyArray()))
        # Replaced with writing to/reading from matrixmarket format temporary file
        
        import tempfile
        import os

        filename = tempfile.mktemp(suffix=".mm")
        L._getMatrix().export_mtx(filename)
        (ierr, A) = EpetraExt.MatrixMarketFileToCrsMatrix(filename, Map)
        
        # File on disk replaced with pipe (NOT REPLACED - NOT WORKING EFFICIENTLY)
        #os.mkfifo(filename)
        #pid = os.fork()     
        #
        #if(pid == 0):
        #    L._getMatrix().export_mtx(filename)
        #    import sys
        #    sys.exit(0)
        #
        #(ierr, A) = EpetraExt.MatrixMarketFileToCrsMatrix(filename, Map)
        #
        #os.waitpid(pid, 0)
        
        os.remove(filename)

        return A

    def _solve(self, L, x, b):

        if not isinstance(L, _TrilinosMatrix):
            A = self._makeTrilinosMatrix(L)
        else:
            A = L._getDistributedMatrix()
##            A.GlobalAssemble()

        A.FillComplete()
        A.OptimizeStorage()

        LHS = _numpyToTrilinosVector(x, A.RowMap())
        RHS = _numpyToTrilinosVector(b, A.RowMap())

        
        out = self._applyTrilinosSolver(A, LHS, RHS)
        x[:] = _trilinosToNumpyVector(LHS)

<<<<<<< HEAD
        return out
    
=======
>>>>>>> 677701c6
    def _getMatrixClass(self):
        return _TrilinosMatrix

    def _applyTrilinosSolver(self):
        raise NotImplementedError<|MERGE_RESOLUTION|>--- conflicted
+++ resolved
@@ -123,11 +123,8 @@
         out = self._applyTrilinosSolver(A, LHS, RHS)
         x[:] = _trilinosToNumpyVector(LHS)
 
-<<<<<<< HEAD
         return out
     
-=======
->>>>>>> 677701c6
     def _getMatrixClass(self):
         return _TrilinosMatrix
 
