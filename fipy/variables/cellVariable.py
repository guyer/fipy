#!/usr/bin/env python

## -*-Pyth-*-
 # ###################################################################
 #  FiPy - Python-based finite volume PDE solver
 # 
 #  FILE: "cellVariable.py"
 #
 #  Author: Jonathan Guyer <guyer@nist.gov>
 #  Author: Daniel Wheeler <daniel.wheeler@nist.gov>
 #  Author: James Warren   <jwarren@nist.gov>
 #    mail: NIST
 #     www: http://www.ctcms.nist.gov/fipy/
 #  
 # ========================================================================
 # This software was developed at the National Institute of Standards
 # and Technology by employees of the Federal Government in the course
 # of their official duties.  Pursuant to title 17 Section 105 of the
 # United States Code this software is not subject to copyright
 # protection and is in the public domain.  FiPy is an experimental
 # system.  NIST assumes no responsibility whatsoever for its use by
 # other parties, and makes no guarantees, expressed or implied, about
 # its quality, reliability, or any other characteristic.  We would
 # appreciate acknowledgement if the software is used.
 # 
 # This software can be redistributed and/or modified freely
 # provided that any derivative works bear some notice that they are
 # derived from it, and any modified versions bear some notice that
 # they have been modified.
 # ========================================================================
 #  See the file "license.terms" for information on usage and  redistribution
 #  of this file, and for a DISCLAIMER OF ALL WARRANTIES.
 #  
 # ###################################################################
 ##

__docformat__ = 'restructuredtext'

from fipy.variables.meshVariable import _MeshVariable
from fipy.tools import numerix
from fipy.tools.decorators import getsetDeprecated

class CellVariable(_MeshVariable):
    """
    Represents the field of values of a variable on a `Mesh`.

    A `CellVariable` can be ``pickled`` to persistent storage (disk) for later use:
        
    >>> from fipy.meshes import Grid2D
    >>> mesh = Grid2D(dx = 1., dy = 1., nx = 10, ny = 10)
    
    >>> var = CellVariable(mesh = mesh, value = 1., hasOld = 1, name = 'test')
    >>> x, y = mesh.cellCenters
    >>> var.value = (x * y)

    >>> from fipy.tools import dump        
    >>> (f, filename) = dump.write(var, extension = '.gz')
    >>> unPickledVar = dump.read(filename, f)
    
    >>> print var.allclose(unPickledVar, atol = 1e-10, rtol = 1e-10)
    1
        
    """

    def __init__(self, mesh, name='', value=0., rank=None, elementshape=None, unit=None, hasOld=0):
        _MeshVariable.__init__(self, mesh=mesh, name=name, value=value, 
                               rank=rank, elementshape=elementshape, unit=unit)

        if hasOld:
            self._old = self.copy()
        else:
            self._old = None

    @property
    def _variableClass(self):
        return CellVariable
        
    def _OperatorVariableClass(self, baseClass=None):
        """
            >>> from fipy.meshes import Grid1D

            >>> a = CellVariable(mesh=Grid1D(nx=1), value=1)

            >>> c = -a
            >>> b = c.old + 3
            >>> print b
            [2]
            >>> print str(b.getsctype()) == str(numerix.NUMERIX.obj2sctype(numerix.array(1)))
            True
            
        replacing with the same thing is no problem
        
            >>> a.value = (3)
            >>> b = c.old + 3
            >>> print b
            [0]
            
        replacing with multiple copies causes the reference counting problem
        
            >>> a.value = (3)
            >>> b = (c + c).old + 3
            >>> print b
            [-3]
            
        the order matters
        
            >>> b = (c + c).old + 3
            >>> a.value = (2)
            >>> print b
            [-1]
        """
        baseClass = _MeshVariable._OperatorVariableClass(self, 
                                                         baseClass=baseClass)
                                     
        class _CellOperatorVariable(baseClass):
            @property
            def old(self):
                if self._old is None:
                    oldVar = []
                    for v in self.var:
                        if hasattr(v, "old"):
                            oldVar.append(v.old)
                        else:
                            oldVar.append(v)
                    
                    self._old = self.__class__(op=self.op, var=oldVar, 
                                               opShape=self.opShape, 
                                               canInline=self.canInline)
                                  
                return self._old
                
        return _CellOperatorVariable
        
    def copy(self):
        
        return self._getArithmeticBaseClass()(mesh=self.mesh,
                                              name=self.name + "_old",
                                              value=self.value,
                                              hasOld=False)
                
    @property
    def _globalNumberOfElements(self):
        return self.mesh.globalNumberOfCells
        
    @property
    def _globalOverlappingIDs(self):
        return self.mesh._globalOverlappingCellIDs

    @property
    def _localNonOverlappingIDs(self):
        return self.mesh._localNonOverlappingCellIDs

    @property
    def globalValue(self):
        """Concatenate and return values from all processors
        
        When running on a single processor, the result is identical to
        :meth:`~fipy.variables.variable.Variable.getValue`.
        """
        return self._getGlobalValue(self.mesh._localNonOverlappingCellIDs, 
                                    self.mesh._globalNonOverlappingCellIDs)

    def setValue(self, value, unit = None, where = None):
        _MeshVariable.setValue(self, value=self._globalToLocalValue(value), unit=unit, where=where)

    def __call__(self, points=None, order=0, nearestCellIDs=None):
        r"""
        Interpolates the CellVariable to a set of points using a
        method that has a memory requirement on the order of Ncells by
        Npoints in general, but uses only Ncells when the
        CellVariable's mesh is a UniformGrid object.

        :Parameters:

           - `points`: A point or set of points in the format (X, Y, Z)
           - `order`: The order of interpolation, 0 or 1, default is 0 
           - `nearestCellIDs` : Optional argument if user can calculate own
             nearest cell IDs array, shape should be same as points

        Tests

            >>> from fipy import *
            >>> m = Grid2D(nx=3, ny=2)
            >>> v = CellVariable(mesh=m, value=m.cellCenters[0])
            >>> print v(((0., 1.1, 1.2), (0., 1., 1.)))
            [ 0.5  1.5  1.5]
            >>> print v(((0., 1.1, 1.2), (0., 1., 1.)), order=1)
            [ 0.25  1.1   1.2 ]
            >>> m0 = Grid2D(nx=2, ny=2, dx=1., dy=1.)
            >>> m1 = Grid2D(nx=4, ny=4, dx=.5, dy=.5)
            >>> x, y = m0.cellCenters
            >>> v0 = CellVariable(mesh=m0, value=x * y)
            >>> print v0(m1.cellCenters.globalValue)
            [ 0.25  0.25  0.75  0.75  0.25  0.25  0.75  0.75  0.75  0.75  2.25  2.25
              0.75  0.75  2.25  2.25]
            >>> print v0(m1.cellCenters.globalValue, order=1)
            [ 0.125  0.25   0.5    0.625  0.25   0.375  0.875  1.     0.5    0.875
              1.875  2.25   0.625  1.     2.25   2.625]

        """           
        if points is not None:

            if nearestCellIDs is None:
                nearestCellIDs = self.mesh._getNearestCellID(points)

            if order == 0:
                return self.globalValue[..., nearestCellIDs]

            elif order == 1:
                ##cellID = self.mesh._getNearestCellID(points)
##                return self[...,self.mesh._getNearestCellID(points)] + numerix.dot(points - self.mesh.cellCenters[...,cellID], self.grad[...,cellID])
                return (self.globalValue[..., nearestCellIDs] 
                        + numerix.dot(points - self.mesh.cellCenters.globalValue[...,nearestCellIDs], 
                                      self.grad.globalValue[...,nearestCellIDs]))

            else:
                raise ValueError, 'order should be either 0 or 1'

        else:
            return _MeshVariable.__call__(self)
        
    @getsetDeprecated
    def getCellVolumeAverage(self):
        return self.cellVolumeAverage

    @property
    def cellVolumeAverage(self):
        r"""
        Return the cell-volume-weighted average of the `CellVariable`:
            
        .. math::
        
           <\phi>_\text{vol} 
           = \frac{\sum_\text{cells} \phi_\text{cell} V_\text{cell}}
               {\sum_\text{cells} V_\text{cell}}
        
        >>> from fipy.meshes import Grid2D
        >>> from fipy.variables.cellVariable import CellVariable
        >>> mesh = Grid2D(nx = 3, ny = 1, dx = .5, dy = .1)
        >>> var = CellVariable(value = (1, 2, 6), mesh = mesh)
        >>> print var.cellVolumeAverage
        3.0
        """

        if not hasattr(self, 'volumeAverage'):
            from cellVolumeAverageVariable import _CellVolumeAverageVariable
            self.volumeAverage = _CellVolumeAverageVariable(self)
        
        return self.volumeAverage

    @getsetDeprecated
    def getGrad(self):
        return self.grad

    @property
    def grad(self):
        r"""
        Return :math:`\nabla \phi` as a rank-1 `CellVariable` (first-order
        gradient).
        """
        return self.gaussGrad

    @getsetDeprecated
    def getGaussGrad(self):
        return self.gaussGrad

    @property
    def gaussGrad(self):
        r"""
        Return :math:`\frac{1}{V_P} \sum_f \vec{n} \phi_f A_f`
        as a rank-1 `CellVariable` (first-order gradient).
            
        """
        if not hasattr(self, '_gaussGrad'):
            from gaussCellGradVariable import _GaussCellGradVariable
            self._gaussGrad = _GaussCellGradVariable(var = self, name = "%s_gauss_grad" % self.name)
        
        return self._gaussGrad

    @getsetDeprecated
    def getLeastSquaresGrad(self):
        return self.leastSquaresGrad

    @property
    def leastSquaresGrad(self):
        r"""
        Return :math:`\nabla \phi`, which is determined by solving for :math:`\nabla \phi`
        in the following matrix equation, 
        
        .. math::
            
           \nabla \phi \cdot \sum_f d_{AP}^2 \vec{n}_{AP} \otimes \vec{n}_{AP} =
           \sum_f d_{AP}^2 \left( \vec{n} \cdot \nabla \phi \right)_{AP}
        
        The matrix equation is derived by minimizing
        the following least squares sum, 
        
        .. math:: 
           
           F \left( \phi_x, \phi_y \right) = \sqrt{\sum_f \left( d_{AP}
           \vec{n}_{AP} \cdot \nabla \phi - d_{AP} \left( \vec{n}_{AP} \cdot
           \nabla \phi \right)_{AP} \right)^2 }

        Tests

        >>> from fipy import Grid2D
        >>> m = Grid2D(nx=2, ny=2, dx=0.1, dy=2.0)
        >>> print numerix.allclose(CellVariable(mesh=m, value=(0,1,3,6)).leastSquaresGrad.globalValue, \
        ...                                     [[8.0, 8.0, 24.0, 24.0],
        ...                                      [1.2, 2.0, 1.2, 2.0]])
        True

        >>> from fipy import Grid1D
        >>> print numerix.allclose(CellVariable(mesh=Grid1D(dx=(2.0, 1.0, 0.5)), 
        ...                                     value=(0, 1, 2)).leastSquaresGrad.globalValue, [[0.461538461538, 0.8, 1.2]])
        True
        """

        if not hasattr(self, '_leastSquaresGrad'):
            from leastSquaresCellGradVariable import _LeastSquaresCellGradVariable
            self._leastSquaresGrad = _LeastSquaresCellGradVariable(var = self, 
                    name = "%s_least_squares_grad" % self.name)
        
        return self._leastSquaresGrad


    @getsetDeprecated
    def getArithmeticFaceValue(self):
        return self.arithmeticFaceValue

    @property
    def arithmeticFaceValue(self):
        r"""
        Returns a `FaceVariable` whose value corresponds to the arithmetic interpolation
        of the adjacent cells:
            
        .. math::
        
           \phi_f = (\phi_1 - \phi_2) \frac{d_{f2}}{d_{12}} + \phi_2
           
        >>> from fipy.meshes import Grid1D
        >>> from fipy import numerix
        >>> mesh = Grid1D(dx = (1., 1.))
        >>> L = 1
        >>> R = 2
        >>> var = CellVariable(mesh = mesh, value = (L, R))
        >>> faceValue = var.arithmeticFaceValue[mesh.interiorFaces.value]
        >>> answer = (R - L) * (0.5 / 1.) + L
        >>> print numerix.allclose(faceValue, answer, atol = 1e-10, rtol = 1e-10)
        True
        
        >>> mesh = Grid1D(dx = (2., 4.))
        >>> var = CellVariable(mesh = mesh, value = (L, R))
        >>> faceValue = var.arithmeticFaceValue[mesh.interiorFaces.value]
        >>> answer = (R - L) * (1.0 / 3.0) + L
        >>> print numerix.allclose(faceValue, answer, atol = 1e-10, rtol = 1e-10)
        True

        >>> mesh = Grid1D(dx = (10., 100.))
        >>> var = CellVariable(mesh = mesh, value = (L, R))
        >>> faceValue = var.arithmeticFaceValue[mesh.interiorFaces.value]
        >>> answer = (R - L) * (5.0 / 55.0) + L
        >>> print numerix.allclose(faceValue, answer, atol = 1e-10, rtol = 1e-10)
        True
        """
        if not hasattr(self, '_arithmeticFaceValue'):
            from arithmeticCellToFaceVariable import _ArithmeticCellToFaceVariable
            self._arithmeticFaceValue = _ArithmeticCellToFaceVariable(self)

        return self._arithmeticFaceValue

    getFaceValue = getArithmeticFaceValue
    faceValue = arithmeticFaceValue

    @getsetDeprecated
    def getMinmodFaceValue(self):
        return self.minmodFaceValue

    @property
    def minmodFaceValue(self):
        r"""
        Returns a `FaceVariable` with a value that is the minimum of
        the absolute values of the adjacent cells. If the values are
        of opposite sign then the result is zero:
            
        .. math::
        
           \phi_f = \begin{cases}
                          \phi_1& \text{when $|\phi_1| \le |\phi_2|$},\\
                          \phi_2& \text{when $|\phi_2| < |\phi_1|$},\\
                          0 & \text{when $\phi1 \phi2 < 0$}
                    \end{cases}
                       
        >>> from fipy import *
        >>> print CellVariable(mesh=Grid1D(nx=2), value=(1, 2)).minmodFaceValue
        [1 1 2]
        >>> print CellVariable(mesh=Grid1D(nx=2), value=(-1, -2)).minmodFaceValue
        [-1 -1 -2]
        >>> print CellVariable(mesh=Grid1D(nx=2), value=(-1, 2)).minmodFaceValue
        [-1  0  2]
        """
        if not hasattr(self, '_minmodFaceValue'):
            from minmodCellToFaceVariable import _MinmodCellToFaceVariable
            self._minmodFaceValue = _MinmodCellToFaceVariable(self)

        return self._minmodFaceValue

    @getsetDeprecated
    def getHarmonicFaceValue(self):
        return self.harmonicFaceValue

    @property
    def harmonicFaceValue(self):
        r"""
        Returns a `FaceVariable` whose value corresponds to the harmonic interpolation
        of the adjacent cells:
            
        .. math::
        
           \phi_f = \frac{\phi_1 \phi_2}{(\phi_2 - \phi_1) \frac{d_{f2}}{d_{12}} + \phi_1}
           
        >>> from fipy.meshes import Grid1D
        >>> from fipy import numerix
        >>> mesh = Grid1D(dx = (1., 1.))
        >>> L = 1
        >>> R = 2
        >>> var = CellVariable(mesh = mesh, value = (L, R))
        >>> faceValue = var.harmonicFaceValue[mesh.interiorFaces.value]
        >>> answer = L * R / ((R - L) * (0.5 / 1.) + L)
        >>> print numerix.allclose(faceValue, answer, atol = 1e-10, rtol = 1e-10)
        True
        
        >>> mesh = Grid1D(dx = (2., 4.))
        >>> var = CellVariable(mesh = mesh, value = (L, R))
        >>> faceValue = var.harmonicFaceValue[mesh.interiorFaces.value]
        >>> answer = L * R / ((R - L) * (1.0 / 3.0) + L)
        >>> print numerix.allclose(faceValue, answer, atol = 1e-10, rtol = 1e-10)
        True

        >>> mesh = Grid1D(dx = (10., 100.))
        >>> var = CellVariable(mesh = mesh, value = (L, R))
        >>> faceValue = var.harmonicFaceValue[mesh.interiorFaces.value]
        >>> answer = L * R / ((R - L) * (5.0 / 55.0) + L)
        >>> print numerix.allclose(faceValue, answer, atol = 1e-10, rtol = 1e-10)
        True
        """
        if not hasattr(self, '_harmonicFaceValue'):
            from harmonicCellToFaceVariable import _HarmonicCellToFaceVariable
            self._harmonicFaceValue = _HarmonicCellToFaceVariable(self)

        return self._harmonicFaceValue

    @getsetDeprecated
    def getFaceGrad(self):
        return self.faceGrad

    @property
    def faceGrad(self):
        r"""
        Return :math:`\nabla \phi` as a rank-1 `FaceVariable` using differencing
        for the normal direction(second-order gradient).
        """
        if not hasattr(self, '_faceGrad'):
            from faceGradVariable import _FaceGradVariable
            self._faceGrad = _FaceGradVariable(self)

        return self._faceGrad

    @getsetDeprecated
    def getFaceGradAverage(self):
        return self.faceGradAverage

    @property
    def faceGradAverage(self):
        r"""
        Return :math:`\nabla \phi` as a rank-1 `FaceVariable` using averaging
        for the normal direction(second-order gradient)
        """
        return self.grad.arithmeticFaceValue

    @getsetDeprecated
    def getOld(self):
        return self.old
        
    @property
    def old(self):
        """
        Return the values of the `CellVariable` from the previous
        solution sweep.

        Combinations of `CellVariable's` should also return old
        values.

        >>> from fipy.meshes import Grid1D
        >>> mesh = Grid1D(nx = 2)
        >>> from fipy.variables.cellVariable import CellVariable
        >>> var1 = CellVariable(mesh = mesh, value = (2, 3), hasOld = 1)
        >>> var2 = CellVariable(mesh = mesh, value = (3, 4))
        >>> v = var1 * var2
        >>> print v
        [ 6 12]
        >>> var1.value = ((3,2))
        >>> print v
        [9 8]
        >>> print v.old
        [ 6 12]

        The following small test is to correct for a bug when the
        operator does not just use variables.

        >>> v1 = var1 * 3
        >>> print v1
        [9 6]
        >>> print v1.old
        [6 9]
        """
        if self._old is None:
            return self
        else:
            return self._old
##             import weakref
##          return weakref.proxy(self._old)

    def updateOld(self):
        """
        Set the values of the previous solution sweep to the current
        values.
        
        >>> from fipy import *
        >>> v = CellVariable(mesh=Grid1D(), hasOld=False)
        >>> v.updateOld()
        Traceback (most recent call last):
           ...
        AssertionError: The updateOld method requires the CellVariable to have an old value. Set hasOld to True when instantiating the CellVariable.

        """
        if self._old is None:
            raise AssertionError, 'The updateOld method requires the CellVariable to have an old value. Set hasOld to True when instantiating the CellVariable.'
        else:
            self._old.value = self.value.copy()

    def _resetToOld(self):
        if self._old is not None:
            self.value = (self._old.value)
            
    def _getShapeFromMesh(mesh):
        """
        Return the shape of this variable type, given a particular mesh.
        """
        return (mesh.numberOfCells,)

    _getShapeFromMesh = staticmethod(_getShapeFromMesh)

    def _getArithmeticBaseClass(self, other = None):
        """
        Given `self` and `other`, return the desired base
        class for an operation result.
        """
        if other is None:
            return CellVariable
            
        return _MeshVariable._getArithmeticBaseClass(self, other)

##pickling
            
    def __getstate__(self):
        """
        Used internally to collect the necessary information to ``pickle`` the 
        `CellVariable` to persistent storage.
        """
        return {
            'mesh' : self.mesh,
            'name' : self.name,
            'value' : self.globalValue,
            'unit' : self.unit,
            'old' : self._old
        }

    def __setstate__(self, dict):
        """
        Used internally to create a new `CellVariable` from ``pickled`` 
        persistent storage.
        """
        
        import sys
        self._refcount = sys.getrefcount(self)

        hasOld = 0
        if dict['old'] is not None:
            hasOld = 1

        self.__init__(mesh=dict['mesh'], name=dict['name'], value=dict['value'], unit=dict['unit'], hasOld=hasOld)
##         self.__init__(hasOld=hasOld, **dict)
        if self._old is not None:
            self._old.value = (dict['old'].value)

    def constrain(self, value, where=None):
        r"""
        Constrains the `CellVariable` to `value` at a location specified by `where`. 

            >>> from fipy import *
            >>> m = Grid1D(nx=3)
            >>> v = CellVariable(mesh=m, value=m.cellCenters[0])
            >>> v.constrain(0., where=m.facesLeft)
            >>> v.faceGrad.constrain([1.], where=m.facesRight)
            >>> print v.faceGrad
            [[ 1.  1.  1.  1.]]
            >>> print v.faceValue
            [ 0.   1.   2.   2.5]
            
        Changing the constraint changes the dependencies
        
            >>> v.constrain(1., where=m.facesLeft)
            >>> print v.faceGrad
            [[-1.  1.  1.  1.]]
            >>> print v.faceValue
            [ 1.   1.   2.   2.5]

        Constraints can be `Variable`
        
            >>> c = Variable(0.)
            >>> v.constrain(c, where=m.facesLeft)
            >>> print v.faceGrad
            [[ 1.  1.  1.  1.]]
            >>> print v.faceValue
            [ 0.   1.   2.   2.5]
            >>> c.value = 1.
            >>> print v.faceGrad
            [[-1.  1.  1.  1.]]
            >>> print v.faceValue
            [ 1.   1.   2.   2.5]

        Constraints can have a `Variable` mask.

            >>> v = CellVariable(mesh=m)
            >>> mask = FaceVariable(mesh=m, value=m.facesLeft)
            >>> v.constrain(1., where=mask)
            >>> print v.faceValue
            [ 1.  0.  0.  0.]
            >>> mask[:] = mask | m.facesRight
            >>> print v.faceValue
            [ 1.  0.  0.  1.]
            
        """
        from fipy.boundaryConditions.constraint import Constraint
        if not isinstance(value, Constraint):
            value = Constraint(value=value, where=where)
            
        if numerix.shape(value.where)[-1] == self.mesh.numberOfFaces:
            
            if not hasattr(self, 'faceConstraints'):
                self.faceConstraints = []
            self.faceConstraints.append(value)
            self._requires(value.value)
            # self._requires(value.where) ???
            self._markStale()
        else:
<<<<<<< HEAD
            _MeshVariable.constrain(value, where)
            
    def _to_xdmf(self, document, grid, h5filename):
        from fipy.io.xdmf.attribute import CellAttribute
        
        return CellAttribute.from_array(document=document, name=self.name, 
                                        data=grid.reshape_cells(self.value.copy()), 
                                        rank=self.rank, h5filename=h5filename)
                                        
=======
##            _MeshVariable.constrain(value, where)
            super(CellVariable, self).constrain(value, where)

    def release(self, constraint):
        """Remove `constraint` from `self`
        
        >>> from fipy import *
        >>> m = Grid1D(nx=3)
        >>> v = CellVariable(mesh=m, value=m.cellCenters[0])
        >>> c = Constraint(0., where=m.facesLeft)
        >>> v.constrain(c)
        >>> print v.faceValue
        [ 0.   1.   2.   2.5]
        >>> v.release(constraint=c)
        >>> print v.faceValue
        [ 0.5  1.   2.   2.5]
        """
        try:
            _MeshVariable.release(self, constraint=constraint)
        except ValueError:
            self.faceConstraints.remove(constraint)

    def _test(self):
        """
        Tests

        >>> from fipy import *
        >>> m = Grid1D(nx=6)        
        >>> q = CellVariable(mesh=m, elementshape=(2,))
        >>> print q.faceGrad.globalValue.shape
        (1, 2, 7)
        >>> from fipy import *
        >>> m = Grid2D(nx=3, ny=3)
        >>> x, y = m.cellCenters
        >>> v = CellVariable(mesh=m, elementshape=(3,))
        >>> v[0] = x
        >>> v[1] = y
        >>> v[2] = x**2
        >>> print v.faceGrad
        [[[ 0.5  1.   0.5  0.5  1.   0.5  0.5  1.   0.5  0.5  1.   0.5  0.   1.   1.
            0.   0.   1.   1.   0.   0.   1.   1.   0. ]
          [ 0.   0.   0.   0.   0.   0.   0.   0.   0.   0.   0.   0.   0.   0.   0.
            0.   0.   0.   0.   0.   0.   0.   0.   0. ]
          [ 1.   3.   2.   1.   3.   2.   1.   3.   2.   1.   3.   2.   0.   2.   4.
            0.   0.   2.   4.   0.   0.   2.   4.   0. ]]
        <BLANKLINE>
         [[ 0.   0.   0.   0.   0.   0.   0.   0.   0.   0.   0.   0.   0.   0.   0.
            0.   0.   0.   0.   0.   0.   0.   0.   0. ]
          [ 0.   0.   0.   1.   1.   1.   1.   1.   1.   0.   0.   0.   0.5  0.5
            0.5  0.5  1.   1.   1.   1.   0.5  0.5  0.5  0.5]
          [ 0.   0.   0.   0.   0.   0.   0.   0.   0.   0.   0.   0.   0.   0.   0.
            0.   0.   0.   0.   0.   0.   0.   0.   0. ]]]
        >>> print v.grad
        [[[ 0.5  1.   0.5  0.5  1.   0.5  0.5  1.   0.5]
          [ 0.   0.   0.   0.   0.   0.   0.   0.   0. ]
          [ 1.   3.   2.   1.   3.   2.   1.   3.   2. ]]
        <BLANKLINE>
         [[ 0.   0.   0.   0.   0.   0.   0.   0.   0. ]
          [ 0.5  0.5  0.5  1.   1.   1.   0.5  0.5  0.5]
          [ 0.   0.   0.   0.   0.   0.   0.   0.   0. ]]]
        
        """

>>>>>>> ae8561a6
class _ReMeshedCellVariable(CellVariable):
    def __init__(self, oldVar, newMesh):
        newValues = oldVar.getValue(points = newMesh.cellCenters)
        CellVariable.__init__(self, newMesh, name = oldVar.name, value = newValues, unit = oldVar.unit)

def _test(): 
    import doctest
    return doctest.testmod()
    
if __name__ == "__main__": 
    _test() 
<|MERGE_RESOLUTION|>--- conflicted
+++ resolved
@@ -655,8 +655,8 @@
             # self._requires(value.where) ???
             self._markStale()
         else:
-<<<<<<< HEAD
-            _MeshVariable.constrain(value, where)
+##            _MeshVariable.constrain(value, where)
+            super(CellVariable, self).constrain(value, where)
             
     def _to_xdmf(self, document, grid, h5filename):
         from fipy.io.xdmf.attribute import CellAttribute
@@ -665,10 +665,6 @@
                                         data=grid.reshape_cells(self.value.copy()), 
                                         rank=self.rank, h5filename=h5filename)
                                         
-=======
-##            _MeshVariable.constrain(value, where)
-            super(CellVariable, self).constrain(value, where)
-
     def release(self, constraint):
         """Remove `constraint` from `self`
         
@@ -729,7 +725,6 @@
         
         """
 
->>>>>>> ae8561a6
 class _ReMeshedCellVariable(CellVariable):
     def __init__(self, oldVar, newMesh):
         newValues = oldVar.getValue(points = newMesh.cellCenters)
