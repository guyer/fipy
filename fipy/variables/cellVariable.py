--- conflicted
+++ resolved
@@ -60,14 +60,9 @@
         1
         
     """
-<<<<<<< HEAD
-    
+
     def __init__(self, mesh, name='', value=0., rank=None, elementshape=None, 
                  unit=None, hasOld=0, _bootstrap=False):
-=======
-
-    def __init__(self, mesh, name='', value=0., rank=None, elementshape=None, unit=None, hasOld=0):
->>>>>>> 4ce1aec2
         _MeshVariable.__init__(self, mesh=mesh, name=name, value=value, 
                                rank=rank, elementshape=elementshape, 
                                unit=unit, _bootstrap=_bootstrap)
@@ -142,18 +137,10 @@
         return _CellOperatorVariable
         
     def copy(self):
-<<<<<<< HEAD
         return self._getVariableClass()(mesh=self.mesh, 
                                         name=self.name + "_old", 
                                         value=self,
                                         hasOld=False)
-            
-=======
-        
-        return self._getArithmeticBaseClass()(mesh=self.mesh, 
-                                              name=self.name + "_old", 
-                                              value=self.getValue(),
-                                              hasOld=False)
                 
     def _getGlobalNumberOfElements(self):
         return self.mesh.globalNumberOfCells
@@ -171,7 +158,6 @@
     def setValue(self, value, unit = None, where = None):
         _MeshVariable.setValue(self, value=self._globalToLocalValue(value), unit=unit, where=where)
 
->>>>>>> 4ce1aec2
     def __call__(self, points=None, order=0, nearestCellIDs=None):
         r"""
         Interpolates the CellVariable to a set of points using a
