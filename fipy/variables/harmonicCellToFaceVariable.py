--- conflicted
+++ resolved
@@ -39,21 +39,9 @@
 from fipy.tools import inline
 
 class _HarmonicCellToFaceVariable(_CellToFaceVariable):
-<<<<<<< HEAD
-    def _calcValuePy(self, alpha, id1, id2):
-        cell1 = numerix.take(self.var, id1, axis=-1)
-        cell2 = numerix.take(self.var, id2, axis=-1)
-        value = ((cell2 - cell1) * alpha + cell1)
-        eps = 1e-20
-        value = (value == 0.) * eps + (value != 0.) * value
-        cell1Xcell2 = cell1 * cell2
-        value = ((value > eps) | (value < -eps)) * cell1Xcell2 / value
-        value = (cell1Xcell2 >= 0.) * value
-=======
     if inline.doInline:
         def _calcValue_(self, alpha, id1, id2):
             val = self._array.copy()
->>>>>>> 346260c3
 
             inline._runIterateElementInline("""
                 int ID1 = ITEM(id1, i, NULL);
