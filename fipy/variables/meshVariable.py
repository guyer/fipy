#!/usr/bin/env python

## -*-Pyth-*-
 # #############################################################################
 # FiPy - a finite volume PDE solver in Python
 # 
 # FILE: "meshVariable.py"
 #                                     created: 5/4/07 {12:40:38 PM}
<<<<<<< HEAD
 #                                 last update: 5/14/08 {11:22:11 AM}
=======
 #                                 last update: 6/2/08 {5:06:30 PM}
>>>>>>> f8c46506
 # Author: Jonathan Guyer <guyer@nist.gov>
 # Author: Daniel Wheeler <daniel.wheeler@nist.gov>
 # Author: James Warren   <jwarren@nist.gov>
 #   mail: NIST
 #    www: <http://www.ctcms.nist.gov/fipy/>
 #  
 # ========================================================================
 # This software was developed at the National Institute of Standards
 # and Technology by employees of the Federal Government in the course
 # of their official duties.  Pursuant to title 17 Section 105 of the
 # United States Code this software is not subject to copyright
 # protection and is in the public domain.  FiPy is an experimental
 # system.  NIST assumes no responsibility whatsoever for its use by
 # other parties, and makes no guarantees, expressed or implied, about
 # its quality, reliability, or any other characteristic.  We would
 # appreciate acknowledgement if the software is used.
 # 
 # This software can be redistributed and/or modified freely
 # provided that any derivative works bear some notice that they are 
 # derived from it, and any modified versions bear some notice that
 # they have been modified.
 # ========================================================================
 # 
 # #############################################################################
 ##

__docformat__ = 'restructuredtext'

from fipy.variables.variable import Variable
from fipy.variables.constant import _Constant
from fipy.tools import numerix

class _MeshVariable(Variable):
    """
    .. attention:: This class is abstract. Always create one of its subclasses.
    
    Abstract base class for a `Variable` that is defined on a mesh
    """
    def __init__(self, mesh, name='', value=0., rank=None, elementshape=None, 
                 unit=None, cached=1, _bootstrap=False):
        """
        :Parameters:
          - `mesh`: the mesh that defines the geometry of this `Variable`
          - `name`: the user-readable name of the `Variable`
          - `value`: the initial value
          - `rank`: the rank (number of dimensions) of each element of this 
            `Variable`. Default: 0
          - `elementshape`: the shape of each element of this variable
             Default: `rank * (mesh.getDim(),)`
          - `unit`: the physical units of the `Variable`
          - `cached`: whether to cache or always recalculate the value
          - `_bootstrap`: if `True`, accept supplied value as given, without 
            attempting validation. (only useful during unpickling and `Mesh` creation). 
            Default: `False`
        """
        if _bootstrap:
            array = value
        else:
            if value is None:
                array = None
    ##         else:
    ##             array = numerix.zeros(self.elementshape 
    ##                                   + self._getShapeFromMesh(mesh),
    ##                                   numerix.obj2sctype(value))
            elif isinstance(value, Variable):
                name = name or value.name
                unit = None
                if isinstance(value, _MeshVariable):
                    if not isinstance(value, self._getVariableClass()):
                        raise TypeError, "A '%s' cannot be cast to a '%s'" % (value._getVariableClass().__name__, 
                                                                              self._getVariableClass().__name__)
                    if mesh is None:
                        mesh = value.mesh
                    elif mesh != value.mesh:
                        raise ValueError, "The new 'Variable' must use the same mesh as the supplied value"
                        
                    if elementshape is not None and elementshape != value.shape[:-1]:
                        raise ValueError, "'elementshape' != shape of elements of 'value'"

                    if rank is not None and rank != value.getRank():
                        raise ValueError, "'rank' != rank of 'value'"

                    elementshape = value.shape[:-1]
                    array = None

                value = value._copyValue()
            elif isinstance(value, numerix.ndarray) or numerix.MA.isMaskedArray(value):
                if value.shape[-1] == self._getShapeFromMesh(mesh)[-1]:
                    if elementshape is not None and elementshape != value.shape[:-1]:
                        raise ValueError, "'elementshape' != shape of elements of 'value'"

                    if rank is not None and rank != len(value.shape[:-1]):
                        raise ValueError, "'rank' != rank of 'value'"
                    elementshape = value.shape[:-1]
                elif rank is None and elementshape is None:
                    elementshape = value.shape

            if rank is None:
                if elementshape is None:
                    elementshape = ()
            elif elementshape is None:
                elementshape = rank * (mesh.getDim(),)
            elif len(elementshape) != rank:
                raise ValueError, 'len(elementshape) != rank'
                    
            self.elementshape = elementshape
            
            if not locals().has_key("array"):
                if numerix.MA.isMaskedArray(value):
                    arrayMaker = numerix.MA.zeros
                else:
                    arrayMaker = numerix.zeros
                    
                array = arrayMaker(self.elementshape 
                                   + self._getShapeFromMesh(mesh),
                                   numerix.obj2sctype(value))
                                   
                if numerix._broadcastShape(array.shape, numerix.shape(value)) is None:
                    if not isinstance(value, Variable):
                        value = _Constant(value)
                    value = value[..., numerix.newaxis]
                                      
    ##         if isinstance(value, _MeshVariable):
    ##             mesh = mesh or value.mesh
            
        self.mesh = mesh
        self.mesh._subscribe(self)

        Variable.__init__(self, name=name, value=value, unit=unit, 
                          array=array, cached=cached)

    def _isSolvable(self):
        """
        Is this `Variable` suitable for passing to `solve()` or `sweep()`?
        """
        return False
        
    def copy(self):
        return self._getVariableClass()(mesh=self.mesh, 
                                        name=self.name, 
                                        value=self)

    def getMesh(self):
        return self.mesh
        
    def __repr__(self):
        s = Variable.__repr__(self)
        if hasattr(self, "name") and len(self.name) == 0:
            s = s[:-1] + ', mesh=' + `self.mesh` + s[-1]
        return s

<<<<<<< HEAD
    def __getitem__(self, index):
        """    
        "Evaluate" the `_MeshVariable` and return the specified element
        """
        if isinstance(index, MeshIterator):
            assert index.getMesh() == self.getMesh()

        return Variable.__getitem__(self, index)

    def __setitem__(self, index, value):
        if isinstance(index, MeshIterator):
            assert index.getMesh() == self.getMesh()
            self.put(indices=index, value=value)
        else:
            Variable.__setitem__(self, index, value)
        
=======
>>>>>>> f8c46506
    def _getShapeFromMesh(mesh):
        """
        Return the shape of this `MeshVariable` type, given a particular mesh.
        Return `None` if unknown or independent of the mesh.
        """
        return None
    _getShapeFromMesh = staticmethod(_getShapeFromMesh)

    def getShape(self):
        """
            >>> from fipy.meshes.grid2D import Grid2D
            >>> from fipy.variables.cellVariable import CellVariable
            >>> mesh = Grid2D(nx=2, ny=3)
            >>> var = CellVariable(mesh=mesh)
            >>> var.shape
            (6,)
            >>> var.getArithmeticFaceValue().shape
            (17,)
            >>> var.getGrad().shape
            (2, 6)
            >>> var.getFaceGrad().shape
            (2, 17)
        """
        return (Variable.getShape(self) 
                or (self.elementshape + self._getShapeFromMesh(self.getMesh())) 
                or ())

    def _dot(a, b, index, omit=()):
        """
        Workhorse method to calculate the scalar product
        
        .. raw:: latex
        
           \[ \mathsf{a} \cdot \mathsf{b} \]

        for all but the last index of `a` and `b`. Both `a` and `b` can be of
        arbitrary rank, but at this point, both must be appropriately broadcast
        `array` objects.
        """
        Ashape = a.shape
        Bshape = b.shape
        for axis in omit:
            Ashape = Ashape[:axis] + Ashape[axis+1:]
            Bshape = Bshape[:axis] + Bshape[axis+1:]
        rankA = len(Ashape) - 1
        rankB = len(Bshape) - 1
        if rankA <= 0 or rankB <= 0:
            # if either a or b is scalar, then just do multiplication
            return a[index] * b
        else:
            return numerix.sum(a[index] * b, axis=rankA - 1)
    _dot = staticmethod(_dot)

    def __dot(A, B, operatorClass, omit=()):
        """
        Workhorse method to return a `_BinaryOperatorVariable` that will
        dynamically perform the mesh-element--by--mesh-element (cell-by-cell,
        face-by-face, etc.) scalar product
        
        .. raw:: latex
        
           \[ \mathsf{A} \cdot \mathsf{B} \]
           
        Both `A` and `B` can be of arbitrary rank, but at this point, both must
        be appropriately broadcast `_MeshVariable` objects.
        """
        Ashape = A.shape
        Bshape = B.shape
        for axis in omit:
            Ashape = Ashape[:axis] + Ashape[axis+1:]
            Bshape = Bshape[:axis] + Bshape[axis+1:]
        rankA = len(Ashape) - 1
        rankB = len(Bshape) - 1
        
        index = (numerix.index_exp[...] + (numerix.newaxis,) * (rankB - 1) 
                 + numerix.index_exp[:])
        opShape = numerix._broadcastShape(A[index].shape, Bshape)
        if rankA > 0:
            opShape = opShape[:rankA-1] + opShape[rankA:]
        
        return A._BinaryOperatorVariable(lambda a,b: _MeshVariable._dot(a, b, index, omit=omit), 
                                         B, 
                                         opShape=opShape,
                                         operatorClass=operatorClass,
                                         canInline=False)
    __dot = staticmethod(__dot)

    def dot(self, other, omit=()):
        """
        Return the mesh-element--by--mesh-element (cell-by-cell, face-by-face,
        etc.) scalar product
        
        .. raw:: latex
        
           \[ \text{self} \cdot \text{other} \]
           
        Both `self` and `other` can be of arbitrary rank, and `other` does not
        need to be a `_MeshVariable`.
        """
        if not isinstance(other, Variable):
            from fipy.variables.constant import _Constant
            other = _Constant(value=other)
        opShape, baseClass, other = self._shapeClassAndOther(opShape=None, operatorClass=None, other=other)
        
        return _MeshVariable.__dot(self, other, operatorClass=self._OperatorVariableClass(baseClass), omit=omit)

    def rdot(self, other, omit=()):
        """
        Return the mesh-element--by--mesh-element (cell-by-cell, face-by-face,
        etc.) scalar product
        
        .. raw:: latex
        
           \[ \text{other} \cdot \text{self} \]
           
        Both `self` and `other` can be of arbitrary rank, and `other` does not
        need to be a `_MeshVariable`.
        """
        if not isinstance(other, Variable):
            from fipy.variables.constant import _Constant
            other = _Constant(value=other)
        opShape, baseClass, other = self._shapeClassAndOther(opShape=None, operatorClass=None, other=other)
        
        return self.__dot(other, self, self._OperatorVariableClass(baseClass), omit=omit)

    def _shapeClassAndOther(self, opShape, operatorClass, other):
        """
        Determine the shape of the result, the base class of the result, and (if
        necessary) a modified form of `other` that is suitable for the
        operation.
        
        By default, returns the result of the generic
        `Variable._shapeClassAndOther()`, but if that fails, and if each
        dimension of `other` is exactly the `Mesh` dimension, do what the user
        probably "meant" and project `other` onto the `Mesh`.
        """
        newOpShape, baseClass, newOther = Variable._shapeClassAndOther(self, opShape, operatorClass, other)
        
        from fipy.variables.indexVariable import _IndexVariable_
        
        if ((newOpShape is None or baseClass is None)
            and not isinstance(other, _IndexVariable_)
            and numerix.alltrue(numerix.array(numerix.getShape(other)) == self.getMesh().getDim())):
                newOpShape, baseClass, newOther = Variable._shapeClassAndOther(self, opShape, operatorClass, other[..., numerix.newaxis])

        if (baseClass is not None
            and issubclass(baseClass, _MeshVariable) 
            and (len(newOpShape) == 0
                 or newOpShape[-1] != baseClass._getShapeFromMesh(self.getMesh())[-1])):
            baseClass = None
            
        return (newOpShape, baseClass, newOther)

    def _OperatorVariableClass(self, baseClass=None):
        baseClass = Variable._OperatorVariableClass(self, baseClass=baseClass)
                                     
        class _MeshOperatorVariable(baseClass):
            def __init__(self, op, var, opShape=None, canInline=True, mesh=None,
                         *args, **kwargs):
                mesh = mesh or reduce(lambda a, b: a or b, 
                                      [getattr(v, "mesh", None) for v in var])
                for shape in [opShape] + [getattr(v, "opShape", None) for v in var]:
                    if shape is not None:
                        opShape = shape
                        break
                if opShape is not None:
                    elementshape = opShape[:-1]
                else:
                    elementshape = reduce(lambda a, b: a or b, 
                                          [getattr(v, "elementshape", None) for v in var])

                baseClass.__init__(self, mesh=mesh, op=op, var=var, 
                                   opShape=opShape, canInline=canInline,
                                   elementshape=elementshape,
                                   *args, **kwargs)
                                 
            def _isSolvable(self):
                """
                Is this `Variable` suitable for passing to `solve()` or `sweep()`?
                """
                return False
                
            def getRank(self):
                return len(self.opShape) - 1
                
        return _MeshOperatorVariable
                          
    def _reshapeClass(self, opShape):
        if opShape[-1] == self.shape[-1]:
            return self._OperatorVariableClass()

    def getRank(self):
        return len(self.shape) - 1
        
    def setValue(self, value, unit = None, array = None, where = None):
        if where is not None:
            shape = numerix.getShape(where)
            if shape != self.shape \
              and shape == self._getShapeFromMesh(mesh=self.getMesh()):
                for dim in self.elementshape:
                    where = numerix.repeat(where[numerix.newaxis, ...], repeats=dim, axis=0)
        
        return Variable.setValue(self, value=value, unit=unit, array=array, where=where)

    def _axisClass(self, axis):
        """
        if we operate along the mesh elements, then this is no longer a
        `_MeshVariable`, otherwise we get back a `_MeshVariable` of the same
        class, but lower rank.
        """
        if axis is None or axis == len(self.shape) or axis == -1:
            return Variable._OperatorVariableClass(self, baseClass=Variable)
        else:
            return self._OperatorVariableClass()

    def __getstate__(self):
        """
        Used internally to collect the necessary information to ``pickle`` the 
        `_MeshVariable` to persistent storage.
        """
        return {
            'mesh': self.mesh,
            'name': self.name,
            'value': self.getValue(),
            'unit': self.getUnit(),
        }


def _testDot(self):
    """
        >>> from fipy import *
        >>> mesh = Grid2D(nx=2, ny=3)

        >>> s1 = CellVariable(mesh=mesh, value=2)
        >>> s2 = CellVariable(mesh=mesh, value=3)

        >>> v1 = CellVariable(mesh=mesh, rank=1, 
        ...                   value=array([2,3])[..., newaxis])
        >>> v2 = CellVariable(mesh=mesh, rank=1, 
        ...                   value=array([3,4])[..., newaxis])
        
        >>> t21 = CellVariable(mesh=mesh, rank=2, 
        ...                    value=array([[2, 3],
        ...                                 [4, 5]])[..., newaxis])
        >>> t22 = CellVariable(mesh=mesh, rank=2, 
        ...                    value=array([[3, 4],
        ...                                 [5, 6]])[..., newaxis])

        >>> t31 = CellVariable(mesh=mesh, rank=3, 
        ...                    value=array([[[3, 4],
        ...                                  [5, 6]],
        ...                                 [[5, 6],
        ...                                  [7, 8]]])[..., newaxis])
        >>> t32 = CellVariable(mesh=mesh, rank=3, 
        ...                    value=array([[[2, 3],
        ...                                  [4, 5]],
        ...                                 [[4, 5],
        ...                                  [6, 7]]])[..., newaxis])

        >>> def P(a):
        ...     print a[...,0], a.shape
        
        >>> P(v1.dot(v2))
        18 (6,)
        >>> P(v1.dot(t22))
        [21 26] (2, 6)
        >>> P(v1.dot(t31))
        [[21 26]
         [31 36]] (2, 2, 6)
        
        >>> P(t21.dot(v1))
        [13 23] (2, 6)
        >>> P(t21.dot(t22))
        [[21 26]
         [37 46]] (2, 2, 6)
        >>> P(t21.dot(t31))
        [[[21 26]
          [31 36]]
        <BLANKLINE>
         [[37 46]
          [55 64]]] (2, 2, 2, 6)
          
        >>> P(t31.dot(v1))
        [[18 28]
         [28 38]] (2, 2, 6)
        >>> P(t31.dot(t21))
        [[[22 29]
          [34 45]]
        <BLANKLINE>
         [[34 45]
          [46 61]]] (2, 2, 2, 6)
        >>> P(t31.dot(t32))
        [[[[22 29]
           [36 43]]
        <BLANKLINE>
          [[34 45]
           [56 67]]]
        <BLANKLINE>
        <BLANKLINE>
         [[[34 45]
           [56 67]]
        <BLANKLINE>
          [[46 61]
           [76 91]]]] (2, 2, 2, 2, 6)
    """
    pass

def _test(): 
    import doctest
    return doctest.testmod()
    
if __name__ == "__main__": 
    _test() <|MERGE_RESOLUTION|>--- conflicted
+++ resolved
@@ -6,11 +6,7 @@
  # 
  # FILE: "meshVariable.py"
  #                                     created: 5/4/07 {12:40:38 PM}
-<<<<<<< HEAD
- #                                 last update: 5/14/08 {11:22:11 AM}
-=======
- #                                 last update: 6/2/08 {5:06:30 PM}
->>>>>>> f8c46506
+ #                                 last update: 6/5/08 {8:43:23 PM}
  # Author: Jonathan Guyer <guyer@nist.gov>
  # Author: Daniel Wheeler <daniel.wheeler@nist.gov>
  # Author: James Warren   <jwarren@nist.gov>
@@ -162,25 +158,6 @@
             s = s[:-1] + ', mesh=' + `self.mesh` + s[-1]
         return s
 
-<<<<<<< HEAD
-    def __getitem__(self, index):
-        """    
-        "Evaluate" the `_MeshVariable` and return the specified element
-        """
-        if isinstance(index, MeshIterator):
-            assert index.getMesh() == self.getMesh()
-
-        return Variable.__getitem__(self, index)
-
-    def __setitem__(self, index, value):
-        if isinstance(index, MeshIterator):
-            assert index.getMesh() == self.getMesh()
-            self.put(indices=index, value=value)
-        else:
-            Variable.__setitem__(self, index, value)
-        
-=======
->>>>>>> f8c46506
     def _getShapeFromMesh(mesh):
         """
         Return the shape of this `MeshVariable` type, given a particular mesh.
