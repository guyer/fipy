--- conflicted
+++ resolved
@@ -6,7 +6,7 @@
  # 
  #  FILE: "variable.py"
  #                                    created: 11/10/03 {3:15:38 PM} 
- #                                last update: 1/17/06 {12:07:43 PM} 
+ #                                last update: 1/19/06 {11:49:55 AM} 
  #  Author: Jonathan Guyer <guyer@nist.gov>
  #  Author: Daniel Wheeler <daniel.wheeler@nist.gov>
  #  Author: James Warren   <jwarren@nist.gov>
@@ -575,13 +575,8 @@
 	if isinstance(self.value, fipy.tools.dimensions.physicalField.PhysicalField):
 	    return self.value._getArray()
 	else:
-<<<<<<< HEAD
             return self.value
             
-=======
-	    return self.value
-     
->>>>>>> 377809fa
     def getNumericValue(self):
 	value = self.getValue()
 	if isinstance(value, fipy.tools.dimensions.physicalField.PhysicalField):
@@ -962,58 +957,18 @@
         reshape() is one case where the value cannot be substituted, so
         the shape must be included in valueMattersForShape.
         """
-<<<<<<< HEAD
-
-        a = object._getArray()
-        
-        # we don't want to meddle with the contents of the actual object
-        if type(a) in (type(()), type([]), type(numerix.array(1))):
-            a = a.copy()
-=======
         
         if object not in valueMattersForShape:
             a = numerix.ones(object.getShape())
->>>>>>> 377809fa
         else:
             a = object._getArray()
             
-            # we don't want to meddle with the contents of the actual object
-            if type(a) in (type(()), type([]), type(numerix.array(1))):
-                a = a.copy()
-            else:
-<<<<<<< HEAD
-                a[:] = 1
-
-=======
-                a = numerix.array(1)
-## 
-## 
-##             if a.shape == ():
-##                 # if Numeric thinks the array is a scalar (rather than a 1x1 array)
-##                 # it won't slice
+##             # we don't want to meddle with the contents of the actual object
+##             if type(a) in (type(()), type([]), type(numerix.array(1))):
+##                 a = a.copy()
+##             else:
 ##                 a = numerix.array(1)
-##             else:
-##                 a[:] = 1
-## 
-##         a = numerix.ones(object.getShape())
-
-##         a = object._getArray()
-##         
-##         # we don't want to meddle with the contents of the actual object
-##         if type(a) in (type(()), type([]), type(numerix.array(1))):
-##             a = a.copy()
-##         else:
-##             a = numerix.array(1)
-##             
-##         if object not in valueMattersForShape:
-##             if a.shape == ():
-##                 # if Numeric thinks the array is a scalar (rather than a 1x1 array)
-##                 # it won't slice
-##                 a = numerix.array(1)
-##             else:
-##                 a[:] = 1
-            
->>>>>>> 377809fa
+
         return a
 
     _getArrayAsOnes = staticmethod(_getArrayAsOnes)
