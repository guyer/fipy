--- conflicted
+++ resolved
@@ -39,10 +39,9 @@
 from fipy.tools import inline
 
 class _ArithmeticCellToFaceVariable(_CellToFaceVariable):
-<<<<<<< HEAD
     if inline.doInline:
         def _calcValue_(self, alpha, id1, id2):
-            val = self._getArray().copy()
+            val = self._array.copy()
             
             inline._runIterateElementInline("""
                 int ID1 = ITEM(id1, i, NULL);
@@ -51,45 +50,18 @@
                 double cell2 = ITEM(var, ID2, vec);
                 ITEM(val, i, vec) = (cell2 - cell1) * ITEM(alpha, i, NULL) + cell1;
             """,
-            var = self.var.getNumericValue(),
+            var = self.var.numericValue,
             val = val, 
             alpha = alpha,
             id1 = id1, id2 = id2,
             shape=numerix.array(numerix.shape(val)),
-            ni = self.mesh._getNumberOfFaces())
+            ni = self.mesh.numberOfFaces)
 
             return self._makeValue(value = val)
-##         return self._makeValue(value = val, unit = self.getUnit())
     else:
         def _calcValue_(self, alpha, id1, id2):
             cell1 = numerix.take(self.var, id1, axis=-1)
             cell2 = numerix.take(self.var, id2, axis=-1)
             return (cell2 - cell1) * alpha + cell1
-=======
-    def _calcValuePy(self, alpha, id1, id2):
-        cell1 = numerix.take(self.var, id1, axis=-1)
-        cell2 = numerix.take(self.var, id2, axis=-1)
-        return (cell2 - cell1) * alpha + cell1
-        
-    def _calcValueIn(self, alpha, id1, id2):
-        val = self.array.copy()
-        
-        inline._runIterateElementInline("""
-            int ID1 = ITEM(id1, i, NULL);
-            int ID2 = ITEM(id2, i, NULL);
-            double cell1 = ITEM(var, ID1, vec);
-            double cell2 = ITEM(var, ID2, vec);
-            ITEM(val, i, vec) = (cell2 - cell1) * ITEM(alpha, i, NULL) + cell1;
-        """,
-        var = self.var.numericValue,
-        val = val, 
-        alpha = alpha,
-        id1 = id1, id2 = id2,
-        shape=numerix.array(numerix.shape(val)),
-        ni = self.mesh.numberOfFaces)
-
-        return self._makeValue(value = val)
-##         return self._makeValue(value = val, unit = self.unit)
->>>>>>> c2a1838b
 
         