--- conflicted
+++ resolved
@@ -45,14 +45,13 @@
     
         self.faceVariable = self._requires(faceVariable)
 
-<<<<<<< HEAD
     if inline.doInline:
         def _calcValue(self):
 
-            NCells = self.mesh.getNumberOfCells()
-            ids = self.mesh._getCellFaceIDs()
+            NCells = self.mesh.numberOfCells
+            ids = self.mesh.cellFaceIDs
 
-            val = self._getArray().copy()
+            val = self._array.copy()
             
             inline._runInline("""
             int i;
@@ -63,7 +62,7 @@
               value[i] = 0.;
               for(j = 0; j < numberOfCellFaces; j++)
                 {
-                  // _getCellFaceIDs() can be masked, which caused subtle and 
+                  // cellFaceIDs can be masked, which caused subtle and 
                   // unreproduceable problems on OS X (who knows why not elsewhere)
                   long id = ids[i + j * numberOfCells];
                   if (id >= 0) { 
@@ -73,72 +72,24 @@
                 value[i] = value[i] / cellVolume[i];
               }
             """,
-                numberOfCellFaces = self.mesh._getMaxFacesPerCell(),
+                numberOfCellFaces = self.mesh._maxFacesPerCell,
                 numberOfCells = NCells,
-                faceVariable = self.faceVariable.getNumericValue(),
+                faceVariable = self.faceVariable.numericValue,
                 ids = numerix.array(ids),
                 value = val,
-                orientations = numerix.array(self.mesh._getCellFaceOrientations()),
-                cellVolume = numerix.array(self.mesh.getCellVolumes()))
+                orientations = numerix.array(self.mesh._cellToFaceOrientations),
+                cellVolume = numerix.array(self.mesh.cellVolumes))
                 
             return self._makeValue(value = val)
     ##         return self._makeValue(value = val, unit = self.getUnit())
     else:
         def _calcValue(self):
-            ids = self.mesh._getCellFaceIDs()
+            ids = self.mesh.cellFaceIDs
             
             contributions = numerix.take(self.faceVariable, ids)
-=======
-    def _calcValuePy(self):
-        ids = self.mesh.cellFaceIDs
-        
-        contributions = numerix.take(self.faceVariable, ids)
-
-        # FIXME: numerix.MA.filled casts away dimensions
-        return numerix.MA.filled(numerix.sum(contributions * self.mesh._cellToFaceOrientations, 0)) / self.mesh.cellVolumes
-        
-    def _calcValueIn(self):
-
-        NCells = self.mesh.numberOfCells
-        ids = self.mesh.cellFaceIDs
-
-        val = self._array.copy()
-        
-        inline._runInline("""
-        int i;
-        
-        for(i = 0; i < numberOfCells; i++)
-          {
-          int j;
-          value[i] = 0.;
-          for(j = 0; j < numberOfCellFaces; j++)
-            {
-              // cellFaceIDs can be masked, which caused subtle and 
-              // unreproduceable problems on OS X (who knows why not elsewhere)
-              long id = ids[i + j * numberOfCells];
-              if (id >= 0) { 
-                  value[i] += orientations[i + j * numberOfCells] * faceVariable[id];
-              }
-            }
-            value[i] = value[i] / cellVolume[i];
-          }
-        """,
-            numberOfCellFaces = self.mesh._maxFacesPerCell,
-            numberOfCells = NCells,
-            faceVariable = self.faceVariable.numericValue,
-            ids = numerix.array(ids),
-            value = val,
-            orientations = numerix.array(self.mesh._cellToFaceOrientations),
-            cellVolume = numerix.array(self.mesh.cellVolumes))
-            
-        return self._makeValue(value = val)
-##         return self._makeValue(value = val, unit = self.unit)
-
-    def _calcValue(self):
->>>>>>> c2a1838b
 
             # FIXME: numerix.MA.filled casts away dimensions
-            return numerix.MA.filled(numerix.sum(contributions * self.mesh._getCellFaceOrientations(), 0)) / self.mesh.getCellVolumes()
+            return numerix.MA.filled(numerix.sum(contributions * self.mesh._cellToFaceOrientations, 0)) / self.mesh.cellVolumes
 
 
 
