#!/usr/bin/env python

## -*-Pyth-*-
 # ###################################################################
 #  FiPy - Python-based finite volume PDE solver
 # 
 #  FILE: "faceGradVariable.py"
<<<<<<< HEAD
 #                                    created: 12/18/03 {2:52:12 PM} 
 #                                last update: 11/8/07 {5:57:26 PM}
=======
 #
>>>>>>> d5558a70
 #  Author: Jonathan Guyer <guyer@nist.gov>
 #  Author: Daniel Wheeler <daniel.wheeler@nist.gov>
 #  Author: James Warren   <jwarren@nist.gov>
 #    mail: NIST
 #     www: http://www.ctcms.nist.gov/fipy/
 #  
 # ========================================================================
 # This software was developed at the National Institute of Standards
 # and Technology by employees of the Federal Government in the course
 # of their official duties.  Pursuant to title 17 Section 105 of the
 # United States Code this software is not subject to copyright
 # protection and is in the public domain.  FiPy is an experimental
 # system.  NIST assumes no responsibility whatsoever for its use by
 # other parties, and makes no guarantees, expressed or implied, about
 # its quality, reliability, or any other characteristic.  We would
 # appreciate acknowledgement if the software is used.
 # 
 # This software can be redistributed and/or modified freely
 # provided that any derivative works bear some notice that they are
 # derived from it, and any modified versions bear some notice that
 # they have been modified.
 # ========================================================================
 #  See the file "license.terms" for information on usage and  redistribution
 #  of this file, and for a DISCLAIMER OF ALL WARRANTIES.
 #  
 # ###################################################################
 ##

from fipy.variables.faceVariable import FaceVariable
from fipy.tools import numerix
from fipy.tools.inline import inline

class _FaceGradVariable(FaceVariable):
    def __init__(self, var):
        FaceVariable.__init__(self, mesh=var.getMesh(), rank=var.getRank() + 1)
        self.var = self._requires(var)

    def _calcValue(self):        
        return inline._optionalInline(self._calcValueInline, self._calcValuePy)
    
    def _calcValuePy(self):
        dAP = self.mesh._getCellDistances()
        id1, id2 = self.mesh._getAdjacentCellIDs()
##      N = self.mod(numerix.take(self.var,id2) - numerix.take(self.var,id1)) / dAP
        N = (numerix.take(self.var,id2,axis=-1) - numerix.take(self.var,id1,axis=-1)) / dAP
        normals = self.mesh._getOrientedFaceNormals()
        
        tangents1 = self.mesh._getFaceTangents1()
        tangents2 = self.mesh._getFaceTangents2()
        cellGrad = self.var.getGrad().getNumericValue()
        
        grad1 = numerix.take(cellGrad, id1, axis=1)
        grad2 = numerix.take(cellGrad, id2, axis=1)
        t1grad1 = numerix.sum(tangents1*grad1,0)
        t1grad2 = numerix.sum(tangents1*grad2,0)
        t2grad1 = numerix.sum(tangents2*grad1,0)
        t2grad2 = numerix.sum(tangents2*grad2,0)
        
        T1 = (t1grad1 + t1grad2) / 2.
        T2 = (t2grad1 + t2grad2) / 2.
        
        return normals * N + tangents1 * T1 + tangents2 * T2

    def _calcValueInline(self):

        id1, id2 = self.mesh._getAdjacentCellIDs()
        
        tangents1 = self.mesh._getFaceTangents1()
        tangents2 = self.mesh._getFaceTangents2()
 
        val = self._getArray().copy()

        inline._runIterateElementInline("""
            int j;
            double t1grad1, t1grad2, t2grad1, t2grad2, N;
            int ID1 = ITEM(id1, i, NULL);
            int ID2 = ITEM(id2, i, NULL);
            
            N = (ITEM(var, ID2, NULL) - ITEM(var, ID1, NULL)) / ITEM(dAP, i, NULL);

            t1grad1 = t1grad2 = t2grad1 = t2grad2 = 0.;
            
            t1grad1 += ITEM(tangents1, i, vec) * ITEM(cellGrad, ID1, vec);
            t1grad2 += ITEM(tangents1, i, vec) * ITEM(cellGrad, ID2, vec);
            t2grad1 += ITEM(tangents2, i, vec) * ITEM(cellGrad, ID1, vec);
            t2grad2 += ITEM(tangents2, i, vec) * ITEM(cellGrad, ID2, vec);
            
            ITEM(val, i, vec) =  ITEM(normals, i, vec) * N;
            ITEM(val, i, vec) += ITEM(tangents1, i, vec) * (t1grad1 + t1grad2) / 2.;
            ITEM(val, i, vec) += ITEM(tangents2, i, vec) * (t2grad1 + t2grad2) / 2.;
        """,tangents1 = tangents1,
            tangents2 = tangents2,
            cellGrad = self.var.getGrad().getNumericValue(),
            normals = self.mesh._getOrientedFaceNormals(),
            id1 = id1,
            id2 = id2,
            dAP = numerix.array(self.mesh._getCellDistances()),
            var = self.var.getNumericValue(),
            val = val,
            ni = tangents1.shape[1],
            shape=numerix.array(numerix.shape(tangents1)))
            
        return self._makeValue(value = val)
##         return self._makeValue(value = val, unit = self.getUnit())

    <|MERGE_RESOLUTION|>--- conflicted
+++ resolved
@@ -5,12 +5,7 @@
  #  FiPy - Python-based finite volume PDE solver
  # 
  #  FILE: "faceGradVariable.py"
-<<<<<<< HEAD
- #                                    created: 12/18/03 {2:52:12 PM} 
- #                                last update: 11/8/07 {5:57:26 PM}
-=======
  #
->>>>>>> d5558a70
  #  Author: Jonathan Guyer <guyer@nist.gov>
  #  Author: Daniel Wheeler <daniel.wheeler@nist.gov>
  #  Author: James Warren   <jwarren@nist.gov>
