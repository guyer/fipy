#!/usr/bin/env python

## -*-Pyth-*-
 # ###################################################################
 #  FiPy - Python-based finite volume PDE solver
 # 
 #  FILE: "faceGradVariable.py"
 #
 #  Author: Jonathan Guyer <guyer@nist.gov>
 #  Author: Daniel Wheeler <daniel.wheeler@nist.gov>
 #  Author: James Warren   <jwarren@nist.gov>
 #    mail: NIST
 #     www: http://www.ctcms.nist.gov/fipy/
 #  
 # ========================================================================
 # This software was developed at the National Institute of Standards
 # and Technology by employees of the Federal Government in the course
 # of their official duties.  Pursuant to title 17 Section 105 of the
 # United States Code this software is not subject to copyright
 # protection and is in the public domain.  FiPy is an experimental
 # system.  NIST assumes no responsibility whatsoever for its use by
 # other parties, and makes no guarantees, expressed or implied, about
 # its quality, reliability, or any other characteristic.  We would
 # appreciate acknowledgement if the software is used.
 # 
 # This software can be redistributed and/or modified freely
 # provided that any derivative works bear some notice that they are
 # derived from it, and any modified versions bear some notice that
 # they have been modified.
 # ========================================================================
 #  See the file "license.terms" for information on usage and  redistribution
 #  of this file, and for a DISCLAIMER OF ALL WARRANTIES.
 #  
 # ###################################################################
 ##

from fipy.variables.faceVariable import FaceVariable
from fipy.tools import numerix
from fipy.tools import inline

class _FaceGradVariable(FaceVariable):
    def __init__(self, var):
        FaceVariable.__init__(self, mesh=var.mesh, rank=var.rank + 1)
        self.var = self._requires(var)

<<<<<<< HEAD
    def _calcValue(self):        
        return inline._optionalInline(self._calcValueInline, self._calcValuePy)
    
    def _calcValuePy(self):
        dAP = self.mesh._cellDistances.getValue()
        id1, id2 = [id.value for id in self.mesh._adjacentCellIDs]
        N2 = numerix.take(self.var.value, id2, axis=-1) 
        faceMask = self.mesh.exteriorFaces.value
        N2[..., faceMask] = self.var.faceValue.value[..., faceMask] 
        N = (N2 - numerix.take(self.var.value, id1, axis=-1)) / dAP
        
        normals = self.mesh._orientedFaceNormals.value
        
        tangents1 = self.mesh._faceTangents1.value
        tangents2 = self.mesh._faceTangents2.value
        cellGrad = self.var.grad.numericValue
        
        grad1 = numerix.take(cellGrad, id1, axis=1)
        grad2 = numerix.take(cellGrad, id2, axis=1)
        t1grad1 = numerix.sum(tangents1*grad1,0)
        t1grad2 = numerix.sum(tangents1*grad2,0)
        t2grad1 = numerix.sum(tangents2*grad1,0)
        t2grad2 = numerix.sum(tangents2*grad2,0)
        
        T1 = (t1grad1 + t1grad2) / 2.
        T2 = (t2grad1 + t2grad2) / 2.
        
        return normals * N + tangents1 * T1 + tangents2 * T2
=======
    if inline.doInline:
        def _calcValue(self):

            id1, id2 = self.mesh._adjacentCellIDs
            
            tangents1 = self.mesh._faceTangents1
            tangents2 = self.mesh._faceTangents2
     
            val = self._array.copy()
>>>>>>> 346260c3

            inline._runIterateElementInline("""
                int j;
                double t1grad1, t1grad2, t2grad1, t2grad2, N, N2;
                int ID1 = ITEM(id1, i, NULL);
                int ID2 = ITEM(id2, i, NULL);
                                          
                if ITEM(exteriorFaces, i, NULL) {
                     N2 = ITEM(facevar, i, NULL);
                } else {
                     N2 = ITEM(var, ID2, NULL);
                }
                
                N = (N2 - ITEM(var, ID1, NULL)) / ITEM(dAP, i, NULL);

                t1grad1 = t1grad2 = t2grad1 = t2grad2 = 0.;
                
                t1grad1 += ITEM(tangents1, i, vec) * ITEM(cellGrad, ID1, vec);
                t1grad2 += ITEM(tangents1, i, vec) * ITEM(cellGrad, ID2, vec);
                t2grad1 += ITEM(tangents2, i, vec) * ITEM(cellGrad, ID1, vec);
                t2grad2 += ITEM(tangents2, i, vec) * ITEM(cellGrad, ID2, vec);
                
                ITEM(val, i, vec) =  ITEM(normals, i, vec) * N;
                ITEM(val, i, vec) += ITEM(tangents1, i, vec) * (t1grad1 + t1grad2) / 2.;
                ITEM(val, i, vec) += ITEM(tangents2, i, vec) * (t2grad1 + t2grad2) / 2.;
            """,tangents1 = tangents1,
                tangents2 = tangents2,
                cellGrad = self.var.grad.numericValue,
                normals = self.mesh._orientedFaceNormals,
                id1 = id1,
                id2 = id2,
                dAP = numerix.array(self.mesh._cellDistances),
                var = self.var.numericValue,
                facevar = self.var.faceValue.numericValue,
                exteriorFaces = self.mesh.exteriorFaces.numericValue,
                val = val,
                ni = tangents1.shape[1],
                shape=numerix.array(numerix.shape(tangents1)))
                
            return self._makeValue(value = val)
    else:
        def _calcValue(self):
            dAP = self.mesh._cellDistances
            id1, id2 = self.mesh._adjacentCellIDs
            N2 = numerix.take(self.var.value,id2)
            faceMask = numerix.array(self.mesh.exteriorFaces)
            N2[..., faceMask] = self.var.faceValue[..., faceMask]
            N = (N2 - numerix.take(self.var,id1)) / dAP

            normals = self.mesh._getOrientedFaceNormals()
            
            tangents1 = self.mesh._getFaceTangents1()
            tangents2 = self.mesh._getFaceTangents2()
            cellGrad = self.var.getGrad().getNumericValue()
            
            grad1 = numerix.take(cellGrad, id1, axis=1)
            grad2 = numerix.take(cellGrad, id2, axis=1)
            t1grad1 = numerix.sum(tangents1*grad1,0)
            t1grad2 = numerix.sum(tangents1*grad2,0)
            t2grad1 = numerix.sum(tangents2*grad1,0)
            t2grad2 = numerix.sum(tangents2*grad2,0)
            
            T1 = (t1grad1 + t1grad2) / 2.
            T2 = (t2grad1 + t2grad2) / 2.
            
            return normals * N + tangents1 * T1 + tangents2 * T2


    <|MERGE_RESOLUTION|>--- conflicted
+++ resolved
@@ -43,36 +43,6 @@
         FaceVariable.__init__(self, mesh=var.mesh, rank=var.rank + 1)
         self.var = self._requires(var)
 
-<<<<<<< HEAD
-    def _calcValue(self):        
-        return inline._optionalInline(self._calcValueInline, self._calcValuePy)
-    
-    def _calcValuePy(self):
-        dAP = self.mesh._cellDistances.getValue()
-        id1, id2 = [id.value for id in self.mesh._adjacentCellIDs]
-        N2 = numerix.take(self.var.value, id2, axis=-1) 
-        faceMask = self.mesh.exteriorFaces.value
-        N2[..., faceMask] = self.var.faceValue.value[..., faceMask] 
-        N = (N2 - numerix.take(self.var.value, id1, axis=-1)) / dAP
-        
-        normals = self.mesh._orientedFaceNormals.value
-        
-        tangents1 = self.mesh._faceTangents1.value
-        tangents2 = self.mesh._faceTangents2.value
-        cellGrad = self.var.grad.numericValue
-        
-        grad1 = numerix.take(cellGrad, id1, axis=1)
-        grad2 = numerix.take(cellGrad, id2, axis=1)
-        t1grad1 = numerix.sum(tangents1*grad1,0)
-        t1grad2 = numerix.sum(tangents1*grad2,0)
-        t2grad1 = numerix.sum(tangents2*grad1,0)
-        t2grad2 = numerix.sum(tangents2*grad2,0)
-        
-        T1 = (t1grad1 + t1grad2) / 2.
-        T2 = (t2grad1 + t2grad2) / 2.
-        
-        return normals * N + tangents1 * T1 + tangents2 * T2
-=======
     if inline.doInline:
         def _calcValue(self):
 
@@ -82,7 +52,6 @@
             tangents2 = self.mesh._faceTangents2
      
             val = self._array.copy()
->>>>>>> 346260c3
 
             inline._runIterateElementInline("""
                 int j;
@@ -125,18 +94,19 @@
             return self._makeValue(value = val)
     else:
         def _calcValue(self):
-            dAP = self.mesh._cellDistances
-            id1, id2 = self.mesh._adjacentCellIDs
-            N2 = numerix.take(self.var.value,id2)
-            faceMask = numerix.array(self.mesh.exteriorFaces)
-            N2[..., faceMask] = self.var.faceValue[..., faceMask]
-            N = (N2 - numerix.take(self.var,id1)) / dAP
-
-            normals = self.mesh._getOrientedFaceNormals()
+            #TODO: restore variableness of this branch and ditch the inline
+            dAP = self.mesh._cellDistances.getValue()
+            id1, id2 = [id.value for id in self.mesh._adjacentCellIDs]
+            N2 = numerix.take(self.var.value, id2, axis=-1) 
+            faceMask = self.mesh.exteriorFaces.value
+            N2[..., faceMask] = self.var.faceValue.value[..., faceMask] 
+            N = (N2 - numerix.take(self.var.value, id1, axis=-1)) / dAP
             
-            tangents1 = self.mesh._getFaceTangents1()
-            tangents2 = self.mesh._getFaceTangents2()
-            cellGrad = self.var.getGrad().getNumericValue()
+            normals = self.mesh._orientedFaceNormals.value
+            
+            tangents1 = self.mesh._faceTangents1.value
+            tangents2 = self.mesh._faceTangents2.value
+            cellGrad = self.var.grad.numericValue
             
             grad1 = numerix.take(cellGrad, id1, axis=1)
             grad2 = numerix.take(cellGrad, id2, axis=1)
