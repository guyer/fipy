#!/usr/bin/env python

## -*-Pyth-*-
 # ###################################################################
 #  FiPy - Python-based finite volume PDE solver
 # 
 #  FILE: "physicalField.py"
 #                                    created: 12/28/03 {10:56:55 PM} 
<<<<<<< HEAD
 #                                last update: 11/8/07 {10:13:05 AM} 
=======
 #                                last update: 6/1/08 {1:25:53 AM} 
>>>>>>> f8c46506
 #  Author: Jonathan Guyer <guyer@nist.gov>
 #  Author: Daniel Wheeler <daniel.wheeler@nist.gov>
 #  Author: James Warren   <jwarren@nist.gov>
 #    mail: NIST
 #     www: http://www.ctcms.nist.gov/fipy/
 #  
 # ========================================================================
 # This software was developed at the National Institute of Standards
 # and Technology by employees of the Federal Government in the course
 # of their official duties.  Pursuant to title 17 Section 105 of the
 # United States Code this software is not subject to copyright
 # protection and is in the public domain.  FiPy is an experimental
 # system.  NIST assumes no responsibility whatsoever for its use by
 # other parties, and makes no guarantees, expressed or implied, about
 # its quality, reliability, or any other characteristic.  We would
 # appreciate acknowledgement if the software is used.
 # 
 # This software can be redistributed and/or modified freely
 # provided that any derivative works bear some notice that they are
 # derived from it, and any modified versions bear some notice that
 # they have been modified.
 # ========================================================================
<<<<<<< HEAD
 #  Copyright 1997-2007 by Konrad Hinsen, except as noted below.
=======
 #  Copyright 1997-2008 by Konrad Hinsen, except as noted below.
>>>>>>> f8c46506
 # 
 #  Permission to use, copy, modify, and distribute this software and its
 #  documentation for any purpose and without fee is hereby granted,
 #  provided that the above copyright notice appear in all copies and that
 #  both that copyright notice and this permission notice appear in
 #  supporting documentation.
 # 
 #  THE AUTHOR DISCLAIMS ALL WARRANTIES WITH REGARD TO THIS SOFTWARE,
 #  INCLUDING ALL IMPLIED WARRANTIES OF MERCHANTABILITY AND FITNESS. IN NO
 #  EVENT SHALL THE AUTHOR BE LIABLE FOR ANY SPECIAL, INDIRECT OR
 #  CONSEQUENTIAL DAMAGES OR ANY DAMAGES WHATSOEVER RESULTING FROM LOSS OF
 #  USE, DATA OR PROFITS, WHETHER IN AN ACTION OF CONTRACT, NEGLIGENCE OR
 #  OTHER TORTIOUS ACTION, ARISING OUT OF OR IN CONNECTION WITH THE USE OR
 #  PERFORMANCE OF THIS SOFTWARE.
 #  
 #  Description: 
 # 
 # Physical fields or quantities with units
 #
 # Based on PhysicalQuantities of the Scientific package, written by Konrad
 # Hinsen <hinsen@cnrs-orleans.fr>
 #
 #  History
 # 
 #  modified   by  rev reason
 #  ---------- --- --- -----------
 #  2003-12-28 JEG 1.0 support for dimensional fields
 #  1998/09/29 GPW     now supports conversions with offset 
 #                     (for temperature units)
 #  1998/09/28 GPW     now removes __args__ from local dict after eval
 # ###################################################################
 ##


"""
Physical quantities with units.

This module derives from `Konrad Hinsen`_'s PhysicalQuantity_
|citePhysicalQuantity|.

This module provides a data type that represents a physical
quantity together with its unit. It is possible to add and
subtract these quantities if the units are compatible, and
a quantity can be converted to another compatible unit.
Multiplication, subtraction, and raising to integer powers
is allowed without restriction, and the result will have
the correct unit. A quantity can be raised to a non-integer
power only if the result can be represented by integer powers
of the base units.

The values of physical constants are taken from the 2002
recommended values from CODATA_. Other conversion factors
(e.g. for British units) come from `Appendix B of NIST Special Publication 811`_. 

.. warning::
    
   We can't guarantee for the correctness of all entries in the unit table, 
   so use this at your own risk!

.. _Konrad Hinsen:                              mailto:hinsen@cnrs-orleans.fr
.. _PhysicalQuantity:                           http://starship.python.net/~hinsen/ScientificPython/ScientificPythonManual/Scientific_31.html
.. |citePhysicalQuantity| raw:: latex

   \cite{PhysicalQuantity}
   
.. _CODATA:                                     http://www.codata.org/
.. _Appendix B of NIST Special Publication 811: http://physics.nist.gov/Pubs/SP811/appenB9.html
"""
__docformat__ = 'restructuredtext'

import re, string

from fipy.tools import numerix
from fipy.tools.numerix import MA
from fipy.tools.numerix import umath

from NumberDict import _NumberDict

# Class definitions


class PhysicalField(object):
    """
    Physical field or quantity with units
    """
    
    
    def __init__(self, value, unit = None, array = None):
        """
        Physical Fields can be constructed in one of two ways:
            
          - `PhysicalField(*value*, *unit*)`, where `*value*` is a number of
            arbitrary type and `*unit*` is a string containing the unit name
            
                >>> print PhysicalField(value = 10., unit = 'm')
                10.0 m
                
          - `PhysicalField(*string*)`, where `*string*` contains both the value
            and the unit. This form is provided to make interactive use more
            convenient
            
                >>> print PhysicalField(value = "10. m")
                10.0 m

                         
        Dimensionless quantities, with a `unit` of 1, can be specified
        in several ways
        
            >>> print PhysicalField(value = "1")
            1.0 1
            >>> print PhysicalField(value = 2., unit = " ")
            2.0 1
            >>> print PhysicalField(value = 2.)
            2.0 1
        
        Physical arrays are also possible (and are the reason this code
        was adapted from `Konrad Hinsen`_'s original PhysicalQuantity_). 
        The `value` can be a Numeric_ `array`:
            
            >>> a = numerix.array(((3.,4.),(5.,6.)))
            >>> print PhysicalField(value = a, unit = "m")
            [[ 3.  4.]
             [ 5.  6.]] m
         
        or a `tuple`:
            
            >>> print PhysicalField(value = ((3.,4.),(5.,6.)), unit = "m")
            [[ 3.  4.]
             [ 5.  6.]] m
            
        or as a single value to be applied to every element of a supplied array:
            
            >>> print PhysicalField(value = 2., unit = "m", array = a)
            [[ 2.  2.]
             [ 2.  2.]] m
         
        Every element in an array has the same unit, which is stored only
        once for the whole array.
        
        .. _Konrad Hinsen: mailto:hinsen@cnrs-orleans.fr
        .. _PhysicalQuantity: http://starship.python.net/~hinsen/ScientificPython/ScientificPythonManual/Scientific_31.html
        .. _Numeric: http://www.numpy.org
        """
        if isinstance(value, PhysicalField):
            unit = value.unit
            if hasattr(value.value, 'copy'):
                value = value.value.copy()
            else:
                value = value.value
        elif unit is not None:
            unit = _findUnit(unit)
        elif type(value) is type(''):
            s = string.strip(value)
            match = PhysicalField._number.match(s)
            if match is None:
                value = 1
                unit = _findUnit(s)
#                   raise TypeError, 'No number found'
            else:
                value = float(match.group(0))
                unit = _findUnit(s[len(match.group(0)):])
            
        if type(value) in [type([]),type(())]:
            value = [PhysicalField(item,unit) for item in value]
            if unit is None:
                unit = value[0].unit
            normalized = []
            for item in value:
                if item.unit == unit:
                    normalized += [item.value]
                else:
                    normalized += [item.inUnitsOf(unit).value]
            value = numerix.array(normalized)
            
        if unit is None:
            unit = _unity
##             unit = _findUnit("")

        self.value = value
        self.unit = unit
        if array is not None:
            array[:] = self.value
            self.value = array

    _number = re.compile('[+-]?[0-9]+(\\.[0-9]*)?([eE][+-]?[0-9]+)?')

    def copy(self):
        """
        Make a duplicate.

            >>> a = PhysicalField(1, unit = 'inch')
            >>> b = a.copy()
            
        The duplicate will not reflect changes made to the original

            >>> a.convertToUnit('cm')
            >>> print a
            2.54 cm
            >>> print b
            1 inch

        Likewise for arrays
        
            >>> a = PhysicalField(numerix.array((0,1,2)), unit  = 'm')
            >>> b = a.copy()
            >>> a[0] = 3
            >>> print a
            [3 1 2] m
            >>> print b
            [0 1 2] m
            
        """
        if hasattr(self.value, 'copy'):
            return PhysicalField(value = self.value.copy(), unit = self.unit)
        else:
            return PhysicalField(value = self.value, unit = self.unit)
        
    def __str__(self):
        """
        Return human-readable form of a physical quantity
        
            >>> print PhysicalField(value = 3., unit = "eV")
            3.0 eV
        """
        return str(self.value) + ' ' + self.unit.name()

    def __repr__(self):
        """
        Return representation of a physical quantity suitable for re-use
        
            >>> PhysicalField(value = 3., unit = "eV")
            PhysicalField(3.0,'eV')
        """
        if self.unit is _unity:
            return `self.value`
        else:
            return (self.__class__.__name__ + '(' + `self.value` + ',' + 
                    `self.unit.name()` + ')')

    def tostring(self, max_line_width=75, precision=8, suppress_small=False, separator=' '):
        """
        Return human-readable form of a physical quantity
        
            >>> p = PhysicalField(value = (3., 3.14159), unit = "eV")
            >>> print p.tostring(precision = 3, separator = '|')
            [ 3.   | 3.142] eV
        """
        from fipy.tools import numerix
        return numerix.tostring(self.value, max_line_width = max_line_width, 
                                precision = precision, 
                                suppress_small = suppress_small, 
                                separator = separator) + ' ' + self.unit.name()


    def _sum(self, other, sign1 = lambda a: a, sign2 = lambda b: b):
        # stupid Numeric bug
        # it's smart enough to negate a boolean, but not 
        # smart enough to know that it's negative when it
        # gets done.
        
        selfValue = self.value
##        if type(self.value) is type(numerix.array((0))) and self.value.typecode() == 'b':
##            selfValue = 1. * self.value
            
        if _isVariable(other):
            return sign2(other) + self.__class__(value = sign1(selfValue), unit = self.unit)
            
        if type(other) is type(''):
            other = PhysicalField(value = other)
            
        if not isinstance(other,PhysicalField):
            if numerix.alltrue(other == 0):
                new_value = sign1(selfValue)
            elif self.unit.isDimensionlessOrAngle():
                otherValue = other
##                if type(other) is type(numerix.array((0))) and other.typecode() == 'b':
##                    otherValue = 1. * other
                new_value = sign1(selfValue) + sign2(otherValue)
            else:
                raise TypeError, str(self) + ' and ' + str(other) + ' are incompatible.'
        else:
            otherValue = other.value
##            if type(other.value) is type(numerix.array((0))) and other.value.typecode() == 'b':
##                otherValue = 1. * other.value

            new_value = sign1(selfValue) + \
                        sign2(otherValue)*other.unit.conversionFactorTo(self.unit)
        return self.__class__(value = new_value, unit = self.unit)

    def __add__(self, other):
        """
        Add two physical quantities, so long as their units are compatible.
        The unit of the result is the unit of the first operand.
        
            >>> print PhysicalField(10., 'km') + PhysicalField(10., 'm')
            10.01 km
            >>> print PhysicalField(10., 'km') + PhysicalField(10., 'J')
            Traceback (most recent call last):
                ...
            TypeError: Incompatible units
        """
        return self._sum(other)

    __radd__ = __add__

    def __sub__(self, other):
        """
        Subtract two physical quantities, so long as their units are compatible.
        The unit of the result is the unit of the first operand.
        
            >>> print PhysicalField(10., 'km') - PhysicalField(10., 'm')
            9.99 km
            >>> print PhysicalField(10., 'km') - PhysicalField(10., 'J')
            Traceback (most recent call last):
                ...
            TypeError: Incompatible units
        """
        return self._sum(other, sign2 = lambda b: -b)

    def __rsub__(self, other):
        return self._sum(other, sign1 = lambda a: -a)

    def __mul__(self, other):
        """
        Multiply two physical quantities.  The unit of the result is the
        product of the units of the operands.
        
            >>> print PhysicalField(10., 'N') * PhysicalField(10., 'm')
            100.0 m*N
        
        As a special case, if the result is dimensionless, the value
        is returned without units, rather than with a dimensionless unit
        of `1`. This facilitates passing physical quantities to packages 
        such as Numeric that cannot use units, while ensuring the quantities
        have the desired units.
        
            >>> print numerix.array(PhysicalField(10., 's') * PhysicalField(2., 'Hz'))
            20.0
            >>> print numerix.array(PhysicalField(10., 's') * PhysicalField(2., 's'))
            Traceback (most recent call last):
                ...
            TypeError: Numeric array value must be dimensionless
        """
        if _isVariable(other):
            return other.__mul__(self)
        if type(other) is type(''):
            other = PhysicalField(value = other)
        if not isinstance(other,PhysicalField):
            return self.__class__(value = self.value*other, unit = self.unit)
        value = self.value*other.value
        unit = self.unit*other.unit
        if unit.isDimensionless():
            if unit.factor != 1:
                return value * unit.factor
            else:
                return value
        else:
            return self.__class__(value = value, unit = unit)

    __rmul__ = __mul__

    def __div__(self, other):
        """
        Divide two physical quantities.  The unit of the result is the
        unit of the first operand divided by the unit of the second.
        
            >>> print PhysicalField(10., 'm') / PhysicalField(2., 's')
            5.0 m/s
        
        As a special case, if the result is dimensionless, the value
        is returned without units, rather than with a dimensionless unit
        of `1`. This facilitates passing physical quantities to packages 
        such as Numeric_ that cannot use units, while ensuring the quantities
        have the desired units
        
            >>> print numerix.array(PhysicalField(1., 'inch') 
            ...                     / PhysicalField(1., 'mm'))
            25.4
            >>> print numerix.array(PhysicalField(1., 'inch') 
            ...                     / PhysicalField(1., 'kg'))
            Traceback (most recent call last):
                ...
            TypeError: Numeric array value must be dimensionless
        
        .. _Numeric: http://www.numpy.org
        """
        if _isVariable(other):
            return other.__rdiv__(self)
        if type(other) is type(''):
            other = self.__class__(value = other)
        if not isinstance(other,PhysicalField):
            value = self.value/other 
            unit = self.unit
        else:
            value = self.value/other.value
            unit = self.unit/other.unit
        if unit.isDimensionless():
            return value*unit.factor
        else:
            return self.__class__(value = value, unit = unit)

    def __rdiv__(self, other):
        if _isVariable(other):
            return other.__div__(self)
        if type(other) is type(''):
            other = PhysicalField(value = other)
        if not isinstance(other,PhysicalField):
            value = other/self.value
            unit = pow(self.unit, -1)
        else:
            value = other.value/self.value
            unit = other.unit/self.unit
        if unit.isDimensionless():
            return value*unit.factor
        else:
            return self.__class__(value = value, unit = unit)

    def __mod__(self, other):
        """
        Return the remainder of dividing two physical quantities.  The unit of the result is the
        unit of the first operand divided by the unit of the second.
        
            >>> print PhysicalField(11., 'm') % PhysicalField(2., 's')
            1.0 m/s
        """
        if _isVariable(other):
            return other.__rmod__(self)
        if type(other) is type(''):
            other = self.__class__(value = other)
        if not isinstance(other,PhysicalField):
            value = self.value % other 
            unit = self.unit
        else:
            value = self.value % other.value
            unit = self.unit/other.unit
        if unit.isDimensionless():
            return value*unit.factor
        else:
            return self.__class__(value = value, unit = unit)
            
    def __pow__(self, other):
        """
        Raise a `PhysicalField` to a power. The unit is raised to the same power.
        
            >>> print PhysicalField(10., 'm')**2
            100.0 m**2
        """
        if type(other) is type(''):
            other = PhysicalField(value = other)
        return self.__class__(value = pow(self.value, float(other)), unit = pow(self.unit, other))

    def __rpow__(self, other):
        return pow(other, float(self))

    def __abs__(self):
        """
        Return the absolute value of the quantity. The `unit` is unchanged.
        
            >>> print abs(PhysicalField(((3.,-2.),(-1.,4.)), 'm'))
            [[ 3.  2.]
             [ 1.  4.]] m
        """
        return self.__class__(value = abs(self.value), unit = self.unit)

    def __pos__(self):
        return self

    def __neg__(self):
        """
        Return the negative of the quantity. The `unit` is unchanged.
        
            >>> print -PhysicalField(((3.,-2.),(-1.,4.)), 'm')
            [[-3.  2.]
             [ 1. -4.]] m
        """
        return self.__class__(value = -self.value, unit = self.unit)

    def __nonzero__(self):
        """
        Test if the quantity is zero. 
        
        Should this only pass if the unit offset is zero?
        """
        return self.value != 0
        
    def _inMyUnits(self, other):
        if not isinstance(other,PhysicalField):
            if type(other) is type(''):
                other = PhysicalField(other)
            elif numerix.alltrue(other == 0) or self.unit.isDimensionlessOrAngle():
                other = PhysicalField(value = other, unit = self.unit)
            else:
                raise TypeError, 'Incompatible types'
        return other.inUnitsOf(self.unit)
        
    def __getitem__(self, index): 
        """
        Return the specified element of the array. The unit of the result
        will be the unit of the array.
        
            >>> a = PhysicalField(((3.,4.),(5.,6.)),"m")
            >>> print a[1,1]
            6.0 m
        """
        return self.__class__(value=self.value[index], unit=self.unit)
        
    def __setitem__(self, index, value):
        """
        Assign the specified element of the array, performing apropriate
        conversions.
        
            >>> a = PhysicalField(((3.,4.),(5.,6.)),"m")
            >>> a[0,1] = PhysicalField("6 ft")
            >>> print a
            [[ 3.      1.8288]
             [ 5.      6.    ]] m
            >>> a[1,0] = PhysicalField("2 min")
            Traceback (most recent call last):
                ...
            TypeError: Incompatible units
        """
        if type(value) is type(''):
            value = PhysicalField(value)
        if isinstance(value,PhysicalField):
            value = self._inMyUnits(value)
            self.value[index] = value.value
        else:
            self.value[index] = value
            
    def __array__(self, t = None):
        """
        Return a dimensionless `PhysicalField` as a Numeric_ ``array``.
        
            >>> print numerix.array(PhysicalField(((2.,3.),(4.,5.)),"m/m"))
            [[ 2.  3.]
             [ 4.  5.]]
         
        As a special case, fields with angular units are converted to base
        units (radians) and then assumed dimensionless.
        
            >>> print numerix.array(PhysicalField(((2.,3.),(4.,5.)),"deg"))
            [[ 0.03490659  0.05235988]
             [ 0.06981317  0.08726646]]

         
        If the array is not dimensionless, the conversion fails.
        
            >>> numerix.array(PhysicalField(((2.,3.),(4.,5.)),"m"))
            Traceback (most recent call last):
                ...
            TypeError: Numeric array value must be dimensionless
        
        .. _Numeric: http://www.numpy.org
        """
        if self.unit.isDimensionlessOrAngle():
            value = self.getNumericValue()
##            if type(value) is type(numerix.array((0))) and (t is None or t == value.typecode()):
            if type(value) is type(numerix.array((0))) and (t is None or t == value.dtype.char):
                return value
            else:
                return numerix.array(self.getNumericValue(), t)
        else:
            raise TypeError, 'Numeric array value must be dimensionless'
        
    def _getArray(self):
        if self.unit.isDimensionlessOrAngle():
            return self.value
        else:
            raise TypeError, 'Numeric array value must be dimensionless'
	
    def __float__(self):
        """
        Return a dimensionless PhysicalField quantity as a float.
        
            >>> float(PhysicalField("2. m/m"))
            2.0
         
        As a special case, quantities with angular units are converted to
        base units (radians) and then assumed dimensionless.
        
            >>> print round(float(PhysicalField("2. deg")), 6)
            0.034907
         
        If the quantity is not dimensionless, the conversion fails.
        
            >>> float(PhysicalField("2. m"))
            Traceback (most recent call last):
                ...
            TypeError: Not possible to convert a PhysicalField with dimensions to float
        
        Just as a Numeric_ `array` cannot be cast to float, neither can PhysicalField arrays
        
            >>> float(PhysicalField(((2.,3.),(4.,5.)),"m/m"))
            Traceback (most recent call last):
                ...
            TypeError: only length-1 arrays can be converted to Python scalars
        
        .. _Numeric: http://www.numpy.org
        """
        if self.unit.isDimensionlessOrAngle():
            return float(self.getNumericValue())
        else:
            raise TypeError, 'Not possible to convert a PhysicalField with dimensions to float'
                    
    def __gt__(self,other):
        """
        Compare `self` to `other`, returning an array of boolean values
        corresponding to the test against each element.
        
            >>> a = PhysicalField(((3.,4.),(5.,6.)),"m")
            >>> print numerix.allclose(a > PhysicalField("13 ft"), 
            ...                        [[False, True], [ True, True]])
            True

        Appropriately formatted dimensional quantity strings can also be
        compared.
        
            >>> print numerix.allclose(a > "13 ft",
            ...                        [[False, True], [ True, True]])
            True
                    
        Arrays are compared element to element
        
            >>> print numerix.allclose(a > PhysicalField(((3.,13.),(17.,6.)),"ft"),
            ...                        [[ True, True], [False, True]])
            True
         
        Units must be compatible
        
            >>> print a > PhysicalField("1 lb")
            Traceback (most recent call last):
                ...
            TypeError: Incompatible units
        
        And so must array dimensions
        
            >>> print a > PhysicalField(((3.,13.,4.),(17.,6.,2.)),"ft")
            Traceback (most recent call last):
                ...
            ValueError: shape mismatch: objects cannot be broadcast to a single shape
        """
        other = self._inMyUnits(other)
        return self.value > other.value
        
    def __lt__(self,other):
        other = self._inMyUnits(other)
        return self.value < other.value

    def __le__(self,other):
        other = self._inMyUnits(other)
        return self.value <= other.value
        
    def __eq__(self,other):
        other = self._inMyUnits(other)
        return self.value == other.value
        
    def __ne__(self,other):
        other = self._inMyUnits(other)
        return self.value != other.value
        
    def __ge__(self,other):
        other = self._inMyUnits(other)
        return self.value >= other.value
            
    def __len__(self):
        if type(self.value) in [type(1), type(1.)]:
            return 1
        else:
            return len(self.value)
        
    def convertToUnit(self, unit):
        """
        Changes the unit to `unit` and adjusts the value such that the
        combination is equivalent.  The new unit is by a string containing
        its name.  The new unit must be compatible with the previous unit
        of the object.
        
            >>> e = PhysicalField('2.7 Hartree*Nav')
            >>> e.convertToUnit('kcal/mol')
            >>> print e
            1694.27557621 kcal/mol
        """
        unit = _findUnit(unit)
        self.value = _convertValue (self.value, self.unit, unit)
        self.unit = unit

    def inUnitsOf(self, *units):
        """
	Returns one or more `PhysicalField` objects that express the same
        physical quantity in different units.  The units are specified by
        strings containing their names.  The units must be compatible with
        the unit of the object.  If one unit is specified, the return value
        is a single `PhysicalField`.
        
            >>> freeze = PhysicalField('0 degC')
            >>> print freeze.inUnitsOf('degF')
            32.0 degF
        
        If several units are specified, the return value is a tuple of
	`PhysicalField` instances with with one element per unit such that
        the sum of all quantities in the tuple equals the the original
        quantity and all the values except for the last one are integers.
        This is used to convert to irregular unit systems like
        hour/minute/second.  The original object will not be changed.
        
            >>> t = PhysicalField(314159., 's')
            >>> [str(element) for element in t.inUnitsOf('d','h','min','s')]
            ['3.0 d', '15.0 h', '15.0 min', '59.0 s']
        """
        units = map(_findUnit, units)
        if len(units) == 1:
            unit = units[0]
            value = _convertValue (self.value, self.unit, unit)
            return self.__class__(value = value, unit = unit)
        else:
            units.sort()
            result = []
            value = self.value
            unit = self.unit
            for i in range(len(units)-1,-1,-1):
                value = value*unit.conversionFactorTo(units[i])
                if i == 0:
                    rounded = value
                else:
                    rounded = _round(value)
                result.append(self.__class__(value = rounded, unit = units[i]))
                value = value - rounded
                unit = units[i]
            return tuple(result)

    def getUnit(self):
        """
        Return the unit object of `self`.
        
            >>> PhysicalField("1 m").getUnit()
            <PhysicalUnit m>
        """
        return self.unit
        
    def getNumericValue(self):
        """
        Return the `PhysicalField` without units, after conversion to base SI units.
        
            >>> print round(PhysicalField("1 inch").getNumericValue(), 6)
            0.0254
        """
        return self.inSIUnits().value
        
    # Contributed by Berthold Hoellmann
    def inBaseUnits(self):
        """
        Return the quantity with all units reduced to their base SI elements.
        
            >>> e = PhysicalField('2.7 Hartree*Nav')
            >>> print e.inBaseUnits()
            7088849.01085 kg*m**2/s**2/mol
        """
        if self.unit.factor != 1:
            new_value = self.value * self.unit.factor
        else:
            new_value = self.value
        num = ''
        denom = ''
        for i in xrange(9):
            unit = _base_names[i]
            power = self.unit.powers[i]
            if power < 0:
                denom = denom + '/' + unit
                if power < -1:
                    denom = denom + '**' + str(-power)
            elif power > 0:
                num = num + '*' + unit
                if power > 1:
                    num = num + '**' + str(power)
        if len(num) == 0:
            num = '1'
        else:
            num = num[1:]
        return self.__class__(value = new_value, unit = num + denom)

    def inSIUnits(self):
        """
        Return the quantity with all units reduced to SI-compatible elements.
        
            >>> e = PhysicalField('2.7 Hartree*Nav')
            >>> print e.inSIUnits()
            7088849.01085 kg*m**2/s**2/mol
        """
        if self.unit.factor != 1:
            return self.inBaseUnits()
        else:
            return self

    def isCompatible (self, unit):
        unit = _findUnit (unit)
        return self.unit.isCompatible (unit)

    def arccos(self):
        """
        Return the inverse cosine of the `PhysicalField` in radians
        
            >>> print PhysicalField(0).arccos()
            1.57079632679 rad
        
        The input `PhysicalField` must be dimensionless
        
            >>> print round(PhysicalField("1 m").arccos(), 6)
            Traceback (most recent call last):
                ...
            TypeError: Numeric array value must be dimensionless
        """
        return PhysicalField(value = umath.arccos(self), unit = "rad")
        
    def arccosh(self):
        """
        Return the inverse hyperbolic cosine of the `PhysicalField`
        
            >>> print PhysicalField(2).arccosh()
            1.31695789692
        
        The input `PhysicalField` must be dimensionless
        
            >>> print round(PhysicalField("1 m").arccosh(), 6)
            Traceback (most recent call last):
                ...
            TypeError: Numeric array value must be dimensionless
        """
        return umath.arccosh(self)

    def arcsin(self):
        """
        Return the inverse sine of the `PhysicalField` in radians
        
            >>> print PhysicalField(1).arcsin()
            1.57079632679 rad
        
        The input `PhysicalField` must be dimensionless
        
            >>> print round(PhysicalField("1 m").arcsin(), 6)
            Traceback (most recent call last):
                ...
            TypeError: Numeric array value must be dimensionless
        """
        return PhysicalField(value = umath.arcsin(self), unit = "rad")
        
    def sqrt(self):
        """
        Return the square root of the `PhysicalField`
        
            >>> print PhysicalField("100. m**2").sqrt()
            10.0 m
        
        The resulting unit must be integral 
        
            >>> print PhysicalField("100. m").sqrt()
            Traceback (most recent call last):
                ...
            TypeError: Illegal exponent
        """
        return pow(self, 0.5)

    def sin(self):
        """
        Return the sine of the `PhysicalField`
        
            >>> print PhysicalField(numerix.pi/6,"rad").sin()
            0.5
            >>> print PhysicalField(30.,"deg").sin()
            0.5
        
        The units of the PhysicalField must be an angle
        
            >>> PhysicalField(30.,"m").sin()
            Traceback (most recent call last):
                ...
            TypeError: Argument of sin must be an angle
        """
        if self.unit.isAngle():
            return umath.sin(self.value * \
                             self.unit.conversionFactorTo(_unit_table['rad']))
        else:
            raise TypeError, 'Argument of sin must be an angle'

    def sinh(self):
        """
        Return the hyperbolic sine of the `PhysicalField`
        
            >>> PhysicalField(0.).sinh()
            0.0
        
        The units of the `PhysicalField` must be dimensionless
        
            >>> PhysicalField(60.,"m").sinh()
            Traceback (most recent call last):
                ...
            TypeError: Numeric array value must be dimensionless
        """
        return umath.sinh(self)

    def cos(self):
        """
        Return the cosine of the `PhysicalField`
        
            >>> print round(PhysicalField(2*numerix.pi/6,"rad").cos(), 6)
            0.5
            >>> print round(PhysicalField(60.,"deg").cos(), 6)
            0.5
        
        The units of the `PhysicalField` must be an angle
        
            >>> PhysicalField(60.,"m").cos()
            Traceback (most recent call last):
                ...
            TypeError: Argument of cos must be an angle
        """
        if self.unit.isAngle():
            return umath.cos(self.value * \
                             self.unit.conversionFactorTo(_unit_table['rad']))
        else:
            raise TypeError, 'Argument of cos must be an angle'

    def cosh(self):
        """
        Return the hyperbolic cosine of the `PhysicalField`
        
            >>> PhysicalField(0.).cosh()
            1.0
        
        The units of the `PhysicalField` must be dimensionless
        
            >>> PhysicalField(60.,"m").cosh()
            Traceback (most recent call last):
                ...
            TypeError: Numeric array value must be dimensionless
        """
        return umath.cosh(self)

    def tan(self):
        """
        Return the tangent of the `PhysicalField`
        
            >>> round(PhysicalField(numerix.pi/4,"rad").tan(), 6)
            1.0
            >>> round(PhysicalField(45,"deg").tan(), 6)
            1.0
        
        The units of the `PhysicalField` must be an angle
        
            >>> PhysicalField(45.,"m").tan()
            Traceback (most recent call last):
                ...
            TypeError: Argument of tan must be an angle
        """
        if self.unit.isAngle():
            return umath.tan(self.value * \
                             self.unit.conversionFactorTo(_unit_table['rad']))
        else:
            raise TypeError, 'Argument of tan must be an angle'
            
    def tanh(self):
        """
        Return the hyperbolic tangent of the `PhysicalField`
        
            >>> print numerix.allclose(PhysicalField(1.).tanh(), 0.761594155956)
            True
        
        The units of the `PhysicalField` must be dimensionless
        
            >>> PhysicalField(60.,"m").tanh()
            Traceback (most recent call last):
                ...
            TypeError: Numeric array value must be dimensionless
        """
        return umath.tanh(self)

    def arctan2(self,other):
        """
        Return the arctangent of `self` divided by `other` in radians
        
            >>> print round(PhysicalField(2.).arctan2(PhysicalField(5.)), 6)
            0.380506
        
        The input `PhysicalField` objects must be dimensionless
        
            >>> print round(PhysicalField(2.).arctan2(PhysicalField("5. m")), 6)
            Traceback (most recent call last):
                ...
            TypeError: Incompatible units
        """
        other = self._inMyUnits(other)
        return PhysicalField(value = umath.arctan2(self, other), unit = "rad")
            
    def arctan(self):
        """
        Return the arctangent of the `PhysicalField` in radians
        
            >>> print round(PhysicalField(1).arctan(), 6)
            0.785398
        
        The input `PhysicalField` must be dimensionless
        
            >>> print round(PhysicalField("1 m").arctan(), 6)
            Traceback (most recent call last):
                ...
            TypeError: Numeric array value must be dimensionless
        """
        return PhysicalField(value = umath.arctan(self), unit = "rad")
        
    def arctanh(self):
        """
        Return the inverse hyperbolic tangent of the `PhysicalField`
        
            >>> print PhysicalField(0.5).arctanh()
            0.549306144334
        
        The input `PhysicalField` must be dimensionless
        
            >>> print round(PhysicalField("1 m").arccosh(), 6)
            Traceback (most recent call last):
                ...
            TypeError: Numeric array value must be dimensionless
        """
        return umath.arctanh(self)


    def log(self):
        """
        Return the natural logarithm of the `PhysicalField`
        
            >>> print round(PhysicalField(10).log(), 6)
            2.302585
            
        The input `PhysicalField` must be dimensionless
        
            >>> print round(PhysicalField("1 m").log(), 6)
            Traceback (most recent call last):
                ...
            TypeError: Numeric array value must be dimensionless
        """
        return umath.log(self)
            
    def log10(self):
        """
        Return the base-10 logarithm of the `PhysicalField`
        
            >>> print round(PhysicalField(10).log10(), 6)
            1.0
            
        The input `PhysicalField` must be dimensionless
        
            >>> print round(PhysicalField("1 m").log10(), 6)
            Traceback (most recent call last):
                ...
            TypeError: Numeric array value must be dimensionless
        """
        return umath.log10(self)
        
        
    def floor(self):
        """
        Return the largest integer less than or equal to the `PhysicalField`. 
        
            >>> print PhysicalField(2.2,"m").floor()
            2.0 m
        """
        return self.__class__(value = umath.floor(self.value), unit = self.unit)

    def ceil(self):
        """
        Return the smallest integer greater than or equal to the `PhysicalField`. 
        
            >>> print PhysicalField(2.2,"m").ceil()
            3.0 m
        """
        return self.__class__(value = umath.ceil(self.value), unit = self.unit)
        
    def conjugate(self):
        """
        Return the complex conjugate of the `PhysicalField`. 
        
            >>> print PhysicalField(2.2 - 3j,"ohm").conjugate() == PhysicalField(2.2 + 3j,"ohm")
            True
        """
        return self.__class__(value = umath.conjugate(self.value), unit = self.unit)

    def dot(self, other):
        """
        Return the dot product of `self` with `other`. The resulting
        unit is the product of the units of `self` and `other`.
        
            >>> v = PhysicalField(((5.,6.),(7.,8.)), "m")
            >>> print PhysicalField(((1.,2.),(3.,4.)), "m").dot(v)
            [ 26.  44.] m**2
             
        """
        if not isinstance(other,PhysicalField):
            return self.__class__(value = numerix.dot(self.value,other), unit = self.unit)
        value = numerix.dot(self.value,other.value)
        unit = self.unit*other.unit
        if unit.isDimensionless():
            return value*unit.factor
        else:
            return self.__class__(value = value, unit = unit)
            
    def minimum(self, other):
        other = self._inMyUnits(other)
        return self.__class__(value=numerix.minimum(self.value, other.value),
                              unit=self.unit)

    def maximum(self, other):
        other = self._inMyUnits(other)
        return self.__class__(value=numerix.maximum(self.value, other.value),
                              unit=self.unit)

    def take(self, indices, axis = 0):
        """
        Return the elements of `self` specified by the elements of `indices`.  
        The resulting `PhysicalField` array has the same units as the original.
        
            >>> print PhysicalField((1.,2.,3.),"m").take((2,0))
            [ 3.  1.] m
        
        The optional third argument specifies the axis along which the selection 
        occurs, and the default value (as in the example above) is 0, the first axis.  
        
            >>> print PhysicalField(((1.,2.,3.),(4.,5.,6.)),"m").take((2,0), axis = 1)
            [[ 3.  1.]
             [ 6.  4.]] m

        """
        return self.__class__(value = numerix.take(self.value, indices, axis), unit = self.unit)
        
    def put(self, indices, values):
        """
        `put` is the opposite of `take`. The values of `self` at the locations 
        specified in `indices` are set to the corresponding value of `values`. 
        
        The `indices` can be any integer sequence object with values suitable for 
        indexing into the flat form of `self`. The `values` must be any sequence of 
        values that can be converted to the typecode of `self`. 
        
            >>> f = PhysicalField((1.,2.,3.),"m")
            >>> f.put((2,0), PhysicalField((2.,3.),"inch"))
            >>> print f
            [ 0.0762  2.      0.0508] m
        
        The units of `values` must be compatible with `self`.
        
            >>> f.put(1, PhysicalField(3,"kg"))
            Traceback (most recent call last):
                ...
            TypeError: Incompatible units
        """
        numerix.put(self.value, indices, self._inMyUnits(values).value)
      
    def getShape(self):
        from fipy.tools import numerix
        return numerix.getShape(self.value)
        
    shape = property(fget=getShape, doc="Tuple of array dimensions.")

    def reshape(self, shape):
        """
        Changes the shape of `self` to that specified in `shape`
        
            >>> print PhysicalField((1.,2.,3.,4.),"m").reshape((2,2))
            [[ 1.  2.]
             [ 3.  4.]] m
         
        The new shape must have the same size as the existing one.
        
            >>> print PhysicalField((1.,2.,3.,4.),"m").reshape((2,3))
            Traceback (most recent call last):
                ...
            ValueError: total size of new array must be unchanged
        """
        return self.__class__(value = numerix.reshape(self.value, shape), unit = self.unit)
            
    def flatten(self):
        return self.__class__(value=self.value.flatten(), unit=self.unit)
    
    def sum(self, index = 0):
        """
        Returns the sum of all of the elements in `self` along the 
        specified axis (first axis by default).
        
            >>> print PhysicalField(((1.,2.),(3.,4.)), "m").sum()
            [ 4.  6.] m
            >>> print PhysicalField(((1.,2.),(3.,4.)), "m").sum(1)
            [ 3.  7.] m
        """
        return self.__class__(value = numerix.sum(self.value, index), unit = self.unit)
        
    def allclose(self, other, atol = None, rtol = 1.e-8):
        """
        This function tests whether or not `self` and `other` are equal subject
        to the given relative and absolute tolerances.  The formula used is::
            
            | self - other | < atol + rtol * | other |

        This means essentially that both elements are small compared to `atol` or 
        their difference divided by `other`'s value is small compared to `rtol`.        
        """
        other = self._inMyUnits(other)
        if atol is None:
            atol = PhysicalField(1.e-5, self.getUnit())
        else:
            atol = self._inMyUnits(atol)
            
        return MA.allclose(self.value, other.value, atol = atol.value, rtol = rtol)

    def allequal(self, other):
        """
        This function tests whether or not `self` and `other` are exactly equal.
        """
        other = self._inMyUnits(other)
        return MA.allequal(self.value, other.value)

class PhysicalUnit:
    """
    A `PhysicalUnit` represents the units of a `PhysicalField`.
    """

    def __init__(self, names, factor, powers, offset=0):
        """
        This class is not generally not instantiated by users of this module, 
        but rather it is created in the process of constructing a `PhysicalField`.
        
        :Parameters:
          - `names`: the name of the unit
          - `factor`: the multiplier between the unit and the fundamental SI unit
          - `powers`: a nine-element `list`, `tuple`, or Numeric_ `array` representing
            the fundamental SI units of ["m", "kg", "s", "A", "K", "mol", "cd", "rad", "sr"]
          - `offset`: the displacement between the zero-point of the unit and the zero-point
            of the corresponding fundamental SI unit.
            
        .. _Numeric: http://www.numpy.org
        """
        if type(names) == type(''):
            self.names = _NumberDict()
            self.names[names] = 1
        else:
            self.names = names
        self.factor = factor
        self.offset = offset
        self.powers = numerix.array(powers)

    def __repr__(self):
        """
        Return representation of a physical unit
        
            >>> PhysicalUnit('m',   1.,    [1,0,0,0,0,0,0,0,0])
            <PhysicalUnit m>
        """
        return '<PhysicalUnit ' + self.name() + '>'

    __str__ = __repr__

    def __cmp__(self, other):
        """
        Determine if units are identical
        
            >>> a = PhysicalField("1. m")
            >>> b = PhysicalField("3. ft")
            >>> a.getUnit() == b.getUnit()
            0
            >>> a.getUnit() == b.inBaseUnits().getUnit()
            1
            
        Units can only be compared with other units
        
            >>> a.getUnit() == 3
            Traceback (most recent call last):
                ...
            TypeError: PhysicalUnits can only be compared with other PhysicalUnits
        """
        if not isinstance(other,PhysicalUnit):
            if other == 1:
                return self.isDimensionless()
            else:
                raise TypeError, 'PhysicalUnits can only be compared with other PhysicalUnits'
        if not numerix.alltrue(self.powers == other.powers):
            raise TypeError, 'Incompatible units'
        return cmp(self.factor, other.factor)

    def __mul__(self, other):
        """
        Multiply units together
        
            >>> a = PhysicalField("1. m")
            >>> b = PhysicalField("3. ft")
            >>> a.getUnit() * b.getUnit()
            <PhysicalUnit ft*m>
            >>> a.getUnit() * b.inBaseUnits().getUnit()
            <PhysicalUnit m**2>
            >>> c = PhysicalField("1. s")
            >>> d = PhysicalField("3. Hz")
            >>> c.getUnit() * d.getUnit()
            <PhysicalUnit Hz*s>
            >>> c.getUnit() * d.inBaseUnits().getUnit()
            <PhysicalUnit 1>
            
        or multiply units by numbers
        
            >>> a.getUnit() * 3.
            <PhysicalUnit m*3.0>
        
        Units must have zero offset to be multiplied
        
            >>> e = PhysicalField("1. kB")
            >>> f = PhysicalField("25. degC")
            >>> e.getUnit() * f.getUnit()
            Traceback (most recent call last):
                ...
            TypeError: cannot multiply units with non-zero offset
            >>> e.getUnit() * f.inBaseUnits().getUnit()
            <PhysicalUnit kB*K>
        """
        if self.offset != 0 or (isinstance(other,PhysicalUnit) and other.offset != 0):
            raise TypeError, "cannot multiply units with non-zero offset"
        if isinstance(other,PhysicalUnit):
            return PhysicalUnit(self.names+other.names,
                                self.factor*other.factor,
                                self.powers + other.powers)
        else:
            return PhysicalUnit(self.names+{str(other): 1},
                                self.factor*other,
                                self.powers,
                                self.offset * other)

    __rmul__ = __mul__

    def __div__(self, other):
        """
        Divide one unit by another
        
            >>> a = PhysicalField("1. m")
            >>> b = PhysicalField("3. ft")
            >>> a.getUnit() / b.getUnit()
            <PhysicalUnit m/ft>
            >>> a.getUnit() / b.inBaseUnits().getUnit()
            <PhysicalUnit 1>
            >>> c = PhysicalField("1. s")
            >>> d = PhysicalField("3. Hz")
            >>> c.getUnit() / d.getUnit()
            <PhysicalUnit s/Hz>
            >>> c.getUnit() / d.inBaseUnits().getUnit()
            <PhysicalUnit s**2/1>
            
        or divide units by numbers
        
            >>> a.getUnit() / 3.
            <PhysicalUnit m/3.0>
        
        Units must have zero offset to be divided
        
            >>> e = PhysicalField("1. J")
            >>> f = PhysicalField("25. degC")
            >>> e.getUnit() / f.getUnit()
            Traceback (most recent call last):
                ...
            TypeError: cannot divide units with non-zero offset
            >>> e.getUnit() / f.inBaseUnits().getUnit()
            <PhysicalUnit J/K>
        """
        if self.offset != 0 or (isinstance(other,PhysicalUnit) and other.offset != 0):
            raise TypeError, "cannot divide units with non-zero offset"
        if isinstance(other,PhysicalUnit):
            return PhysicalUnit(self.names-other.names,
                                self.factor/other.factor,
                                self.powers - other.powers)
        else:
            return PhysicalUnit(self.names+{str(other): -1},
                                self.factor/other, self.powers)

    def __rdiv__(self, other):
        """
        Divide something by a unit
        
            >>> a = PhysicalField("1. m")
            >>> 3. / a.getUnit()
            <PhysicalUnit 3.0/m>
        
        Units must have zero offset to be divided
        
            >>> b = PhysicalField("25. degC")
            >>> 3. / b.getUnit()
            Traceback (most recent call last):
                ...
            TypeError: cannot divide units with non-zero offset
            >>> 3. / b.inBaseUnits().getUnit()
            <PhysicalUnit 3.0/K>
        """
        if self.offset != 0 or (isinstance(other,PhysicalUnit) and other.offset != 0):
            raise TypeError, "cannot divide units with non-zero offset"
        if isinstance(other,PhysicalUnit):
            return PhysicalUnit(other.names-self.names,
                                other.factor/self.factor,
                                map(lambda a,b: a-b,
                                    other.powers, self.powers))
        else:
            return PhysicalUnit({str(other): 1}-self.names,
                                other/self.factor,
                                -self.powers)

    def __pow__(self, other):
        """
        Raise a unit to an integer power
        
            >>> a = PhysicalField("1. m")
            >>> a.getUnit()**2
            <PhysicalUnit m**2>
            >>> a.getUnit()**-2
            <PhysicalUnit 1/m**2>
            
        Non-integer powers are not supported
        
            >>> a.getUnit()**0.5
            Traceback (most recent call last):
                ...
            TypeError: Illegal exponent
        
        Units must have zero offset to be exponentiated
        
            >>> b = PhysicalField("25. degC")
            >>> b.getUnit()**2
            Traceback (most recent call last):
                ...
            TypeError: cannot exponentiate units with non-zero offset
            >>> b.inBaseUnits().getUnit()**2
            <PhysicalUnit K**2>
        """
        if self.offset != 0:
            raise TypeError, "cannot exponentiate units with non-zero offset"
        if type(other) == type(0):
            return PhysicalUnit(other*self.names, pow(self.factor, other),
                                self.powers*other)
                                
        other = float(other)
        
        rounded = int(umath.floor(other+0.5))
        if abs(other-rounded) < 1.e-10:
            other = int(other)
            return PhysicalUnit(other*self.names, pow(self.factor, other),
                                self.powers*other)

        inv_exp = 1./other
        rounded = int(umath.floor(inv_exp+0.5))
        if abs(inv_exp-rounded) < 1.e-10:
            if numerix.logical_and.reduce(self.powers % rounded == 0):
                f = pow(self.factor, other)
                p = self.powers / rounded
                if reduce(lambda a, b: a and b,
                          map(lambda x, e=rounded: x%e == 0,
                              self.names.values())):
                    names = self.names/rounded
                else:
                    names = _NumberDict()
                    if f != 1.:
                        names[str(f)] = 1
                    for i in range(len(p)):
                        names[_base_names[i]] = p[i]
                return PhysicalUnit(names, f, p)
            else:
                raise TypeError, 'Illegal exponent'
        raise TypeError, 'Only integer and inverse integer exponents allowed'

    def conversionFactorTo(self, other):
        """
        Return the multiplication factor between two physical units
        
            >>> a = PhysicalField("1. mm")
            >>> b = PhysicalField("1. inch")
            >>> print round(b.getUnit().conversionFactorTo(a.getUnit()), 6)
            25.4
            
        Units must have the same fundamental SI units
        
            >>> c = PhysicalField("1. K")
            >>> c.getUnit().conversionFactorTo(a.getUnit())
            Traceback (most recent call last):
                ...
            TypeError: Incompatible units
        
        If units have different offsets, they must have the same factor
        
            >>> d = PhysicalField("1. degC")
            >>> c.getUnit().conversionFactorTo(d.getUnit())
            1.0
            >>> e = PhysicalField("1. degF")
            >>> c.getUnit().conversionFactorTo(e.getUnit())
            Traceback (most recent call last):
                ...
            TypeError: Unit conversion (K to degF) cannot be expressed as a simple multiplicative factor
        """
        if not numerix.alltrue(self.powers == other.powers):
            if self.isDimensionlessOrAngle() and other.isDimensionlessOrAngle():
                return self.factor/other.factor
            else:
                raise TypeError, 'Incompatible units'
        if self.offset != other.offset and self.factor != other.factor:
            raise TypeError, \
                  ('Unit conversion (%s to %s) cannot be expressed ' +
                   'as a simple multiplicative factor') % \
                  (self.name(), other.name())
        return self.factor/other.factor

    def conversionTupleTo(self, other): # added 1998/09/29 GPW
        """
        Return a `tuple` of the multiplication factor and offset between two physical units
        
            >>> a = PhysicalField("1. K").getUnit()
            >>> b = PhysicalField("1. degF").getUnit()
            >>> [str(round(element,6)) for element in b.conversionTupleTo(a)]
            ['0.555556', '459.67']
        """
        if not numerix.alltrue(self.powers == other.powers):
            raise TypeError, 'Incompatible units'

        # let (s1,d1) be the conversion tuple from 'self' to base units
        #   (ie. (x+d1)*s1 converts a value x from 'self' to base units,
        #   and (x/s1)-d1 converts x from base to 'self' units)
        # and (s2,d2) be the conversion tuple from 'other' to base units
        # then we want to compute the conversion tuple (S,D) from
        #   'self' to 'other' such that (x+D)*S converts x from 'self'
        #   units to 'other' units
        # the formula to convert x from 'self' to 'other' units via the
        #   base units is (by definition of the conversion tuples):
        #     ( ((x+d1)*s1) / s2 ) - d2
        #   = ( (x+d1) * s1/s2) - d2
        #   = ( (x+d1) * s1/s2 ) - (d2*s2/s1) * s1/s2
        #   = ( (x+d1) - (d1*s2/s1) ) * s1/s2
        #   = (x + d1 - d2*s2/s1) * s1/s2
        # thus, D = d1 - d2*s2/s1 and S = s1/s2
        factor = self.factor / other.factor
        offset = self.offset - (other.offset * other.factor / self.factor)
        return (factor, offset)

    def isCompatible (self, other):     # added 1998/10/01 GPW
        """
        Returns a list of which fundamental SI units are compatible between
        `self` and `other`
            
            >>> a = PhysicalField("1. mm")
            >>> b = PhysicalField("1. inch")
            >>> print numerix.allclose(a.getUnit().isCompatible(b.getUnit()),
            ...                        [True, True, True, True, True, True, True, True, True])
            True
            >>> c = PhysicalField("1. K")
            >>> print numerix.allclose(a.getUnit().isCompatible(c.getUnit()),
            ...                        [False, True, True, True, False, True, True, True, True])
            True
            
        """
        return self.powers == other.powers

    def isDimensionless(self):
        """
        Returns `True` if the unit is dimensionless
            
            >>> PhysicalField("1. m/m").getUnit().isDimensionless()
            1
            >>> PhysicalField("1. inch").getUnit().isDimensionless()
            0
        """
        return not numerix.logical_or.reduce(self.powers)

    def isAngle(self):
        """
        Returns `True` if the unit is an angle
            
            >>> PhysicalField("1. deg").getUnit().isAngle()
            1
            >>> PhysicalField("1. rad").getUnit().isAngle()
            1
            >>> PhysicalField("1. inch").getUnit().isAngle()
            0
        """
        return self.powers[7] == 1 and \
               numerix.add.reduce(self.powers) == 1
               
    def isDimensionlessOrAngle(self):
        """
        Returns `True` if the unit is dimensionless or an angle
            
            >>> PhysicalField("1. m/m").getUnit().isDimensionlessOrAngle()
            1
            >>> PhysicalField("1. deg").getUnit().isDimensionlessOrAngle()
            1
            >>> PhysicalField("1. rad").getUnit().isDimensionlessOrAngle()
            1
            >>> PhysicalField("1. inch").getUnit().isDimensionlessOrAngle()
            0
        """
        return self.isDimensionless() or self.isAngle()
                   
    def setName(self, name):
        """
        Set the name of the unit to `name`
        
            >>> a = PhysicalField("1. m/s").getUnit()
            >>> a
            <PhysicalUnit m/s>
            >>> a.setName('meterpersecond')
            >>> a
            <PhysicalUnit meterpersecond>
        """
        self.names = _NumberDict()
        self.names[name] = 1

    def name(self):
        """
        Return the name of the unit
        
            >>> PhysicalField("1. m").getUnit().name()
            'm'
            >>> (PhysicalField("1. m") / PhysicalField("1. s") 
            ...  / PhysicalField("1. s")).getUnit().name()
            'm/s**2'
        """
        num = ''
        denom = ''
        for unit in self.names.keys():
            power = self.names[unit]
            if power < 0:
                denom = denom + '/' + unit
                if power < -1:
                    denom = denom + '**' + str(-power)
            elif power > 0:
                num = num + '*' + unit
                if power > 1:
                    num = num + '**' + str(power)
        if len(num) == 0:
            num = '1'
        else:
            num = num[1:]
        return num + denom

# Helper functions

def _findUnit(unit):
    """
    Return the `PhysicalUnit` corresponding to `unit`
    
        >>> _findUnit('m')
        <PhysicalUnit m>
        >>> _findUnit('')
        <PhysicalUnit 1>
        >>> _findUnit(1.)
        <PhysicalUnit 1>
        >>> _findUnit(PhysicalField("4 N*m").getUnit())
        <PhysicalUnit m*N>
        >>> _findUnit(2.)
        Traceback (most recent call last):
            ...
        TypeError: 2.0 is not a unit
    """
##     print unit, type(unit)
    
    if type(unit) == type(''):
        name = string.strip(unit)
        if len(name) == 0 or unit == '1':
            unit = _unity
        else:
            unit = eval(name, _unit_table)
            for cruft in ['__builtins__', '__args__']:
                try: del _unit_table[cruft]
                except: pass

    if not isinstance(unit,PhysicalUnit):
        if unit == 1:
            unit = _unity
        else:
            raise TypeError, str(unit) + ' is not a unit'
    return unit

def _round(x):
    if umath.greater(x, 0.):
        return umath.floor(x)
    else:
        return umath.ceil(x)


def _convertValue (value, src_unit, target_unit):
    (factor, offset) = src_unit.conversionTupleTo(target_unit)
    return (value + offset) * factor

def _Scale(quantity, scaling):
    """ 
    Normalize `quantity` by `scaling`.
    
    `quantity` can be a `PhysicalField`
    
        >>> print round(_Scale(PhysicalField("1. inch"), PhysicalField("1. mm")), 6)
        25.4
        
    or a value-unit string convertable to a `PhysicalField`
    
        >>> print round(_Scale("1. inch", PhysicalField("1. mm")), 6)
        25.4
        
    or a dimensionless number. A dimensionless number is left alone. 
           
        >>> print round(_Scale(PhysicalField(2.), PhysicalField("1. mm")), 6)
        2.0
        
    It is an error for the result to have dimensions.

        >>> print _Scale(PhysicalField("1. s"), PhysicalField("1. mm"))
        Traceback (most recent call last):
            ...
        TypeError: <PhysicalUnit s> and <PhysicalUnit m> are incompatible
    """
    
    quantity = PhysicalField(quantity)

    if not quantity.getUnit().isDimensionless():
        scaling = PhysicalField(scaling)
        # normalize quantity to scaling
        # error will be thrown if incompatible
        dimensionless = quantity / scaling
    else:
        # Assume quantity is a dimensionless number and return it.
        # Automatically throws an error if it's not a number.
        dimensionless = quantity
                
    if isinstance(dimensionless,PhysicalField) and not dimensionless.getUnit().isDimensionless():
        raise TypeError, `quantity.inBaseUnits().unit` + ' and ' \
        + `scaling.inBaseUnits().unit` \
        + ' are incompatible'
        
    return dimensionless
 
def _isVariable(var):
    from fipy.variables.variable import Variable
    return isinstance(var, Variable)
    
# SI unit definitions

_base_names = ['m', 'kg', 's', 'A', 'K', 'mol', 'cd', 'rad', 'sr']

_base_units = [('m',   PhysicalUnit('m',   1.,    [1,0,0,0,0,0,0,0,0])),
               ('g',   PhysicalUnit('g',   0.001, [0,1,0,0,0,0,0,0,0])),
               ('s',   PhysicalUnit('s',   1.,    [0,0,1,0,0,0,0,0,0])),
               ('A',   PhysicalUnit('A',   1.,    [0,0,0,1,0,0,0,0,0])),
               ('K',   PhysicalUnit('K',   1.,    [0,0,0,0,1,0,0,0,0])),
               ('mol', PhysicalUnit('mol', 1.,    [0,0,0,0,0,1,0,0,0])),
               ('cd',  PhysicalUnit('cd',  1.,    [0,0,0,0,0,0,1,0,0])),
               ('rad', PhysicalUnit('rad', 1.,    [0,0,0,0,0,0,0,1,0])),
               ('sr',  PhysicalUnit('sr',  1.,    [0,0,0,0,0,0,0,0,1])),
               ]

_prefixes = [('Y',  1.e24),
             ('Z',  1.e21),
             ('E',  1.e18),
             ('P',  1.e15),
             ('T',  1.e12),
             ('G',  1.e9),
             ('M',  1.e6),
             ('k',  1.e3),
             ('h',  1.e2),
             ('da', 1.e1),
             ('d',  1.e-1),
             ('c',  1.e-2),
             ('m',  1.e-3),
             ('mu', 1.e-6),
             ('n',  1.e-9),
             ('p',  1.e-12),
             ('f',  1.e-15),
             ('a',  1.e-18),
             ('z',  1.e-21),
             ('y',  1.e-24),
             ]

_unit_table = {}

for unit in _base_units:
    _unit_table[unit[0]] = unit[1]

def _addUnit(name, unit):
    if _unit_table.has_key(name):
        raise KeyError, 'Unit ' + name + ' already defined'
    if type(unit) == type(''):
        unit = eval(unit, _unit_table)
        for cruft in ['__builtins__', '__args__']:
            try: del _unit_table[cruft]
            except: pass
    unit.setName(name)
    _unit_table[name] = unit

def _addPrefixed(unit):
    for prefix in _prefixes:
        name = prefix[0] + unit
        _addUnit(name, prefix[1]*_unit_table[unit])


# SI derived units; these automatically get prefixes

_unit_table['kg'] = PhysicalUnit('kg',   1., [0,1,0,0,0,0,0,0,0])

_addUnit('Hz', '1/s')                # Hertz
_addUnit('N', 'm*kg/s**2')           # Newton
_addUnit('Pa', 'N/m**2')             # Pascal
_addUnit('J', 'N*m')                 # Joule
_addUnit('W', 'J/s')                 # Watt
_addUnit('C', 's*A')                 # Coulomb
_addUnit('V', 'W/A')                 # Volt
_addUnit('F', 'C/V')                 # Farad
_addUnit('ohm', 'V/A')               # Ohm
_addUnit('S', 'A/V')                 # Siemens
_addUnit('Wb', 'V*s')                # Weber
_addUnit('T', 'Wb/m**2')             # Tesla
_addUnit('H', 'Wb/A')                # Henry
_addUnit('lm', 'cd*sr')              # Lumen
_addUnit('lx', 'lm/m**2')            # Lux
_addUnit('Bq', '1/s')                # Becquerel
_addUnit('Gy', 'J/kg')               # Gray
_addUnit('Sv', 'J/kg')               # Sievert

del _unit_table['kg']

for unit in _unit_table.keys():
    _addPrefixed(unit)

# Fundamental constants

_unit_table['pi'] = umath.pi
_addUnit('c', '299792458.*m/s')      # speed of light
_addUnit('mu0', '4.e-7*pi*N/A**2')   # permeability of vacuum
_addUnit('eps0', '1/mu0/c**2')       # permittivity of vacuum
_addUnit('Grav', '6.6742e-11*m**3/kg/s**2') # gravitational constant
_addUnit('hplanck', '6.6260693e-34*J*s')     # Planck constant
_addUnit('hbar', 'hplanck/(2*pi)')   # Planck constant / 2pi
_addUnit('e', '1.60217653e-19*C')    # elementary charge
_addUnit('me', '9.1093826e-31*kg')   # electron mass
_addUnit('mp', '1.67262171e-27*kg')  # proton mass
_addUnit('Nav', '6.0221415e23/mol')  # Avogadro number
_addUnit('kB', '1.3806505e-23*J/K')  # Boltzmann constant

_addUnit('gn', '9.80665*m/s**2')     # standard gravitational acceleration
# Time units

_addUnit('min', '60*s')              # minute
_addUnit('h', '60*min')              # hour
_addUnit('d', '24*h')                # day
_addUnit('wk', '7*d')                # week
_addUnit('yr', '365*d')              # year
_addUnit('yrJul', '365.25*d')        # Julian year
_addUnit('yrSid', '365.2564*d')      # sidereal year

# Length units

_addUnit('inch', '2.54*cm')          # inch
_addUnit('ft', '12*inch')            # foot
_addUnit('yd', '3*ft')               # yard
_addUnit('mi', '5280.*ft')           # (British) mile
_addUnit('nmi', '1852.*m')           # Nautical mile
_addUnit('Ang', '1.e-10*m')          # Angstrom
_addUnit('lyr', 'c*yrJul')           # light year
_addUnit('Bohr', '4*pi*eps0*hbar**2/me/e**2')  # Bohr radius

# Area units

_addUnit('ha', '10000*m**2')         # hectare
_addUnit('acres', 'mi**2/640')       # acre
_addUnit('b', '1.e-28*m')            # barn

# Volume units

_addUnit('l', 'dm**3')               # liter
_addUnit('dl', '0.1*l')
_addUnit('cl', '0.01*l')
_addUnit('ml', '0.001*l')
_addUnit('tsp', '4.928922*ml')  # teaspoon
_addUnit('tbsp', '3*tsp')            # tablespoon
_addUnit('floz', '2*tbsp')           # fluid ounce
_addUnit('cup', '8*floz')            # cup
_addUnit('pt', '16*floz')            # pint
_addUnit('qt', '2*pt')               # quart
_addUnit('galUS', '4*qt')            # US gallon
_addUnit('galUK', '4.54609*l')       # British gallon

# Mass units

_addUnit('amu', '1.6605402e-27*kg')  # atomic mass units
_addUnit('lb', '4.5359237e-1*kg')    # pound
_addUnit('oz', 'lb/16')              # ounce
_addUnit('ton', '2000*lb')           # ton

# Force units

_addUnit('dyn', '1.e-5*N')           # dyne (cgs unit)

# Energy units

_addUnit('erg', '1.e-7*J')           # erg (cgs unit)
_addUnit('eV', 'e*V')                # electron volt
_addPrefixed('eV')
_addUnit('Hartree', 'me*e**4/16/pi**2/eps0**2/hbar**2')
_addUnit('invcm', 'hplanck*c/cm')    # Wavenumbers/inverse cm
_addUnit('Ken', 'kB*K')              # Kelvin as energy unit
_addUnit('cal', '4.184*J')           # thermochemical calorie
_addUnit('kcal', '1000*cal')         # thermochemical kilocalorie
_addUnit('cali', '4.1868*J')         # international calorie
_addUnit('kcali', '1000*cali')       # international kilocalorie
_addUnit('Btui', '1055.05585262*J')  # international British thermal unit

# Power units

_addUnit('hpEl', '746*W')            # electric horsepower
_addUnit('hpUK', '745.7*W')            # horsepower

# Pressure units

_addUnit('bar', '1.e5*Pa')           # bar (cgs unit)
_addUnit('atm', '101325.*Pa')        # standard atmosphere
_addUnit('Torr', 'atm/760')          # torr = mm of mercury
_addUnit('psi', 'lb*gn/inch**2')     # pounds per square inch

# Angle units

_addUnit('deg', 'pi*rad/180')        # degrees

# Temperature units -- can't use the 'eval' trick that _addUnit provides
# for degC and degF because you can't add units
kelvin = _findUnit ('K')
_addUnit ('degR', '(5./9.)*K')       # degrees Rankine
_addUnit ('degC', PhysicalUnit (None, 1.0, kelvin.powers, 273.15))
_addUnit ('degF', PhysicalUnit (None, 5./9., kelvin.powers, 459.67))
del kelvin

_unity = eval("m/m", _unit_table)

def _getUnitStrings():
    
    working_table = _unit_table.copy()
    
    def _getSortedUnitStrings(unitDict):
        strings = []
        keys = unitDict.keys()
        keys.sort(lambda x,y: cmp(x.lower(), y.lower()))
        for key in keys:
            if unitDict.has_key(key):
                unit = unitDict[key]
                if isinstance(unit, PhysicalUnit):
                    tmp = PhysicalField(value = 1, unit = unit)
                    strings.append("%10s = %s" % (str(tmp), str(tmp.inBaseUnits())))
                    
                    del working_table[key]
                    
        return strings
        
    def _deleteFactors(unit):
        for prefix, factor in _prefixes:
            if working_table.has_key(prefix + unit.name()):
                del working_table[prefix + unit.name()]
        
    
    units = []
        
    units.append("\nBase SI units::\n")
    units.append("\t%s" % ", ".join(_base_names))
    for name in _base_names:
        if working_table.has_key(name):
            del working_table[name]
    for name, unit in _base_units:
        _deleteFactors(unit)

    units.append("\nSI prefixes::\n")
    for prefix, factor in _prefixes:
        units.append("%10s = %g" % (prefix, factor))

    units.append("\nUnits derived from SI (accepting SI prefixes)::\n")
    derived = {}
    for key in working_table.keys():
        if working_table.has_key(key):
            unit = working_table[key]
            if isinstance(unit, PhysicalUnit) and unit.factor == 1:
                derived[unit.name()] = unit
                _deleteFactors(unit)
                
    units.extend(_getSortedUnitStrings(derived))

    units.append("\nOther units that accept SI prefixes::\n")
    prefixed = {}
    for key in working_table.keys():
        if working_table.has_key(key):
            unit = working_table[key]
            isPrefixed = 1
            if isinstance(unit, PhysicalUnit):
                for prefix, factor in _prefixes:
                    if not working_table.has_key(prefix + key):
                        isPrefixed = 0
                        break
                if isPrefixed:
                    prefixed[unit.name()] = unit
                    _deleteFactors(unit)
                
    units.extend(_getSortedUnitStrings(prefixed))

    units.append("\nAdditional units and constants::\n")
    units.extend(_getSortedUnitStrings(working_table))

    return "\n".join(units)

__doc__ += _getUnitStrings()

def _test(): 
    import doctest
    return doctest.testmod()
    
if __name__ == "__main__": 
##     print _getUnitStrings()
    _test() 
<|MERGE_RESOLUTION|>--- conflicted
+++ resolved
@@ -6,11 +6,7 @@
  # 
  #  FILE: "physicalField.py"
  #                                    created: 12/28/03 {10:56:55 PM} 
-<<<<<<< HEAD
- #                                last update: 11/8/07 {10:13:05 AM} 
-=======
- #                                last update: 6/1/08 {1:25:53 AM} 
->>>>>>> f8c46506
+ #                                last update: 6/5/08 {8:08:08 PM} 
  #  Author: Jonathan Guyer <guyer@nist.gov>
  #  Author: Daniel Wheeler <daniel.wheeler@nist.gov>
  #  Author: James Warren   <jwarren@nist.gov>
@@ -33,11 +29,7 @@
  # derived from it, and any modified versions bear some notice that
  # they have been modified.
  # ========================================================================
-<<<<<<< HEAD
- #  Copyright 1997-2007 by Konrad Hinsen, except as noted below.
-=======
- #  Copyright 1997-2008 by Konrad Hinsen, except as noted below.
->>>>>>> f8c46506
+ #  Copyright 1997-2002 by Konrad Hinsen, except as noted below.
  # 
  #  Permission to use, copy, modify, and distribute this software and its
  #  documentation for any purpose and without fee is hereby granted,
