--- conflicted
+++ resolved
@@ -4,13 +4,8 @@
  # ###################################################################
  #  FiPy - Python-based finite volume PDE solver
  # 
- #  FILE: "tools.py"
- #                                    created: 11/17/03 {5:05:47 PM} 
-<<<<<<< HEAD
- #                                last update: 5/22/08 {7:48:07 PM} 
-=======
- #                                last update: 6/7/08 {11:02:01 PM} 
->>>>>>> 13a88dae
+ #  FILE: "vector.py"
+ #
  #  Author: Jonathan Guyer <guyer@nist.gov>
  #  Author: Daniel Wheeler <daniel.wheeler@nist.gov>
  #  Author: James Warren   <jwarren@nist.gov>
