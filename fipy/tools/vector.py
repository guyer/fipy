--- conflicted
+++ resolved
@@ -4,11 +4,7 @@
  # ###################################################################
  #  FiPy - Python-based finite volume PDE solver
  # 
-<<<<<<< HEAD
  #  FILE: "vector.py"
-=======
- #  FILE: "tools.py"
->>>>>>> d5558a70
  #
  #  Author: Jonathan Guyer <guyer@nist.gov>
  #  Author: Daniel Wheeler <daniel.wheeler@nist.gov>
