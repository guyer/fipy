#!/usr/bin/env python

## -*-Pyth-*-
 # ###################################################################
 #  FiPy - Python-based finite volume PDE solver
 # 
 #  FILE: "numerix.py"
 #                                    created: 1/10/04 {10:23:17 AM} 
<<<<<<< HEAD
 #                                last update: 11/8/07 {9:46:49 PM} 
=======
 #                                last update: 5/20/08 {2:52:31 PM} 
>>>>>>> 03f59dcd
 #  Author: Jonathan Guyer <guyer@nist.gov>
 #  Author: Daniel Wheeler <daniel.wheeler@nist.gov>
 #  Author: James Warren   <jwarren@nist.gov>
 #    mail: NIST
 #     www: http://www.ctcms.nist.gov/fipy/
 #  
 # ========================================================================
 # This software was developed at the National Institute of Standards
 # and Technology by employees of the Federal Government in the course
 # of their official duties.  Pursuant to title 17 Section 105 of the
 # United States Code this software is not subject to copyright
 # protection and is in the public domain.  FiPy is an experimental
 # system.  NIST assumes no responsibility whatsoever for its use by
 # other parties, and makes no guarantees, expressed or implied, about
 # its quality, reliability, or any other characteristic.  We would
 # appreciate acknowledgement if the software is used.
 # 
 # This software can be redistributed and/or modified freely
 # provided that any derivative works bear some notice that they are
 # derived from it, and any modified versions bear some notice that
 # they have been modified.
 # ========================================================================
 #  See the file "license.terms" for information on usage and  redistribution
 #  of this file, and for a DISCLAIMER OF ALL WARRANTIES.
 #  
 # ###################################################################
 ##

"""

The functions provided in ths module replace the `Numeric` module.
The functions work with `Variables`, arrays or numbers. For example,
create a `Variable`.

   >>> from fipy.variables.variable import Variable
   >>> var = Variable(value=0)

Take the tangent of such a variable. The returned value is itself a
`Variable`.

   >>> v = tan(var)
   >>> v
   numerix.tan(Variable(value=array(0)))
   >>> print float(v)
   0.0

Take the tangent of a int.

   >>> tan(0)
   0.0
   
Take the tangent of an array.

   >>> print tan(array((0,0,0)))
   [ 0.  0.  0.]
   
Eventually, this module will be the only place in the code where `Numeric` (or
`numarray` (or `scipy_core`)) is explicitly imported.
"""

__docformat__ = 'restructuredtext'

import numpy as NUMERIX
from numpy.core import umath
from numpy.core import ma as MA
from numpy import newaxis as NewAxis
from numpy import *
from numpy import oldnumeric

def nonzero(a):
    nz = NUMERIX.nonzero(a)
    if len(nz) == 1:
        return nz[0]
    else:
        return nz
def zeros(a, t='l'):
    return NUMERIX.zeros(a, t)
def ones(a, t='l'):
    return NUMERIX.ones(a, t)

    

def _isPhysical(arr):
    """
    Returns `True` if arr is a `Variable` or `PhysicalField`.
    """
    from fipy.variables.variable import Variable
    from fipy.tools.dimensions.physicalField import PhysicalField

    return isinstance(arr,Variable) or isinstance(arr,PhysicalField)

def _MAput(a, indices, values, mode='raise'):
    """sets storage-indexed locations to corresponding values.

    Values and indices are filled if necessary.

    Just like `MA.put`, but doesn't unshare the mask.
    """
    d = a.raw_data()
    ind = MA.filled(indices)
    v = MA.filled(values)
    MA.numeric.put (d, ind, v)
    m = MA.getmask(a)
    if m is not MA.nomask:
        MA.numeric.put(a.raw_mask(), ind, 0)
            
def put(arr, ids, values):
    """
    The opposite of `take`.  The values of `arr` at the locations
    specified by `ids` are set to the corresponding value of `values`.

    The following is to test improvments to puts with masked arrays.
    Places in the code were assuming incorrect put behavior.

       >>> maskValue = 999999

       >>> arr = zeros(3, 'l')
       >>> ids = MA.masked_values((2, maskValue), maskValue)
       >>> values = MA.masked_values((4, maskValue), maskValue)
       >>> put(arr, ids, values) ## this should work 
       >>> print arr
       [0 0 4]

       >>> arr = MA.masked_values((maskValue, 5, 10), maskValue)
       >>> ids = MA.masked_values((2, maskValue), maskValue)
       >>> values = MA.masked_values((4, maskValue), maskValue)
       >>> put(arr, ids, values) 
       >>> print arr ## works as expected
       [-- 5 4]
       
       >>> arr = MA.masked_values((maskValue, 5, 10), maskValue)
       >>> ids = MA.masked_values((maskValue, 2), maskValue)
       >>> values = MA.masked_values((4, maskValue), maskValue)
       >>> put(arr, ids, values)
       >>> print arr ## should be [-- 5 --] maybe??
       [-- 5 999999]
    
    """

    if hasattr(ids, "_putto"):
        ids._putto(arr, values)
    elif _isPhysical(arr):
        arr.put(ids, values)
    elif MA.isMaskedArray(arr):
        if NUMERIX.sometrue(MA.getmaskarray(ids)):
            _MAput(arr, ids.compressed(), MA.array(values, mask=MA.getmaskarray(ids)).compressed())
        else:
            _MAput(arr, ids, values)
    elif MA.isMaskedArray(ids):
        arr.put(ids.compressed(), MA.array(values, mask=MA.getmaskarray(ids)).compressed())
    else:
        arr.put(ids, values)

def sort(a, axis=-1, kind='quicksort', order=None, fill_value=None):
    if _isPhysical(a):
        return a.sorted(axis=axis, kind=kind, order=order, fill_value=fill_value)
    elif MA.isMaskedArray(a):
        return MA.sort(a, axis=axis, fill_value=fill_value)
    else:
        return NUMERIX.sort(a, axis=axis, kind=kind, order=order)
         
def append(arr, values, axis=None):
    if _isPhysical(arr):
        return arr.append(values=value, axis=axis)
    elif MA.isMaskedArray(arr) or MA.isMaskedArray(values):
        return MA.concatenate((arr, values), axis=axis)
    else:
        return NUMERIX.append(arr, values, axis=axis)
           
def reshape(arr, shape):
    """
    Change the shape of `arr` to `shape`, as long as the product of all the
    lenghts of all the axes is constant (the total number of elements does not
    change).
    """
    if _isPhysical(arr):
        return arr.reshape(shape)
    elif type(arr) is type(array((0))):
        return NUMERIX.reshape(arr, tuple(shape))
    elif type(arr) is type(MA.array((0))):
        return MA.reshape(arr, shape)
    else:
        raise TypeError, 'cannot reshape object ' + str(arr)

def getShape(arr):
    """
    Return the shape of `arr`
    
        >>> getShape(1)
        ()
        >>> getShape(1.)
        ()
        >>> from fipy.variables.variable import Variable
        >>> getShape(Variable(1))
        ()
        >>> getShape(Variable(1.))
        ()
        >>> getShape(Variable(1., unit="m"))
        ()
        >>> getShape(Variable("1 m"))
        ()
    """
    if hasattr(arr, "shape"):
        return arr.shape
    elif type(arr) in (type(()), type([])):
        return (len(arr),)
    elif type(arr) in (type(1), type(1.)):
        return ()
    else:
        raise AttributeError, "No attribute 'shape'"

def rank(a):
    """
    Get the rank of sequence a (the number of dimensions, not a matrix rank)
    The rank of a scalar is zero.
    
    .. note::
        
       The rank of a `MeshVariable` is for any single element. E.g., A
       `CellVariable` containing scalars at each cell, and defined on a 9
       element `Grid1D`, has rank 0. If it is defined on a 3x3 `Grid2D`, it is
       still rank 0.
    """
    if hasattr(a, "getRank"):
        return a.getRank()
    else:
        return NUMERIX.rank(a)
        
def sum(arr, axis=None):
    """
    The sum of all the elements of `arr` along the specified axis.
    """
    if _isPhysical(arr):
        return arr.sum(axis)
    elif type(arr) is type(MA.array((0))):
        return MA.sum(arr, axis)
    else:  
        return NUMERIX.sum(arr, axis)
        
def isFloat(arr):
    if isinstance(arr, NUMERIX.ndarray):
        return NUMERIX.issubclass_(arr.dtype.type, float)
    else:
        return NUMERIX.issubclass_(arr.__class__, float)

def isInt(arr):
    if isinstance(arr, NUMERIX.ndarray):
        return NUMERIX.issubclass_(arr.dtype.type, int)
    else:
        return NUMERIX.issubclass_(arr.__class__, int)
    
def tostring(arr, max_line_width=75, precision=8, suppress_small=False, separator=' ', array_output=0):
    r"""
    Returns a textual representation of a number or field of numbers.  Each
    dimension is indicated by a pair of matching square brackets (`[]`), within
    which each subset of the field is output.  The orientation of the dimensions
    is as follows: the last (rightmost) dimension is always horizontal, so that
    the frequent rank-1 fields use a minimum of screen real-estate.  The
    next-to-last dimesnion is displayed vertically if present and any earlier
    dimension is displayed with additional bracket divisions.
    
    :Parameters:
        - `max\_line\_width`: the maximum number of characters used in a single
          line.  Default is `sys.output_line_width` or 77.
        - `precision`: the number of digits after the decimal point. Default is 
          `sys.float_output_precision` or 8.
        - `suppress_small`: whether small values should be suppressed (and 
          output as `0`). Default is `sys.float_output_suppress_small` or `false`.
        - `separator`: what character string to place between two numbers.
        - `array_output`: Format output for an `eval`. Only used if `arr` is a 
          `Numeric` `array`.


          >>> from fipy import Variable
          >>> print tostring(Variable((1,0,11.2345)), precision=1)
          [  1.    0.   11.2]
          >>> print tostring(array((1,2)), precision=5)
          [1 2]
          >>> print tostring(array((1.12345,2.79)), precision=2)
          [ 1.12  2.79]
          >>> print tostring(1)
          1
          >>> print tostring(array(1))
          1
          >>> print tostring(array([1.23345]), precision=2)
          [ 1.23]
          >>> print tostring(array([1]), precision=2)
          [1]
          >>> print tostring(1.123456, precision=2)
          1.12
          >>> print tostring(array(1.123456), precision=3)
          1.123
          
    
    """

    if _isPhysical(arr):
        return arr.tostring(max_line_width=max_line_width, 
                            precision=precision, 
                            suppress_small=suppress_small, 
                            separator=separator)
    elif isinstance(arr, NUMERIX.ndarray) and arr.shape != ():
        return NUMERIX.array2string(arr,
                                    precision=precision,
                                    max_line_width=max_line_width,
                                    suppress_small=suppress_small,
                                    separator=separator)
    elif isFloat(arr):
        try:
            ## this is for numpy 1.0.4 and above
            ## why has the interface changed again?
            from numpy.core.arrayprint import FloatFormat
            return FloatFormat(NUMERIX.array((arr,)), precision, suppress_small)(arr).strip()       
        except:
            from numpy.core.arrayprint import _floatFormat, _formatFloat
            return _formatFloat(arr, format='%%1.%df' % precision)

    elif isInt(arr):
        from numpy.core.arrayprint import _formatInteger
        return _formatInteger(arr, format='%d')
    else:        
        raise TypeError, 'cannot convert ' + str(arr) + ' to string'
        
################################################
#                                              #
#   mathematical and trigonometric functions   #
#                                              #
################################################

def arccos(arr):
    r"""
    Inverse cosine of
    
    .. raw:: latex
    
       $x$, $\cos^{-1} x$
       
    ..
    
        >>> print tostring(arccos(0.0), precision=3)
        1.571
         
    If SciPy has been loaded, the next test will return `NaN`, otherwise it will
    generate `OverflowError: math range error`
    
        >>> try: 
        ...     print str(arccos(2.0)) == "nan"
        ... except (OverflowError, ValueError):
        ...     print 1
        1

        >>> print tostring(arccos(array((0,0.5,1.0))), precision=3)
        [ 1.571  1.047  0.   ]
        >>> from fipy.variables.variable import Variable
        >>> arccos(Variable(value=(0,0.5,1.0)))
        numerix.arccos(Variable(value=array([ 0. ,  0.5,  1. ])))
        
    .. attention:: 
        
       the next should really return radians, but doesn't
       
    ..
       
        >>> print tostring(arccos(Variable(value=(0,0.5,1.0))), precision=3)
        [ 1.571  1.047  0.   ]
        
    """
    if _isPhysical(arr):
        return arr.arccos()
    elif type(arr) is type(array((0))):
        return NUMERIX.arccos(arr)
    else:
        return umath.arccos(arr)

def arccosh(arr):
    r"""
    Inverse hyperbolic cosine of
    
    .. raw:: latex
    
       $x$, $\cosh^{-1} x$
       
    ..
    
        >>> print arccosh(1.0)
        0.0

    If SciPy has been loaded, the next test will return `NaN`, otherwise it will
    generate `OverflowError: math range error`
    
        >>> try: 
        ...     print str(arccosh(0.0)) == "nan"
        ... except (OverflowError, ValueError):
        ...     print 1
        1

        >>> print tostring(arccosh(array((1,2,3))), precision=3)
        [ 0.     1.317  1.763]
        >>> from fipy.variables.variable import Variable
        >>> arccosh(Variable(value=(1,2,3)))
        numerix.arccosh(Variable(value=array([1, 2, 3])))
        >>> print tostring(arccosh(Variable(value=(1,2,3))), precision=3)
        [ 0.     1.317  1.763]
    """
    if _isPhysical(arr):
        return arr.arccosh()
    elif type(arr) is type(array((0))):
        return NUMERIX.arccosh(arr)
    else:
        return umath.arccosh(arr)

def arcsin(arr):
    r"""
    Inverse sine of
    
    .. raw:: latex
    
       $x$, $\sin^{-1} x$
       
    ..
    
        >>> print tostring(arcsin(1.0), precision=3)
        1.571
         
    If SciPy has been loaded, the next test will return `NaN`, otherwise it will
    generate `OverflowError: math range error`
    
        >>> try: 
        ...     print str(arcsin(2.0)) == "nan"
        ... except (OverflowError, ValueError):
        ...     print 1
        1

        >>> print tostring(arcsin(array((0,0.5,1.0))), precision=3)
        [ 0.     0.524  1.571]
        >>> from fipy.variables.variable import Variable
        >>> arcsin(Variable(value=(0,0.5,1.0)))
        numerix.arcsin(Variable(value=array([ 0. ,  0.5,  1. ])))
        
    .. attention:: 
        
       the next should really return radians, but doesn't
       
    ..
        
        >>> print tostring(arcsin(Variable(value=(0,0.5,1.0))), precision=3)
        [ 0.     0.524  1.571]
    """
    if _isPhysical(arr):
        return arr.arcsin()
    elif type(arr) is type(array((0))):
        return NUMERIX.arcsin(arr)
    else:
        return umath.arcsin(arr)

def arcsinh(arr):
    r"""
    Inverse hyperbolic sine of
    
    .. raw:: latex
    
       $x$, $\sinh^{-1} x$
       
    ..

        >>> print tostring(arcsinh(1.0), precision=3)
        0.881
        >>> print tostring(arcsinh(array((1,2,3))), precision=3)
        [ 0.881  1.444  1.818]
        >>> from fipy.variables.variable import Variable
        >>> arcsinh(Variable(value=(1,2,3)))
        numerix.arcsinh(Variable(value=array([1, 2, 3])))
        >>> print tostring(arcsinh(Variable(value=(1,2,3))), precision=3)
        [ 0.881  1.444  1.818]
    """
    if _isPhysical(arr):
        return arr.arcsinh()
    elif type(arr) is type(array((0))):
        return NUMERIX.arcsinh(arr)
    else:
        return umath.arcsinh(arr)

def arctan(arr):
    r"""
    Inverse tangent of
    
    .. raw:: latex
    
       $x$, $\tan^{-1} x$
       
    ..
    
        >>> print tostring(arctan(1.0), precision=3)
        0.785
        >>> print tostring(arctan(array((0,0.5,1.0))), precision=3)
        [ 0.     0.464  0.785]
        >>> from fipy.variables.variable import Variable
        >>> arctan(Variable(value=(0,0.5,1.0)))
        numerix.arctan(Variable(value=array([ 0. ,  0.5,  1. ])))
        
    .. attention:: 
        
       the next should really return radians, but doesn't
       
    ..
    
        >>> print tostring(arctan(Variable(value=(0,0.5,1.0))), precision=3)
        [ 0.     0.464  0.785]
    """
    if _isPhysical(arr):
        return arr.arctan()
    elif type(arr) is type(array((0))):
        return NUMERIX.arctan(arr)
    else:
        return umath.arctan(arr)
                
def arctan2(arr, other):
    r"""
    Inverse tangent of a ratio
    
    .. raw:: latex
    
       $x/y$, $\tan^{-1} \frac{x}{y}$
       
    ..

        >>> print tostring(arctan2(3.0, 3.0), precision=3)
        0.785
        >>> print tostring(arctan2(array((0, 1, 2)), 2), precision=3)
        [ 0.     0.464  0.785]
        >>> from fipy.variables.variable import Variable
        >>> arctan2(Variable(value=(0, 1, 2)), 2)
        (numerix.arctan2(Variable(value=array([0, 1, 2])), 2))
        
    .. attention:: 
        
       the next should really return radians, but doesn't
       
    ..

        >>> print tostring(arctan2(Variable(value=(0, 1, 2)), 2), precision=3)
        [ 0.     0.464  0.785]
    """
    if _isPhysical(arr):
        return arr.arctan2(other)
    elif _isPhysical(other):
        from fipy.tools.dimensions import physicalField

        return physicalField.PhysicalField(value=arr, unit="rad").arctan2(other)
    elif type(arr) is type(array((0))):
        return NUMERIX.arctan2(arr,other)
    else:
        return umath.arctan2(arr,other)
        
        
def arctanh(arr):
    r"""
    Inverse hyperbolic tangent of
    
    .. raw:: latex
    
       $x$, $\tanh^{-1} x$
       
    ..
    
        >>> print tostring(arctanh(0.5), precision=3)
        0.549
        >>> print tostring(arctanh(array((0,0.25,0.5))), precision=3)
        [ 0.     0.255  0.549]
        >>> from fipy.variables.variable import Variable
        >>> arctanh(Variable(value=(0,0.25,0.5)))
        numerix.arctanh(Variable(value=array([ 0.  ,  0.25,  0.5 ])))
        >>> print tostring(arctanh(Variable(value=(0,0.25,0.5))), precision=3)
        [ 0.     0.255  0.549]
    """
    if _isPhysical(arr):
        return arr.arctanh()
    elif type(arr) is type(array((0))):
        return NUMERIX.arctanh(arr)
    else:
        return umath.arctanh(arr)
        
def cos(arr):
    r"""
    Cosine of
    
    .. raw:: latex
    
       $x$, $\cos x$
       
    ..

        >>> print tostring(cos(2*pi/6), precision=3)
        0.5
        >>> print tostring(cos(array((0,2*pi/6,pi/2))), precision=3, suppress_small=1)
        [ 1.   0.5  0. ]
        >>> from fipy.variables.variable import Variable
        >>> cos(Variable(value=(0,2*pi/6,pi/2), unit="rad"))
        numerix.cos(Variable(value=PhysicalField(array([ 0.        ,  1.04719755,  1.57079633]),'rad')))
        >>> print tostring(cos(Variable(value=(0,2*pi/6,pi/2), unit="rad")), suppress_small=1)
        [ 1.   0.5  0. ]
    """
    if _isPhysical(arr):
        return arr.cos()
    elif type(arr) is type(array((0))):
        return NUMERIX.cos(arr)
    else:
        return umath.cos(arr)

def cosh(arr):
    r"""
    Hyperbolic cosine of
    
    .. raw:: latex
    
       $x$, $\cosh x$
       
    ..

        >>> print cosh(0)
        1.0
        >>> print tostring(cosh(array((0,1,2))), precision=3)
        [ 1.     1.543  3.762]
        >>> from fipy.variables.variable import Variable
        >>> cosh(Variable(value=(0,1,2)))
        numerix.cosh(Variable(value=array([0, 1, 2])))
        >>> print tostring(cosh(Variable(value=(0,1,2))), precision=3)
        [ 1.     1.543  3.762]
    """
    if _isPhysical(arr):
        return arr.cosh()
    elif type(arr) is type(array((0))):
        return NUMERIX.cosh(arr)
    else:
        return umath.cosh(arr)

def tan(arr):
    r"""
    Tangent of
    
    .. raw:: latex
    
       $x$, $\tan x$
       
    ..

        >>> print tostring(tan(pi/3), precision=3)
        1.732
        >>> print tostring(tan(array((0,pi/3,2*pi/3))), precision=3)
        [ 0.     1.732 -1.732]
        >>> from fipy.variables.variable import Variable
        >>> tan(Variable(value=(0,pi/3,2*pi/3), unit="rad"))
        numerix.tan(Variable(value=PhysicalField(array([ 0.        ,  1.04719755,  2.0943951 ]),'rad')))
        >>> print tostring(tan(Variable(value=(0,pi/3,2*pi/3), unit="rad")), precision=3)
        [ 0.     1.732 -1.732]
    """
    if _isPhysical(arr):
        return arr.tan()
    elif type(arr) is type(array((0))):
        return NUMERIX.tan(arr)
    else:
        return umath.tan(arr)

def tanh(arr):
    r"""
    Hyperbolic tangent of
    
    .. raw:: latex
    
       $x$, $\tanh x$
       
    ..

        >>> print tostring(tanh(1), precision=3)
        0.762
        >>> print tostring(tanh(array((0,1,2))), precision=3)
        [ 0.     0.762  0.964]
        >>> from fipy.variables.variable import Variable
        >>> tanh(Variable(value=(0,1,2)))
        numerix.tanh(Variable(value=array([0, 1, 2])))
        >>> print tostring(tanh(Variable(value=(0,1,2))), precision=3)
        [ 0.     0.762  0.964]
    """
    if _isPhysical(arr):
        return arr.tanh()
    elif type(arr) is type(array((0))):
        return NUMERIX.tanh(arr)
    else:
        return umath.tanh(arr)

def log10(arr):
    r"""
    Base-10 logarithm of
    
    .. raw:: latex
    
       $x$, $\log_{10} x$
       
    ..

        >>> print log10(10)
        1.0
        >>> print log10(array((0.1,1,10)))
        [-1.  0.  1.]
        >>> from fipy.variables.variable import Variable
        >>> log10(Variable(value=(0.1,1,10)))
        numerix.log10(Variable(value=array([  0.1,   1. ,  10. ])))
        >>> print log10(Variable(value=(0.1,1,10)))
        [-1.  0.  1.]
    """
    if _isPhysical(arr):
        return arr.log10()
    elif type(arr) is type(array((0))):
        return NUMERIX.log10(arr)
    else:
        return umath.log10(arr)

def sin(arr):
    r"""
    Sine of
    
    .. raw:: latex
    
       $x$, $\sin x$
       
    ..

        >>> print sin(pi/6)
        0.5
        >>> print sin(array((0,pi/6,pi/2)))
        [ 0.   0.5  1. ]
        >>> from fipy.variables.variable import Variable
        >>> sin(Variable(value=(0,pi/6,pi/2), unit="rad"))
        numerix.sin(Variable(value=PhysicalField(array([ 0.        ,  0.52359878,  1.57079633]),'rad')))
        >>> print sin(Variable(value=(0,pi/6,pi/2), unit="rad"))
        [ 0.   0.5  1. ]
    """
    if _isPhysical(arr):
        return arr.sin()
    elif type(arr) is type(array((0))):
        return NUMERIX.sin(arr)
    else:
        return umath.sin(arr)

def sinh(arr):
    r"""
    Hyperbolic sine of
    
    .. raw:: latex
    
       $x$, $\sinh x$
       
    ..

        >>> print sinh(0)
        0.0
        >>> print tostring(sinh(array((0,1,2))), precision=3)
        [ 0.     1.175  3.627]
        >>> from fipy.variables.variable import Variable
        >>> sinh(Variable(value=(0,1,2)))
        numerix.sinh(Variable(value=array([0, 1, 2])))
        >>> print tostring(sinh(Variable(value=(0,1,2))), precision=3)
        [ 0.     1.175  3.627]
    """
    if _isPhysical(arr):
        return arr.sinh()
    elif type(arr) is type(array((0))):
        return NUMERIX.sinh(arr)
    else:
        return umath.sinh(arr)

def sqrt(arr):
    r"""
    Square root of
    
    .. raw:: latex
    
       $x$, $\sqrt{x}$
       
    ..

        >>> print tostring(sqrt(2), precision=3)
        1.414
        >>> print tostring(sqrt(array((1,2,3))), precision=3)
        [ 1.     1.414  1.732]
        >>> from fipy.variables.variable import Variable
        >>> sqrt(Variable(value=(1, 2, 3), unit="m**2"))
        numerix.sqrt(Variable(value=PhysicalField(array([1, 2, 3]),'m**2')))
        >>> print tostring(sqrt(Variable(value=(1, 2, 3), unit="m**2")), precision=3)
        [ 1.     1.414  1.732] m

    """
    if _isPhysical(arr):
        return arr.sqrt()
    elif type(arr) is type(array((0))):
        return NUMERIX.sqrt(arr)
    else:
        return umath.sqrt(arr)

def floor(arr):
    r"""
    The largest integer
    
    .. raw:: latex
    
       $\le x$, $\lfloor x \rfloor$
       
    ..

        >>> print floor(2.3)
        2.0
        >>> print floor(array((-1.5,2,2.5)))
        [-2.  2.  2.]
        >>> from fipy.variables.variable import Variable
        >>> floor(Variable(value=(-1.5,2,2.5), unit="m**2"))
        numerix.floor(Variable(value=PhysicalField(array([-1.5,  2. ,  2.5]),'m**2')))
        >>> print floor(Variable(value=(-1.5,2,2.5), unit="m**2"))
        [-2.  2.  2.] m**2

    """
    if _isPhysical(arr):
        return arr.floor()
    elif type(arr) is type(array((0))):
        return NUMERIX.floor(arr)
    else:
        return umath.floor(arr)

def ceil(arr):
    r"""
    The largest integer
    
    .. raw:: latex
    
       $\ge x$, $\lceil x \rceil$
       
    ..

        >>> print ceil(2.3)
        3.0
        >>> print ceil(array((-1.5,2,2.5)))
        [-1.  2.  3.]
        >>> from fipy.variables.variable import Variable
        >>> ceil(Variable(value=(-1.5,2,2.5), unit="m**2"))
        numerix.ceil(Variable(value=PhysicalField(array([-1.5,  2. ,  2.5]),'m**2')))
        >>> print ceil(Variable(value=(-1.5,2,2.5), unit="m**2"))
        [-1.  2.  3.] m**2

    """
    if _isPhysical(arr):
        return arr.ceil()
    elif type(arr) is type(array((0))):
        return NUMERIX.ceil(arr)
    else:
        return umath.ceil(arr)

def exp(arr):
    r"""
    Natural exponent of
    
    .. raw:: latex
    
       $x$, $e^x$
       
    ..

    """
    if _isPhysical(arr):
        return arr.exp()
    elif type(arr) is type(array((0))):
        return NUMERIX.exp(arr)
    else:
        return umath.exp(arr)
        

def log(arr):
    r"""
    Natural logarithm of
    
    .. raw:: latex
    
       $x$, $\ln x \equiv \log_e x$
       
    ..

        >>> print tostring(log(10), precision=3)
        2.303
        >>> print tostring(log(array((0.1,1,10))), precision=3)
        [-2.303  0.     2.303]
        >>> from fipy.variables.variable import Variable
        >>> log(Variable(value=(0.1,1,10)))
        numerix.log(Variable(value=array([  0.1,   1. ,  10. ])))
        >>> print tostring(log(Variable(value=(0.1,1,10))), precision=3)
        [-2.303  0.     2.303]
    """
    if _isPhysical(arr):
        return arr.log()
    elif type(arr) is type(array((0))):
        return NUMERIX.log(arr)
    else:
        return umath.log(arr)

def conjugate(arr):
    r"""
    Complex conjugate of
    
    .. raw:: latex
    
       $z = x + i y$, $z^\star = x - i y$
       
    ..

        >>> print conjugate(3 + 4j)
        (3-4j)
        >>> print allclose(conjugate(array((3 + 4j, -2j, 10))), (3 - 4j, 2j, 10))
        1
        >>> from fipy.variables.variable import Variable
        >>> var = conjugate(Variable(value=(3 + 4j, -2j, 10), unit="ohm"))
        >>> print var.getUnit()
        <PhysicalUnit ohm>
        >>> print allclose(var.getNumericValue(), (3 - 4j, 2j, 10))
        1
        
    """
    if _isPhysical(arr):
        return arr.conjugate()
    elif type(arr) is type(array((0))):
        return NUMERIX.conjugate(arr)
    else:
        return umath.conjugate(arr)

        # conjugate
        
#########################
#                       #
#   Vector operations   #
#                       #
#########################

def crossProd(v1,v2):
    r"""
    Vector cross-product of
    
    .. raw:: latex
    
       $\vec{v}_1$ and $\vec{v}_2$, $\vec{v}_1 \times \vec{v}_2$
       
    ..

    """
    v1n = array(v1)
    v2n = array(v2)

    return array((v1n[1] * v2n[2] - v1n[2] * v2n[1],
                  v1n[2] * v2n[0] - v1n[0] * v2n[2],
                  v1n[0] * v2n[1] - v1n[1] * v2n[0]))

def dot(a1, a2, axis=0, omit=()):
    """
    return array of vector dot-products of v1 and v2
    for arrays a1 and a2 of vectors v1 and v2
    
    We can't use Numeric.dot on an array of vectors

    Test that Variables are returned as Variables.

       >>> from fipy.meshes.grid2D import Grid2D
       >>> mesh = Grid2D(nx=2, ny=1)
       >>> from fipy.variables.cellVariable import CellVariable
       >>> v1 = CellVariable(mesh=mesh, value=((0,1),(2,3)), rank=1)
       >>> v2 = array(((0,1),(2, 3)))
       >>> dot(v1, v2)._getVariableClass()
       <class 'fipy.variables.cellVariable.CellVariable'>
       >>> dot(v2, v1)._getVariableClass()
       <class 'fipy.variables.cellVariable.CellVariable'>
       >>> print rank(dot(v2, v1))
       0
       >>> print dot(v1, v2)
       [ 4 10]
       >>> dot(v1, v1)._getVariableClass()
       <class 'fipy.variables.cellVariable.CellVariable'>
       >>> print dot(v1, v1)
       [ 4 10]
       >>> type(dot(v2, v2))
       <type 'numpy.ndarray'>
       >>> print dot(v2, v2)
       [ 4 10]
       
    
    """

    ## have to check MA since MA's have dot() method!!!
    if hasattr(a1, 'dot') and not (type(a1) is type(MA.array(0))):
        return a1.dot(a2, omit=omit)
    elif hasattr(a2, 'rdot') and not (type(a2) is type(MA.array(0))):
        return a2.rdot(a1, omit=omit)
    elif hasattr(a2, 'dot') and not (type(a2) is type(MA.array(0))):
        # dot() is not commutative with tensors, but if there's no
        # rdot(), what else can we do? Just throw an error?
        return a2.dot(a1, omit=omit)
    else:
##         return NUMERIX.dot(a1, a2)
        return sum(a1*a2, axis)

def sqrtDot(a1, a2):
    """Return array of square roots of vector dot-products
    for arrays a1 and a2 of vectors v1 and v2
    
    Usually used with v1==v2 to return magnitude of v1.
    """
    from fipy.tools.inline import inline

    ## We can't use Numeric.dot on an array of vectors
##     return Numeric.sqrt(Numeric.sum((a1*a2)[:],1))
##    return fipy.tools.array.sqrt(fipy.tools.array.sum((a1*a2)[:],1))
    return inline._optionalInline(_sqrtDotIn, _sqrtDotPy, a1, a2)

def _sqrtDotPy(a1, a2):

    return sqrt(dot(a1, a2))

##def _sqrtDotIn(a1, a2):
##    ni, nj = Numeric.shape(a1)
##    result = Numeric.zeros((ni,),'d')
##    inline.runInlineLoop1("""
##      int j;
##      result(i) = 0.;
##      for (j = 0; j < nj; j++)
##      {
##          result(i) += a1(i,j) * a2(i,j);
##      }
##      result(i) = sqrt(result(i));
##    """,result = result, a1 = a1, a2 = a2, ni = ni, nj = nj) 
##    return result

def _sqrtDotIn(a1, a2):
    from fipy.tools.inline import inline
    
    unit1 = unit2 = 1
    if _isPhysical(a1):
        unit1 = a1.inBaseUnits().getUnit()
        a1 = a1.getNumericValue()
    if _isPhysical(a2):
        unit2 = a2.inBaseUnits().getUnit()
        a2 = a2.getNumericValue()
    NJ, ni = NUMERIX.shape(a1)
    result1 = NUMERIX.zeros((ni,),'d')

    inline._runInline("""
        int j;
        result1[i] = 0.;
        for (j = 0; j < NJ; j++)
        {
            // result1[i] += a1[i * NJ + j] * a2[i * NJ + j];
            result1[i] += a1[i + j * ni] * a2[i + j * ni];
        }
        result1[i] = sqrt(result1[i]);        
    """,result1=result1, a1=a1, a2=a2, ni=ni, NJ=NJ)


    ##result = inline._runInline("""
##        int j;
##        ((double *) result->data)[i] = 0.;
##        for (j = 0; j < NJ; j++)
##        {
##            ((double *) result->data)[i] += a1(i,j) * a2(i,j);
##        }
##        ((double *) result->data)[i] = sqrt(((double *) result->data)[i]);        
##    """, a1 = a1, a2 = a2, ni = ni, NJ = nj)

    
    if unit1 != 1 or unit2 != 1:
        from fipy.tools.dimensions.physicalField import PhysicalField
        result1 = PhysicalField(value=result, unit=(unit1 * unit2)**0.5)
    return result1

def allequal(first, second):
    """
    Returns `true` if every element of `first` is equal to the corresponding
    element of `second`.
    """
    if _isPhysical(first):
        return first.allequal(second)
    elif _isPhysical(second):
        return second.allequal(first)
    else:
        return MA.allequal(first, second)
            
def allclose(first, second, rtol=1.e-5, atol=1.e-8):
    r"""
    Tests whether or not `first` and `second` are equal, subect to the given
    relative and absolute tolerances, such that::
        
        | first - second | < atol + rtol * | second |
        
    This means essentially that both elements are small compared to `atol` or
    their difference divided by `second`'s value is small compared to `rtol`.
    """
    if _isPhysical(first):
        return first.allclose(other=second, atol=atol, rtol=rtol)
    elif _isPhysical(second):
        return second.allclose(other=first, atol=atol, rtol=rtol)
    else:
        return MA.allclose(first, second, atol=atol, rtol=rtol)

def minimum(a, b, c=None):
    from fipy.variables.variable import Variable
    if _isPhysical(a):
        return a.minimum(b)
    elif _isPhysical(b):
        return b.minimum(a)
    else:
        return NUMERIX.minimum(a, b, c)

def maximum(a, b, c=None):
    from fipy.variables.variable import Variable
    if isinstance(a, Variable):
        return a.maximum(b)
    elif isinstance(b, Variable):
        return b.maximum(a)
    else:
        return NUMERIX.maximum(a, b, c)

def take(a, indices, axis=None, fill_value=None):
    """
    Selects the elements of `a` corresponding to `indices`.
    """
           

    if hasattr(indices, "_takefrom"):
        taken = indices._takefrom(a, axis=axis)
    elif _isPhysical(a):
        taken = a.take(indices, axis=axis)   
    elif isinstance(indices, MA.array):
        ## Replaces `MA.take`. `MA.take` does not always work when
        ## `indices` is a masked array.

        taken = MA.take(a, indices.filled(0), axis=axis)
        
        mask = indices.mask
        
        if mask is not MA.nomask:
            mask = MA.getmaskarray(indices)
            if taken.shape != mask.shape:
                mask = MA.repeat(mask[newaxis, ...], taken.shape[0], axis=0)
                mask = MA.mask_or(MA.getmask(taken), mask)
            taken = MA.array(data=taken, mask=mask)
        elif MA.getmask(taken) is MA.nomask:
                taken = taken.filled()
    else:
        taken = a.take(indices, axis=axis)
               
    if fill_value is not None and isinstance(taken, MA.array):
        taken = taken.filled(fill_value=fill_value)
        
    return taken

def indices(dimensions, typecode=None):
    """indices(dimensions,typecode=None) returns an array representing a grid
    of indices with row-only, and column-only variation.

       >>> allclose(array(indices((4, 6))), indices((4,6)))
       1
       >>> allclose(array(indices((4, 6, 2))), indices((4, 6, 2)))
       1
       >>> allclose(array(indices((1,))), indices((1,)))
       1
       >>> allclose(array(indices((5,))), indices((5,)))
       1

    """

    lst = []

    if len(dimensions) == 1:
        lst.append(arange(dimensions[0]))
    elif len(dimensions) == 2:
        ## copy() methods are used to force contiguous arrays
        lst = [swapaxes(resize(arange(dimensions[0]), (dimensions[1], dimensions[0])), 0, 1).copy(),
               resize(arange(dimensions[1]), dimensions).copy()]
    else:
        tmp = ones(dimensions, typecode)
        lst = []
        for i in range(len(dimensions)):
            lst.append(add.accumulate(tmp, i,) - 1)

    ## we don't turn the list back into an array because that is expensive and not required
    return lst

def getTypecode(arr):
    """
    
    Returns the `typecode()` of the array or `Variable`. Also returns a meaningful
    typecode for ints and floats.

        >>> getTypecode(1)
        'l'
        >>> getTypecode(1.)
        'd'
        >>> getTypecode(array(1))
        'l'
        >>> getTypecode(array(1.))
        'd'
        >>> from fipy.variables.variable import Variable
        >>> getTypecode(Variable(1.))
        'd'
        >>> getTypecode(Variable(1))
        'l'
        >>> getTypecode([0])
        'l'
        >>> getTypecode("a")
        Traceback (most recent call last):
              ...
        TypeError: No typecode for object

    """
    if type(arr) in (type(()), type([])):
        arr = array(arr)
    
    if hasattr(arr, 'getTypecode'):
        return arr.getTypecode()
    elif hasattr(arr, 'dtype'): ## type(arr) is type(array(0)):
        return arr.dtype.char
    elif type(arr) is type(0):
        return 'l'
    elif type(arr) is type(0.):
        return 'd'
    else:
        raise TypeError, "No typecode for object"
    
if not hasattr(NUMERIX, 'empty'):
    print 'defining empty'
    def empty(shape, dtype='d', order='C'):
        """
        `ones()` and `zeros()` are really slow ways to create arrays. NumPy
        provides a routine:
          
            empty((d1,...,dn),dtype=float,order='C') will return a new array of
            shape (d1,...,dn) and given type with all its entries
            uninitialized. This can be faster than zeros.
          
        We approximate this routine when unavailable, but note that `order` is
        ignored when using Numeric.
        """
        from fipy.tools.inline import inline

        return inline._optionalInline(_emptyIn, _emptyPy, shape, dtype)
  
    def _emptyPy(shape, dtype):
        return NUMERIX.zeros(shape, dtype)

    def _emptyIn(shape, dtype):
        from scipy import weave
      
        local_dict = {'shape': shape, 'dtype': dtype}
      
        code = """
PyObject *op;
PyArrayObject *ret;

char type_char='l';
char *type = &type_char;
int nd, dimensions[MAX_DIMS];

if ((nd=PySequence_Length(shape)) == -1) {
    PyErr_Clear();
    if (!(op = PyNumber_Int(shape))) return NULL;
    nd = 1;
    dimensions[0] = PyInt_AsLong(op);
    Py_DECREF(op);
} else {
    if (nd > MAX_DIMS) {
        fprintf(stderr, "Maximum number of dimensions = %d\\n", MAX_DIMS);
        PyErr_SetString(PyExc_ValueError, "Number of dimensions is too large");
        return NULL;
    }
    for(int i=0; i<nd; i++) {
        if( (op=PySequence_GetItem(shape,i))) {
            dimensions[i]=PyInt_AsLong(op);
            Py_DECREF(op);
        }
        if(PyErr_Occurred()) return NULL;
    }
}
if ((ret = (PyArrayObject *)PyArray_FromDims(nd, dimensions, dtype[0])) == NULL) {
    return NULL;
}

return_val = PyArray_Return(ret);

// refcounting bug in weave. See: "weave: Note on ref counts" in
// weave/scxx/notes.txt
while (return_val.refcount() > 1) {
    Py_DECREF((PyObject *) return_val);
}
"""

        return weave.inline(code,
                     local_dict.keys(),
                     local_dict=local_dict,
                     type_converters=weave.converters.blitz,
                     compiler='gcc',
                     verbose=0,
                     support_code="""
#define MAX_DIMS 30
                     """,
                     extra_compile_args =['-O3'])

if not (hasattr(NUMERIX, 'savetxt') and hasattr(NUMERIX, 'loadtxt')):
    # if one is present, but not the other, something is wrong and
    # we shouldn't try to patch.
    
    # The following routines were introduced in NumPy 1.0.3
    # c.f. http://projects.scipy.org/scipy/numpy/changeset/3722
    
    # Adapted from matplotlib 
    
    def _getconv(dtype): 
        typ = dtype.type 
        if issubclass(typ, bool_): 
            return lambda x: bool(int(x)) 
        if issubclass(typ, integer): 
            return int 
        elif issubclass(typ, floating): 
            return float 
        elif issubclass(typ, complex): 
            return complex 
        else: 
            return str 
     
     
    def _string_like(obj): 
        try: obj + '' 
        except (TypeError, ValueError): return 0 
        return 1 
     
    def loadtxt(fname, dtype=float, comments='#', delimiter=None, converters=None, 
                skiprows=0, usecols=None, unpack=False): 
        """ 
        Load ASCII data from fname into an array and return the array. 
     
        The data must be regular, same number of values in every row 
     
        fname can be a filename or a file handle.  Support for gzipped files is 
        automatic, if the filename ends in .gz 
     
        See scipy.loadmat to read and write matfiles. 
     
        Example usage: 
     
          X = loadtxt('test.dat')  # data in two columns 
          t = X[:,0] 
          y = X[:,1] 
     
        Alternatively, you can do the same with "unpack"; see below 
     
          X = loadtxt('test.dat')    # a matrix of data 
          x = loadtxt('test.dat')    # a single column of data 
     
     
        dtype - the data-type of the resulting array.  If this is a 
        record data-type, the the resulting array will be 1-d and each row will 
        be interpreted as an element of the array. The number of columns 
        used must match the number of fields in the data-type in this case.  
         
        comments - the character used to indicate the start of a comment 
        in the file 
     
        delimiter is a string-like character used to seperate values in the 
        file. If delimiter is unspecified or none, any whitespace string is 
        a separator. 
     
        converters, if not None, is a dictionary mapping column number to 
        a function that will convert that column to a float.  Eg, if 
        column 0 is a date string: converters={0:datestr2num} 
     
        skiprows is the number of rows from the top to skip 
     
        usecols, if not None, is a sequence of integer column indexes to 
        extract where 0 is the first column, eg usecols=(1,4,5) to extract 
        just the 2nd, 5th and 6th columns 
     
        unpack, if True, will transpose the matrix allowing you to unpack 
        into named arguments on the left hand side 
     
            t,y = load('test.dat', unpack=True) # for  two column data 
            x,y,z = load('somefile.dat', usecols=(3,5,7), unpack=True) 
     
        """ 
     
        if _string_like(fname): 
            if fname.endswith('.gz'): 
                import gzip 
                fh = gzip.open(fname) 
            else: 
                fh = file(fname) 
        elif hasattr(fname, 'seek'): 
            fh = fname 
        else: 
            raise ValueError('fname must be a string or file handle') 
        X = [] 

        dtype = NUMERIX.dtype(dtype) 
        defconv = _getconv(dtype) 
        converterseq = None     
        if converters is None: 
            converters = {} 
            if dtype.names is not None: 
                converterseq = [_getconv(dtype.fields[name][0]) \
                                for name in dtype.names] 
                 
        for i,line in enumerate(fh): 
            if i<skiprows: continue 
            line = line[:line.find(comments)].strip() 
            if not len(line): continue 
            vals = line.split(delimiter) 
            if converterseq is None: 
               converterseq = [converters.get(j,defconv) \
                               for j in xrange(len(vals))] 
            if usecols is not None: 
                row = [converterseq[j](vals[j]) for j in usecols] 
            else: 
                row = [converterseq[j](val) for j,val in enumerate(vals)] 
            if dtype.names is not None: 
                row = tuple(row) 
            X.append(row) 
     
        X = array(X, dtype) 
        r,c = X.shape 
        if r==1 or c==1: 
            X.shape = max([r,c]), 
        if unpack: return X.T 
        else:  return X 
     
     
    # adjust so that fmt can change across columns if desired.  
     
    def savetxt(fname, X, fmt='%.18e',delimiter=' '): 
        """ 
        Save the data in X to file fname using fmt string to convert the 
        data to strings 
     
        fname can be a filename or a file handle.  If the filename ends in .gz, 
        the file is automatically saved in compressed gzip format.  The load() 
        command understands gzipped files transparently. 
     
        Example usage: 
     
        save('test.out', X)         # X is an array 
        save('test1.out', (x,y,z))  # x,y,z equal sized 1D arrays 
        save('test2.out', x)        # x is 1D 
        save('test3.out', x, fmt='%1.4e')  # use exponential notation 
     
        delimiter is used to separate the fields, eg delimiter ',' for 
        comma-separated values 
        """ 
     
        if _string_like(fname): 
            if fname.endswith('.gz'): 
                import gzip 
                fh = gzip.open(fname,'wb') 
            else: 
                fh = file(fname,'w') 
        elif hasattr(fname, 'seek'): 
            fh = fname 
        else: 
            raise ValueError('fname must be a string or file handle') 
     
     
        X = asarray(X) 
        origShape = None 
        if len(X.shape)==1: 
            origShape = X.shape 
            X.shape = len(X), 1 
        for row in X: 
            fh.write(delimiter.join([fmt%val for val in row]) + '\n') 
     
        if origShape is not None: 
            X.shape = origShape 

    
def L1norm(arr):
    r"""
    :Parameters:
      - `arr`: The `array` to evaluate.
      
    :Returns: 
      .. raw:: latex

         $\|\mathtt{arr}\|_1 = \sum_{j=1}^{n} |\mathtt{arr}_j|$ is the
         $L^1$-norm of $\mathtt{arr}$.
    """
    return add.reduce(abs(arr))
    
def L2norm(arr):
    r"""
    :Parameters:
      - `arr`: The `array` to evaluate.
      
    :Returns: 
      .. raw:: latex

         $\|\mathtt{arr}\|_2 = \sqrt{\sum_{j=1}^{n} |\mathtt{arr}_j|^2}$ is
         the $L^2$-norm of $\mathtt{arr}$.
    """
    return sqrt(add.reduce(arr**2))
    
def LINFnorm(arr):
    r"""
    :Parameters:
      - `arr`: The `array` to evaluate.
      
    :Returns: 
      .. raw:: latex

         $\|\mathtt{arr}\|_\infty = [\sum_{j=1}^{n}
         |\mathtt{arr}_j|^\infty]^\infty = \over{\max}{j}
         |\mathtt{arr}_j|$ is the $L^\infty$-norm of $\mathtt{arr}$.
    """
    return max(abs(arr))

def _compressIndexSubspaces(index, i, broadcastshape = ()):
    """
    Starting at element `i` in a selection tuple `index`, squeeze out all
    sequential elements that can be broadcast to the same shape.
    """
    skip = 0
    while i + skip < len(index):
        element = index[i + skip]
        if element is newaxis or isinstance(element, slice):
            skip -= 1
            break
        else:
            if not MA.isMaskedArray(element):
                element = array(element, intp)

            # numpy accepts tuples of lists of floats, but not arrays of
            # floats. This test is more liberal than that, but has the
            # benefit of not being insane. Unfortunately, NumPy will throw
            # errors later, on evaluation, that should ideally be caught here.
            #    raise IndexError "arrays used as indices must be of integer (or boolean) type"
            
            broadcastshape = _broadcastShape(broadcastshape, element.shape)
            if broadcastshape is None:
                raise ValueError, "shape mismatch: objects cannot be broadcast to a single shape"
        skip += 1

    return broadcastshape, skip

def _indexShapeElements(index, arrayShape):
    """
    Given a selection object `index` and an `arrayShape` for the the object to
    be sliced into, return the shape of the result. Return `None` if the
    indexing is not legal.
    
    "If the length of the selection tuple is larger than N(=`arrayShape.ndim`)
    an error is raised"
    
        >>> _indexShape(index=(1, 2, 3, 4), 
        ...             arrayShape=(10,20,30))
        Traceback (most recent call last):
            ...
        IndexError: invalid index

    "All sequences and scalars in the selection tuple are converted to intp
    indexing arrays."
    
    "All selection tuple objects must be convertible to intp arrays, or slice
    objects, or the Ellipsis (``...``) object"
    
        >>> _indexShape(index=NUMERIX.index_exp[...,2,"text"], 
        ...             arrayShape=(10,20,30,40,50))
        Traceback (most recent call last):
            ...
        ValueError: setting an array element with a sequence.

    .. note::
        
       The following test should throw::
           
           Traceback (most recent call last):
               ...
           IndexError: arrays used as indices must be of integer (or boolean) type

       but it's not straightforward to achieve that. Moreover, NumPy is not even
       consistent, accepting a `tuple` or `list` of `float`, but not a `float`
       `array`. If it's absolutely crucial to obtain that result, see the
       comment in `_compressIndexSubspaces()`.
       
    ..
    
        >>> ind = zeros((2,3,5), float)
        >>> _indexShape(index=NUMERIX.index_exp[...,ind], 
        ...             arrayShape=(10,20,30,40,50))
        (10, 20, 30, 40, 2, 3, 5)

    "Exactly one Ellipsis object will be expanded, any other Ellipsis objects
    will be treated as full slice (':') objects. The Ellipsis object is replaced
    with as many full slice (':') objects as needed to make the length of the
    selection tuple N."

        >>> _indexShape(index=NUMERIX.index_exp[...,2,...,4], 
        ...             arrayShape=(10,20,30,40,50))
        (10, 20, 40)
    
    "If the selection tuple is smaller than N, then as many ':' objects as
    needed are added to the end of the selection tuple so that the modified 
    selection tuple has length N."

        >>> _indexShape(index=NUMERIX.index_exp[:,2], 
        ...             arrayShape=(10,20,30,40,50))
        (10, 30, 40, 50)

    "The shape of all the integer indexing arrays must be broadcastable to the
    same shape"
    
        >>> ind1 = zeros((2,3,4), intp)
        >>> ind2 = zeros((2,3,5), intp)
        >>> _indexShape(index=NUMERIX.index_exp[:,ind1,ind2], 
        ...             arrayShape=(10,20,30,40,50))
        Traceback (most recent call last):
            ...
        ValueError: shape mismatch: objects cannot be broadcast to a single shape

    "In simple cases (i.e. one indexing array and N - 1 slice objects) it does
    exactly what you would expect (concatenation of repeated application of
    basic slicing)."
    
        >>> ind = zeros((2,3,4), intp)
        >>> _indexShape(index=NUMERIX.index_exp[...,ind,:], 
        ...             arrayShape=(10,20,30))
        (10, 2, 3, 4, 30)
        
    "If the index subspaces are right next to each other, then the broadcasted
    indexing space directly replaces all of the indexed subspaces in X."
       
        >>> ind1 = zeros((2,3,4), intp)
        >>> ind2 = zeros((2,3,4), intp)
        >>> _indexShape(index=NUMERIX.index_exp[:,ind1,ind2], 
        ...             arrayShape=(10,20,30,40,50))
        (10, 2, 3, 4, 40, 50)
        
    "If the indexing subspaces are separated (by slice objects), then the
    broadcasted indexing space is first, followed by the sliced subspace of X."
    
        >>> _indexShape(index=NUMERIX.index_exp[:,ind1,:,ind2,:], 
        ...             arrayShape=(10,20,30,40,50))
        (2, 3, 4, 10, 30, 50)
        
        
    !!! What about Boolean selections ???
    """
    # "when the selection object is not a tuple, it will be referred to as if it
    # had been promoted to a 1-tuple, which will be called the selection tuple"
    if not isinstance(index, tuple):
        if isinstance(index, list):
            index = tuple(index)
        else:
            index = (index,)
    
    Nnewaxes = len([element for element in index if element is newaxis])
    desiredRank = len(arrayShape) + Nnewaxes
    
    ellipsislen = 1 + desiredRank - len(index)
    
    # "Exactly one Ellipsis object will be expanded, any other Ellipsis objects
    # will be treated as full slice (':') objects. The Ellipsis object is replaced
    # with as many full slice (':') objects as needed to make the length of the
    # selection tuple N."
    expanded = ()
    for element in index:
        if element is Ellipsis:
            expanded += (slice(None, None, None),) * ellipsislen
            ellipsislen = 1
        else:
            expanded += (element,)
            
    if len(expanded) > desiredRank:
        # "If the lenth of the selection tuple is larger than N (=X.ndim) an error 
        # is raised."
        if len(arrayShape) == 0:
            raise IndexError, "0-d arrays can't be indexed"
        else:
            raise IndexError, "invalid index"
    else:
        # "If the selection tuple is smaller than N, then as many ':' objects as
        # needed are added to the end of the selection tuple so that the modified 
        # selection tuple has length N."
        expanded += (slice(None, None, None),) * (desiredRank - len(expanded))

    # "The shape of all the integer indexing arrays must be broadcastable to the
    # same shape"
    broadcasted = ()
    arrayIndices = ()
    arrayindex = None
    broadcastshape = None
    i = 0
    j = 0
    while i < len(expanded):
        element = expanded[i]
        if element is newaxis or isinstance(element, slice):
            broadcasted += (element,)
            if isinstance(element, slice):
                arrayIndices += (j,)
        else:
            if broadcastshape is None:
                arrayindex = i
                broadcastshape, skip = _compressIndexSubspaces(index=expanded, i=i)
            else:
                # we're only in this branch if indexing subspaces are separated
                # by slice objects, so indexing subspace is broadcast first
                arrayindex = 0
                broadcastshape, skip = _compressIndexSubspaces(index=expanded, i=i, 
                                                               broadcastshape=broadcastshape)
            i += skip
            j += skip
                
        i += 1
        if element is not newaxis:
            j += 1
        
    indexShape = ()
    j = 0
    for element in broadcasted:
        if element is newaxis:
            indexShape += (1,)
        elif isinstance(element, slice):
            start, stop, stride = element.indices(arrayShape[arrayIndices[j]])
            indexShape += ((stop - start) / stride,)
            j += 1
        else:
            raise IndexError, "invalid index"
               
    return indexShape, broadcastshape, arrayindex

def _indexShape(index, arrayShape):
    """
    Given a selection object `index` and an `arrayShape` for the the object to
    be sliced into, return the shape of the result. Return `None` if the
    indexing is not legal.
    
    "If the length of the selection tuple is larger than N(=`arrayShape.ndim`)
    an error is raised"
    
        >>> _indexShape(index=(1, 2, 3, 4), 
        ...             arrayShape=(10,20,30))
        Traceback (most recent call last):
            ...
        IndexError: invalid index

    "All sequences and scalars in the selection tuple are converted to intp
    indexing arrays."
    
    "All selection tuple objects must be convertible to intp arrays, or slice
    objects, or the Ellipsis (``...``) object"
    
        >>> _indexShape(index=NUMERIX.index_exp[...,2,"text"], 
        ...             arrayShape=(10,20,30,40,50))
        Traceback (most recent call last):
            ...
        ValueError: setting an array element with a sequence.

    .. note::
        
       The following test should throw::
           
           Traceback (most recent call last):
               ...
           IndexError: arrays used as indices must be of integer (or boolean) type

       but it's not straightforward to achieve that. Moreover, NumPy is not even
       consistent, accepting a `tuple` or `list` of `float`, but not a `float`
       `array`. If it's absolutely crucial to obtain that result, see the
       comment in `_compressIndexSubspaces()`.
       
    ..
    
        >>> ind = zeros((2,3,5), float)
        >>> _indexShape(index=NUMERIX.index_exp[...,ind], 
        ...             arrayShape=(10,20,30,40,50))
        (10, 20, 30, 40, 2, 3, 5)

    "Exactly one Ellipsis object will be expanded, any other Ellipsis objects
    will be treated as full slice (':') objects. The Ellipsis object is replaced
    with as many full slice (':') objects as needed to make the length of the
    selection tuple N."

        >>> _indexShape(index=NUMERIX.index_exp[...,2,...,4], 
        ...             arrayShape=(10,20,30,40,50))
        (10, 20, 40)
    
    "If the selection tuple is smaller than N, then as many ':' objects as
    needed are added to the end of the selection tuple so that the modified 
    selection tuple has length N."

        >>> _indexShape(index=NUMERIX.index_exp[:,2], 
        ...             arrayShape=(10,20,30,40,50))
        (10, 30, 40, 50)

    "The shape of all the integer indexing arrays must be broadcastable to the
    same shape"
    
        >>> ind1 = zeros((2,3,4), intp)
        >>> ind2 = zeros((2,3,5), intp)
        >>> _indexShape(index=NUMERIX.index_exp[:,ind1,ind2], 
        ...             arrayShape=(10,20,30,40,50))
        Traceback (most recent call last):
            ...
        ValueError: shape mismatch: objects cannot be broadcast to a single shape

    "In simple cases (i.e. one indexing array and N - 1 slice objects) it does
    exactly what you would expect (concatenation of repeated application of
    basic slicing)."
    
        >>> ind = zeros((2,3,4), intp)
        >>> _indexShape(index=NUMERIX.index_exp[...,ind,:], 
        ...             arrayShape=(10,20,30))
        (10, 2, 3, 4, 30)
        
    "If the index subspaces are right next to each other, then the broadcasted
    indexing space directly replaces all of the indexed subspaces in X."
       
        >>> ind1 = zeros((2,3,4), intp)
        >>> ind2 = zeros((2,3,4), intp)
        >>> _indexShape(index=NUMERIX.index_exp[:,ind1,ind2], 
        ...             arrayShape=(10,20,30,40,50))
        (10, 2, 3, 4, 40, 50)
        
    "If the indexing subspaces are separated (by slice objects), then the
    broadcasted indexing space is first, followed by the sliced subspace of X."
    
        >>> _indexShape(index=NUMERIX.index_exp[:,ind1,:,ind2,:], 
        ...             arrayShape=(10,20,30,40,50))
        (2, 3, 4, 10, 30, 50)
        
        
    !!! What about Boolean selections ???
    """
    
    indexShape, broadcastshape, arrayindex = _indexShapeElements(index, arrayShape)
    
    if arrayindex is not None:
        indexShape = indexShape[:arrayindex] + broadcastshape + indexShape[arrayindex:]

    return indexShape

def _broadcastShapes(shape1, shape2):
    """
    Determine if `shape1` and `shape2` can broadcast to each other, padding if
    necessary, and return their (padded) shapes and the broadcast shape. If the
    shapes cannot broadcast, return a broadcastshape of `None`.
    """
    if len(shape1) > len(shape2):
        shape2 = (1,) * (len(shape1) - len(shape2)) + shape2
    elif len(shape1) < len(shape2):
        shape1 = (1,) * (len(shape2) - len(shape1)) + shape1
    
    if logical_and.reduce([(s == o or s == 1 or o == 1) for s,o in zip(shape1, shape2)]):
        broadcastshape = tuple([max(s,o) for s,o in zip(shape1, shape2)])
    else:
        broadcastshape = None

    return (shape1, shape2, broadcastshape)
    
def _broadcastShape(shape1, shape2):
    """
    Determine if `shape1` and `shape2` can broadcast to each other, padding if
    necessary, and return the broadcast shape. If the shapes cannot broadcast,
    return `None`.
    """
    
    shape1, shape2, broadcastshape = _broadcastShapes(shape1, shape2)
    return broadcastshape
        
def obj2sctype(rep, default=None):
    sctype = NUMERIX.obj2sctype(rep, default)
    if sctype is None:
        if _isPhysical(rep):
            rep = rep.getNumericValue()
            
        if MA.isMaskedArray(rep):
            sctype = NUMERIX.obj2sctype(rep.raw_data(), default)
        else:
            sctype = NUMERIX.obj2sctype(NUMERIX.array(rep), default)
            
    return sctype

def _test(): 
    import doctest
    return doctest.testmod()
    
if __name__ == "__main__":
    _test() <|MERGE_RESOLUTION|>--- conflicted
+++ resolved
@@ -6,11 +6,7 @@
  # 
  #  FILE: "numerix.py"
  #                                    created: 1/10/04 {10:23:17 AM} 
-<<<<<<< HEAD
- #                                last update: 11/8/07 {9:46:49 PM} 
-=======
- #                                last update: 5/20/08 {2:52:31 PM} 
->>>>>>> 03f59dcd
+ #                                last update: 5/22/08 {2:32:05 PM} 
  #  Author: Jonathan Guyer <guyer@nist.gov>
  #  Author: Daniel Wheeler <daniel.wheeler@nist.gov>
  #  Author: James Warren   <jwarren@nist.gov>
