Metadata-Version: 1.0
Name: FiPy
<<<<<<< HEAD
Version: 2.2-dev4779
=======
Version: 2.1.3-dev4780
>>>>>>> 1dcf2cc0
Summary: A finite volume PDE solver in Python
Home-page: http://www.ctcms.nist.gov/fipy/
Author: Jonathan Guyer, Daniel Wheeler, & Jim Warren
Author-email: fipy@nist.gov
License: 
        ------------
        Terms of Use
        ------------
        
        This software was developed at the `National Institute of Standards
        and Technology`_ by employees of the Federal Government in the course
        of their official duties.  Pursuant to `title 17 section 105`_ of the
        United States Code this software is not subject to copyright
        protection and is in the public domain.  FiPy is an experimental
        system.  NIST_ assumes no responsibility whatsoever for its use by
        other parties, and makes no guarantees, expressed or implied, about
        its quality, reliability, or any other characteristic.  We would
        appreciate acknowledgement if the software is used.
        
        This software can be redistributed and/or modified freely
        provided that any derivative works bear some notice that they are
        derived from it, and any modified versions bear some notice that
        they have been modified.
        
        
        .. _National Institute of Standards and Technology: http://www.nist.gov/
        .. _NIST:                 http://www.nist.gov/
        .. _title 17 section 105: http://www.nist.gov/cgi-bin/exit_nist.cgi?url=http://uscode.house.gov/uscode-cgi/fastweb.exe?getdoc+uscview+t17t20+9+0++

Description: 
        ========
        Overview
        ========
        
        .. only:: latex
        
           :term:`FiPy` is an object oriented, partial differential equation (PDE) solver,
           written in :term:`Python`, based on a standard finite volume (FV)
           approach.  The framework has been developed in the `Metallurgy Division`_
           and Center for Theoretical and Computational Materials Science (CTCMS_), in
           the Material Measurement Laboratory (MML_) at the National
           Institute of Standards and Technology (NIST_).
        
           The solution of coupled sets of PDEs is ubiquitous to the numerical
           simulation of science problems.  Numerous PDE solvers exist, using a
           variety of languages and numerical approaches. Many are proprietary,
           expensive and difficult to customize.  As a result, scientists spend
           considerable resources repeatedly developing limited tools for
           specific problems.  Our approach, combining the FV method and :term:`Python`,
           provides a tool that is extensible, powerful and freely available. A
           significant advantage to :term:`Python` is the existing suite of tools for
           array calculations, sparse matrices and data rendering. 
        
           The :term:`FiPy` framework includes terms for transient diffusion,
           convection and standard sources, enabling the solution of arbitrary
           combinations of coupled elliptic, hyperbolic and parabolic PDEs. Currently
           implemented models include phase field
           [BoettingerReview:2002]_ [ChenReview:2002]_ [McFaddenReview:2002]_ treatments of
           polycrystalline, dendritic, and electrochemical phase transformations as
           well as a level set treatment of the electrodeposition process
           [NIST:damascene:2001]_.
        
        .. only:: latex
          
           The latest information about :term:`FiPy` can be found at
           http://www.ctcms.nist.gov/fipy/.
        
        ---------------------------------
        Even if you don't read manuals...
        ---------------------------------
        
        ...please read :ref:`INSTALLATION` and the :ref:`FAQ`. 
        
        --------------------------------
        What's new in version |release|?
        --------------------------------
        
<<<<<<< HEAD
=======
        The significant changes since version 2.1.1 are:
        
        - :term:`Trilinos` efficiency improvements
        - Diagnostics of the parallel environment
        
        Tickets fixed in this release::
        
           243 Concatenated :class:`Mesh` garbled by `dump.write`/:term:`read`
           287 :file:`sphereDaemon.py` missing in FiPy 2.1 and from trunk
           321 Windows interactive plotting mostly broken
           322 :class:`MatplotlibViewer` fails if backend doesn't support `flush_events()`
           328 Mayavi broken on windows becase it has no `SIGHUP`.
        
        
        The significant changes since version 2.1 are:
        
        - :class:`~fipy.viewers.matplotlibViewer.MatplotlibViewer` can display 
          into an existing set of Matplotlib axes.
        
        - :term:`PySparse` and :term:`Trilinos` are now completely independent.
        
        The significant changes since version 2.0.2 are:
        
>>>>>>> 1dcf2cc0
        The relatively small change in version number belies significant advances
        in :term:`FiPy` capabilities. This release did not receive a "full" version
        increment because it is completely (er... [#almost]_) compatible with older scripts.
        
        The significant changes since version 2.0.2 are:
        
        - :term:`FiPy` can use :term:`Trilinos` for `solving in parallel`_.
        
        - We have switched from :term:`MayaVi` 1 to :term:`Mayavi` 2. This 
          :class:`~fipy.viewers.viewer.Viewer` is an independent process that 
          allows interaction with the display while a simulation is running.
        
        - Documentation has been switched to :term:`Sphinx`, allowing the entire manual to 
          be available on the web and for our documentation to link to the
          documentation for packages such as :mod:`numpy`, :mod:`scipy`,
          :mod:`matplotlib`, and for :term:`Python` itself.
        
        Tickets fixed in this release::
        
<<<<<<< HEAD
        171	update the mayavi viewer to use  mayavi 2
        286	'matplotlib: list index out of range' when no title given, but only sometimes
        197	~binOp doesn't work on branches/version-2_0
        194	`easy_install` instructions for MacOSX are broken
        192	broken setuptools url with python 2.6
        184	The FiPy webpage seems to be broken on Internet Explorer
        168	Switch documentation to use `:math:` directive
        198	FiPy2.0.2 LinearJORSolver.__init__  calls Solver rather than PysparseSolver
        199	`gmshExport.exportAsMesh()` doesn't work
        195	broken arithmetic face to cell distance calculations
=======
           293 How to tell if parallel is configured properly?
           294 bug problem with CylindricalGrid1D
           295 dummy viewer results in "NotImplementedError: can't instantiate abstract base class"
           243 Concatenated `Mesh` garbled by `dump.write`/`read`
>>>>>>> 1dcf2cc0
        
        .. warning::
        
           :term:`FiPy` 2 brought unavoidable syntax changes from :term:`FiPy` 1.
           Please see :mod:`examples.updating.update1_0to2_0` for guidance on the
           changes that you will need to make to your :term:`FiPy` 1.x scripts.
           Few, if any, changes should be needed to migrate from :term:`FiPy` 2.0.x
           to :term:`FiPy` 2.1.
        
        -------------------------
        Download and Installation
        -------------------------
        
        Please refer to :ref:`INSTALLATION` for details on download and
        installation. :term:`FiPy` can be redistributed and/or modified
        freely, provided that any derivative works bear some notice that they
        are derived from it, and any modified versions bear some notice that
        they have been modified.
        
        -------
        Support
        -------
        
        You can communicate with the :term:`FiPy` developers and with other users via our
        `mailing list`_ and we welcome you to use the `tracking
        system`_ for bugs, support requests, feature requests and
        patch submissions <http://matforge.org/fipy/report>. We welcome collaborative efforts on this project.
        
        :term:`FiPy` is a member of MatForge_, a project of the `Materials Digital Library
        Pathway`_. This National Science Foundation funded service provides
        management of our public source code repository, our bug tracking system, and
        a "wiki" space for public contributions of code snippets, discussions, and
        tutorials.
        
        .. toctree::
        
           documentation/MAIL
        
        ------------------------
        Conventions and Notation
        ------------------------
        
        :term:`FiPy` is driven by :term:`Python` script files than you can view or modify in any
        text editor.  :term:`FiPy` sessions are invoked from a command-line shell, such
        as :command:`tcsh` or :command:`bash`.
        
        Throughout, text to be typed at the keyboard will appear ``like this``.
        Commands to be issued from an interactive shell will appear::
        
            $ like this
        
        where you would enter the text ("``like this``") following the shell prompt,
        denoted by "``$``".
        
        Text blocks of the form::
        
            >>> a = 3 * 4
            >>> a
            12
            >>> if a == 12:
            ...     print "a is twelve"
            ...
            a is twelve
        
        are intended to indicate an interactive session in the :term:`Python` interpreter.
        We will refer to these as "interactive sessions" or as "doctest blocks".
        The text "``>>>``" at the beginning of a line denotes the *primary prompt*,
        calling for input of a :term:`Python` command.  The text "``...``" denotes the
        *secondary prompt*, which calls for input that continues from the line
        above, when required by :term:`Python` syntax.  All remaining lines, which begin
        at the left margin, denote output from the :term:`Python` interpreter.  In all
        cases, the prompt is supplied by the :term:`Python` interpreter and should not be
        typed by you.
        
        .. warning::
        
           :term:`Python` is sensitive to indentation and care should be taken to enter
           text exactly as it appears in the examples.
        
        When references are made to file system paths, it is assumed that the
        current working directory is the :term:`FiPy` distribution directory, refered to
        as the "base directory", such that::
        
            examples/diffusion/steadyState/mesh1D.py
        
        will correspond to, *e.g.*::
        
            /some/where/FiPy-X.Y/examples/diffusion/steadyState/mesh1D.py
        
        Paths will always be rendered using POSIX conventions (path elements
        separated by "``/``").  Any references of the form::
        
            examples.diffusion.steadyState.mesh1D
        
        are in the :term:`Python` module notation and correspond to the equivalent POSIX
        path given above.
        
        We may at times use a 
        
        .. note::
        
           to indicate something that may be of interest
        
        or a
        
        .. warning::
        
           to indicate something that could cause serious problems.
        
        .. _PARALLEL:
        
        -------------------
        Solving in Parallel
        -------------------
        
        :term:`FiPy` can use :term:`Trilinos` to solve equations in parallel, as 
        long as they are defined on a "``Grid``" mesh 
        (:class:`~fipy.meshes.numMesh.grid1D.Grid1D`, 
        :class:`~fipy.meshes.numMesh.cylindricalGrid1D.CylindricalGrid1D`,
        :class:`~fipy.meshes.numMesh.grid2D.Grid2D`,
        :class:`~fipy.meshes.numMesh.cylindricalGrid2D.CylindricalGrid2D`, or
        :class:`~fipy.meshes.numMesh.grid3D.Grid3D`). 
        
        .. attention::
        
           :term:`Trilinos` *must* be compiled with MPI support.
        
        .. attention::
        
           :term:`FiPy` requires `mpi4py <http://mpi4py.scipy.org/>`_ to work in parallel::
        
               $ easy_install mpi4py
        
        .. note::
        
           A design wart presently *also* requires that :term:`PySparse` be
           installed. We hope to alleviate this requirement in a future release.
        
        * It should not generally be necessary to change anything in your script.
          Simply invoke::
        
             $ mpirun -np {# of processors} python myScript.py
        
          instead of::
        
             $ python myScript.py
        
        * To confirm that :term:`FiPy` and :term:`Trilinos` are properly 
          configured to solve in parallel, you can execute
        
          .. code-block:: python
        
             from fipy import parallel, Grid1D
             mesh = Grid1D(nx=10)
             print "%d cells on processor %d of %d" \
               % (mesh.getNumberOfCells(), parallel.procID, parallel.Nproc)
        
          (available as :file:`examples/parallel.py`) to check that :term:`FiPy` is
          distributing a mesh across processes as expected. E.g.::
        
             $ mpirun -np 3 python examples/parallel.py
        
          should print out::
        
             mpi4py: processor 0 of 3 :: PyTrilinos: processor 0 of 3 :: FiPy: 5 cells on processor 0 of 3
             mpi4py: processor 1 of 3 :: PyTrilinos: processor 1 of 3 :: FiPy: 7 cells on processor 1 of 3
             mpi4py: processor 2 of 3 :: PyTrilinos: processor 2 of 3 :: FiPy: 6 cells on processor 2 of 3
        
        A complete list of the changes to FiPy's examples needed for parallel 
        can be found at
        
          http://www.matforge.org/fipy/wiki/upgrade2_0examplesTo2_1
        
        Most of the changes were required to ensure that :term:`FiPy` provides the
        same literal output for both single and multiple processor solutions and
        are not relevant to most "real" scripts. The two changes you *might* wish
        to make to your own scripts are:
        
         * It is now preferable to use the 
           :class:`~fipy.solvers.DefaultAssymetricSolver` instead of the 
           :class:`~fipy.solvers.linearLUSolver.LinearLUSolver`. 
        
         * When solving in parallel, :term:`FiPy` essentially breaks the problem up 
           into separate sub-domains and solves them (somewhat) independently. 
           :term:`FiPy` generally "does the right thing", but if you find that you 
           need to do something with the entire solution, you can call
           ``var.``:meth:`~fipy.variables.cellVariable.CellVariable.getGlobalValue`.
        
        .. [#almost] Only two examples from :term:`FiPy` 2.0 fail when run with :term:`FiPy` 2.1:
        
            * :mod:`examples.phase.symmetry` fails because 
              :class:`~fipy.meshes.numMesh.mesh.Mesh` no longer provides a
              :meth:`~fipy.meshes.numMesh.mesh.Mesh.getCells` method. The mechanism
              for enforcing symmetry in the updated example is both clearer and 
              faster.
        
            * :mod:`examples.levelSet.distanceFunction.circle` fails because of a 
              change in the comparison of masked values.
        
           Both of these are subtle issues unlikely to affect very many 
           :term:`FiPy` users.
        
        .. _MML:                  http://www.nist.gov/mml/
        .. _CTCMS:                http://www.ctcms.nist.gov/
        .. _Metallurgy Division:  http://www.nist.gov/mml/metallurgy/
        .. _NIST:                 http://www.nist.gov/
        .. _Subversion:           http://www.nist.gov/cgi-bin/exit_nist.cgi?url=http://matforge.org/fipy/browser
        .. _compressed archive:   http://www.ctcms.nist.gov/fipy/download/FiPy-1.1.tar.gz
        .. _tracking system:      http://www.nist.gov/cgi-bin/exit_nist.cgi?url=http://matforge.org/fipy/report
        .. _mailing list:         http://www.ctcms.nist.gov/fipy/mail.html
        .. _Sourceforge:          http://www.nist.gov/cgi-bin/exit_nist.cgi?url=http://www.sourceforge.net/projects/fipy
        .. _Materials Digital Library Pathway: http://www.nist.gov/cgi-bin/exit_nist.cgi?url=http://matdl.org
        .. _MatForge:             http://www.nist.gov/cgi-bin/exit_nist.cgi?url=http://matforge.org/
        
        
Platform: UNKNOWN
Classifier: Development Status :: 5 - Production/Stable
Classifier: Environment :: Console
Classifier: Environment :: X11 Applications
Classifier: Intended Audience :: Science/Research
Classifier: License :: Public Domain
Classifier: Natural Language :: English
Classifier: Operating System :: OS Independent
Classifier: Programming Language :: Python
Classifier: Topic :: Scientific/Engineering :: Mathematics
Classifier: Topic :: Scientific/Engineering :: Physics
Classifier: Topic :: Scientific/Engineering :: Visualization
Classifier: Topic :: Software Development :: Libraries :: Python Modules<|MERGE_RESOLUTION|>--- conflicted
+++ resolved
@@ -1,10 +1,6 @@
 Metadata-Version: 1.0
 Name: FiPy
-<<<<<<< HEAD
-Version: 2.2-dev4779
-=======
 Version: 2.1.3-dev4780
->>>>>>> 1dcf2cc0
 Summary: A finite volume PDE solver in Python
 Home-page: http://www.ctcms.nist.gov/fipy/
 Author: Jonathan Guyer, Daniel Wheeler, & Jim Warren
@@ -82,8 +78,6 @@
         What's new in version |release|?
         --------------------------------
         
-<<<<<<< HEAD
-=======
         The significant changes since version 2.1.1 are:
         
         - :term:`Trilinos` efficiency improvements
@@ -107,7 +101,6 @@
         
         The significant changes since version 2.0.2 are:
         
->>>>>>> 1dcf2cc0
         The relatively small change in version number belies significant advances
         in :term:`FiPy` capabilities. This release did not receive a "full" version
         increment because it is completely (er... [#almost]_) compatible with older scripts.
@@ -127,23 +120,10 @@
         
         Tickets fixed in this release::
         
-<<<<<<< HEAD
-        171	update the mayavi viewer to use  mayavi 2
-        286	'matplotlib: list index out of range' when no title given, but only sometimes
-        197	~binOp doesn't work on branches/version-2_0
-        194	`easy_install` instructions for MacOSX are broken
-        192	broken setuptools url with python 2.6
-        184	The FiPy webpage seems to be broken on Internet Explorer
-        168	Switch documentation to use `:math:` directive
-        198	FiPy2.0.2 LinearJORSolver.__init__  calls Solver rather than PysparseSolver
-        199	`gmshExport.exportAsMesh()` doesn't work
-        195	broken arithmetic face to cell distance calculations
-=======
            293 How to tell if parallel is configured properly?
            294 bug problem with CylindricalGrid1D
            295 dummy viewer results in "NotImplementedError: can't instantiate abstract base class"
            243 Concatenated `Mesh` garbled by `dump.write`/`read`
->>>>>>> 1dcf2cc0
         
         .. warning::
         
