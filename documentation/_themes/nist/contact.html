--- conflicted
+++ resolved
@@ -5,36 +5,9 @@
     Sphinx sidebar template for FiPy: contact info
 #}
 <div class="sphinxsidebarsection" id="contact-wrapper">
-<<<<<<< HEAD
-<h3>Contact</h3>
-    <!--
-     | <p>
-     | <strong>Material Measurement Laboratory (MML)</strong>
-     | </p>
-     | 
-     | <p>
-     | <strong>Center for Theoretical and Compuational Materials Science 
-     | (CTCMS)</strong>
-     | </p>
-    -->
-
-    <p>
-    <strong>FiPy developers</strong><br />
-    <a class="" 
-    href="http://www.nist.gov/mml/msed/mechanical_performance/jonathanguyer.cfm" 
-    style="">Jonathan Guyer</a><br />
-    <a class=""
-    href="http://wd15.github.io"
-    style="">Daniel Wheeler</a><br />
-    <a class=""
-    href="http://www.nist.gov/mml/james-warren.cfm"
-    style="">James Warren</a><br />
-    </p>
-=======
 <div class="pane pane--related-org-tree-panel-pane-1" >
   
             
->>>>>>> 92d05a7e
     
       
           <div class="nist-related-orgs">
