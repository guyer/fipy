--- conflicted
+++ resolved
@@ -4,11 +4,7 @@
  % 
  %  FILE: "fipy.tex"
  %                                    created: 4/1/04 {2:58:37 PM} 
-<<<<<<< HEAD
- %                                last update: 4/3/07 {6:08:21 PM} 
-=======
- %                                last update: 7/3/07 {5:01:19 PM} 
->>>>>>> 1c6bfc1e
+ %                                last update: 2/29/08 {11:42:02 AM} 
  %  Author: Jonathan Guyer
  %  E-mail: guyer@nist.gov
  %  Author: Daniel Wheeler
@@ -230,21 +226,8 @@
 
 \chapter{Convection Examples}
 
-<<<<<<< HEAD
-\input{examples/latex/examples.convection.exponential1D.input-module}
-\input{examples/latex/examples.convection.exponential1DSource.input-module}
-=======
 \input{examples/latex/examples.convection.exponential1D.mesh1D-module}
-% \newpage
-% \input{examples/latex/examples.convection.exponential1DBack.mesh1D-module}
-% \newpage
 \input{examples/latex/examples.convection.exponential1DSource.mesh1D-module}
-% \newpage
-% \input{examples/latex/examples.convection.exponential2D.mesh2D-module}
-% \newpage
-% \input{examples/latex/examples.convection.powerLaw1D.mesh1D-module}
-% \newpage
->>>>>>> 1c6bfc1e
 
 \chapter{Phase Field Examples}
 
@@ -259,26 +242,9 @@
 
 \input{examples/latex/examples.phase.anisotropy-module}
 \label{sec:anisotropy}
-<<<<<<< HEAD
-\input{examples/latex/examples.phase.impingement.mesh40x1.input-module}
-\input{examples/latex/examples.phase.impingement.mesh20x20.input-module}
-\label{sec:impingement}
-=======
-% \newpage
 \input{examples/latex/examples.phase.impingement.mesh40x1-module}
-% \newpage
 \input{examples/latex/examples.phase.impingement.mesh20x20-module}
 \label{sec:impingement}
-% \newpage
-% \input{examples/latex/examples.phase.impingement.restart-module}
-% \newpage
-% \input{examples/latex/examples.phase.missOrientation.circle-module}
-% \newpage
-% \input{examples/latex/examples.phase.missOrientation.mesh1D-module}
-% \newpage
-% \input{examples/latex/examples.phase.missOrientation.modCircle-module}
-% \newpage
->>>>>>> 1c6bfc1e
 
 % \section*{Electrochemistry Examples}
 % \addstarredsection{Electrochemistry Examples} 
@@ -308,61 +274,21 @@
 used in \FiPy{} can be found in Sethian's Level Set
 book~\cite{levelSetBook}.
 
-<<<<<<< HEAD
-\input{examples/latex/examples.levelSet.distanceFunction.oneD.input-module}
-\input{examples/latex/examples.levelSet.distanceFunction.circle.input-module}
-\input{examples/latex/examples.levelSet.advection.mesh1D.input-module}
-\input{examples/latex/examples.levelSet.advection.circle.input-module}
-=======
 \input{examples/latex/examples.levelSet.distanceFunction.mesh1D-module}
-% \newpage
-% \input{examples/latex/examples.levelSet.distanceFunction.square-module}
-% \newpage
 \input{examples/latex/examples.levelSet.distanceFunction.circle-module}
-% \newpage
-% \input{examples/latex/examples.levelSet.distanceFunction.interior-module}
-% \newpage
 \input{examples/latex/examples.levelSet.advection.mesh1D-module}
-% \newpage
 \input{examples/latex/examples.levelSet.advection.circle-module}
-% \newpage
->>>>>>> 1c6bfc1e
 
 \newpage
 \section*{Superconformal Electrodeposition Examples}
 \addcontentsline{toc}{section}{Superconformal Electrodeposition Examples} 
 
 \input{examples/levelset/electrochem/readme}
-
-<<<<<<< HEAD
-\input{examples/latex/examples.levelSet.electroChem.inputSimpleTrenchSystem-module}
-\input{examples/latex/examples.levelSet.electroChem.inputGold-module}
-\input{examples/latex/examples.levelSet.electroChem.inputLeveler-module}
-\input{examples/latex/examples.levelSet.electroChem.inputWriteScriptHowTo-module}
-=======
-%Electroplating is a deposition method widely used to fill high-aspect
-%ratio features without seams or voids through the process of
-%superconformal deposition, also called ``superfill.''  This process
-%has been demonstrated to depend critically on the inclusion of
-%additives in the electrolyte.  Recent publications propose ``Curvature
-%Enhanced Accelerator Coverage'' (CEAC) as the mechanism behind the
-%superfilling process~\cite{NIST:damascene:2001}.  In this mechanism,
-%molecules that accelerate local metal deposition displace molecules
-%that inhibit local metal deposition on the metal/electrolyte
-%interface. For electrolytes that yield superconformal filling of fine
-%features, this buildup happens relatively slowly because the
-%concentration of accelerator species is much more dilute compared to
-%the inhibitor species in the electrolyte.  The mechanism that leads to
-%the increased rate of metal deposition along the bottom of the filling
-%trench is the concurrent local increase of the accelerator coverage
-%due to decreasing local surface area, which scales with the local
-%curvature (hence the name of the mechanism).
 
 \input{examples/latex/examples.levelSet.electroChem.simpleTrenchSystem-module}
 \input{examples/latex/examples.levelSet.electroChem.gold-module}
 \input{examples/latex/examples.levelSet.electroChem.leveler-module}
 \input{examples/latex/examples.levelSet.electroChem.howToWriteAScript-module}
->>>>>>> 1c6bfc1e
 
 \chapter{Cahn-Hilliard Examples}
 
